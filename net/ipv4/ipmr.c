/*
 *	IP multicast routing support for mrouted 3.6/3.8
 *
 *		(c) 1995 Alan Cox, <alan@lxorguk.ukuu.org.uk>
 *	  Linux Consultancy and Custom Driver Development
 *
 *	This program is free software; you can redistribute it and/or
 *	modify it under the terms of the GNU General Public License
 *	as published by the Free Software Foundation; either version
 *	2 of the License, or (at your option) any later version.
 *
 *	Fixes:
 *	Michael Chastain	:	Incorrect size of copying.
 *	Alan Cox		:	Added the cache manager code
 *	Alan Cox		:	Fixed the clone/copy bug and device race.
 *	Mike McLagan		:	Routing by source
 *	Malcolm Beattie		:	Buffer handling fixes.
 *	Alexey Kuznetsov	:	Double buffer free and other fixes.
 *	SVR Anand		:	Fixed several multicast bugs and problems.
 *	Alexey Kuznetsov	:	Status, optimisations and more.
 *	Brad Parker		:	Better behaviour on mrouted upcall
 *					overflow.
 *      Carlos Picoto           :       PIMv1 Support
 *	Pavlin Ivanov Radoslavov:	PIMv2 Registers must checksum only PIM header
 *					Relax this requirement to work with older peers.
 *
 */

#include <asm/uaccess.h>
#include <linux/types.h>
#include <linux/capability.h>
#include <linux/errno.h>
#include <linux/timer.h>
#include <linux/mm.h>
#include <linux/kernel.h>
#include <linux/fcntl.h>
#include <linux/stat.h>
#include <linux/socket.h>
#include <linux/in.h>
#include <linux/inet.h>
#include <linux/netdevice.h>
#include <linux/inetdevice.h>
#include <linux/igmp.h>
#include <linux/proc_fs.h>
#include <linux/seq_file.h>
#include <linux/mroute.h>
#include <linux/init.h>
#include <linux/if_ether.h>
#include <linux/slab.h>
#include <net/net_namespace.h>
#include <net/ip.h>
#include <net/protocol.h>
#include <linux/skbuff.h>
#include <net/route.h>
#include <net/sock.h>
#include <net/icmp.h>
#include <net/udp.h>
#include <net/raw.h>
#include <linux/notifier.h>
#include <linux/if_arp.h>
#include <linux/netfilter_ipv4.h>
#include <linux/compat.h>
#include <linux/export.h>
#include <net/ip_tunnels.h>
#include <net/checksum.h>
#include <net/netlink.h>
#include <net/fib_rules.h>
#include <linux/netconf.h>
#include <net/nexthop.h>

struct ipmr_rule {
	struct fib_rule		common;
};

struct ipmr_result {
	struct mr_table		*mrt;
};

/* Big lock, protecting vif table, mrt cache and mroute socket state.
 * Note that the changes are semaphored via rtnl_lock.
 */

static DEFINE_RWLOCK(mrt_lock);

/* Multicast router control variables */

/* Special spinlock for queue of unresolved entries */
static DEFINE_SPINLOCK(mfc_unres_lock);

/* We return to original Alan's scheme. Hash table of resolved
 * entries is changed only in process context and protected
 * with weak lock mrt_lock. Queue of unresolved entries is protected
 * with strong spinlock mfc_unres_lock.
 *
 * In this case data path is free of exclusive locks at all.
 */

static struct kmem_cache *mrt_cachep __read_mostly;

static struct mr_table *ipmr_new_table(struct net *net, u32 id);
static void ipmr_free_table(struct mr_table *mrt);

static void ip_mr_forward(struct net *net, struct mr_table *mrt,
			  struct sk_buff *skb, struct mfc_cache *cache,
			  int local);
static int ipmr_cache_report(struct mr_table *mrt,
			     struct sk_buff *pkt, vifi_t vifi, int assert);
static int __ipmr_fill_mroute(struct mr_table *mrt, struct sk_buff *skb,
			      struct mfc_cache *c, struct rtmsg *rtm);
static void mroute_netlink_event(struct mr_table *mrt, struct mfc_cache *mfc,
				 int cmd);
static void mroute_clean_tables(struct mr_table *mrt, bool all);
static void ipmr_expire_process(unsigned long arg);

#ifdef CONFIG_IP_MROUTE_MULTIPLE_TABLES
#define ipmr_for_each_table(mrt, net) \
	list_for_each_entry_rcu(mrt, &net->ipv4.mr_tables, list)

static struct mr_table *ipmr_get_table(struct net *net, u32 id)
{
	struct mr_table *mrt;

	ipmr_for_each_table(mrt, net) {
		if (mrt->id == id)
			return mrt;
	}
	return NULL;
}

static int ipmr_fib_lookup(struct net *net, struct flowi4 *flp4,
			   struct mr_table **mrt)
{
	int err;
	struct ipmr_result res;
	struct fib_lookup_arg arg = {
		.result = &res,
		.flags = FIB_LOOKUP_NOREF,
	};

	err = fib_rules_lookup(net->ipv4.mr_rules_ops,
			       flowi4_to_flowi(flp4), 0, &arg);
	if (err < 0)
		return err;
	*mrt = res.mrt;
	return 0;
}

static int ipmr_rule_action(struct fib_rule *rule, struct flowi *flp,
			    int flags, struct fib_lookup_arg *arg)
{
	struct ipmr_result *res = arg->result;
	struct mr_table *mrt;

	switch (rule->action) {
	case FR_ACT_TO_TBL:
		break;
	case FR_ACT_UNREACHABLE:
		return -ENETUNREACH;
	case FR_ACT_PROHIBIT:
		return -EACCES;
	case FR_ACT_BLACKHOLE:
	default:
		return -EINVAL;
	}

	mrt = ipmr_get_table(rule->fr_net, rule->table);
	if (!mrt)
		return -EAGAIN;
	res->mrt = mrt;
	return 0;
}

static int ipmr_rule_match(struct fib_rule *rule, struct flowi *fl, int flags)
{
	return 1;
}

static const struct nla_policy ipmr_rule_policy[FRA_MAX + 1] = {
	FRA_GENERIC_POLICY,
};

static int ipmr_rule_configure(struct fib_rule *rule, struct sk_buff *skb,
			       struct fib_rule_hdr *frh, struct nlattr **tb)
{
	return 0;
}

static int ipmr_rule_compare(struct fib_rule *rule, struct fib_rule_hdr *frh,
			     struct nlattr **tb)
{
	return 1;
}

static int ipmr_rule_fill(struct fib_rule *rule, struct sk_buff *skb,
			  struct fib_rule_hdr *frh)
{
	frh->dst_len = 0;
	frh->src_len = 0;
	frh->tos     = 0;
	return 0;
}

static const struct fib_rules_ops __net_initconst ipmr_rules_ops_template = {
	.family		= RTNL_FAMILY_IPMR,
	.rule_size	= sizeof(struct ipmr_rule),
	.addr_size	= sizeof(u32),
	.action		= ipmr_rule_action,
	.match		= ipmr_rule_match,
	.configure	= ipmr_rule_configure,
	.compare	= ipmr_rule_compare,
	.fill		= ipmr_rule_fill,
	.nlgroup	= RTNLGRP_IPV4_RULE,
	.policy		= ipmr_rule_policy,
	.owner		= THIS_MODULE,
};

static int __net_init ipmr_rules_init(struct net *net)
{
	struct fib_rules_ops *ops;
	struct mr_table *mrt;
	int err;

	ops = fib_rules_register(&ipmr_rules_ops_template, net);
	if (IS_ERR(ops))
		return PTR_ERR(ops);

	INIT_LIST_HEAD(&net->ipv4.mr_tables);

	mrt = ipmr_new_table(net, RT_TABLE_DEFAULT);
	if (IS_ERR(mrt)) {
		err = PTR_ERR(mrt);
		goto err1;
	}

	err = fib_default_rule_add(ops, 0x7fff, RT_TABLE_DEFAULT, 0);
	if (err < 0)
		goto err2;

	net->ipv4.mr_rules_ops = ops;
	return 0;

err2:
	ipmr_free_table(mrt);
err1:
	fib_rules_unregister(ops);
	return err;
}

static void __net_exit ipmr_rules_exit(struct net *net)
{
	struct mr_table *mrt, *next;

	rtnl_lock();
	list_for_each_entry_safe(mrt, next, &net->ipv4.mr_tables, list) {
		list_del(&mrt->list);
		ipmr_free_table(mrt);
	}
	fib_rules_unregister(net->ipv4.mr_rules_ops);
	rtnl_unlock();
}
#else
#define ipmr_for_each_table(mrt, net) \
	for (mrt = net->ipv4.mrt; mrt; mrt = NULL)

static struct mr_table *ipmr_get_table(struct net *net, u32 id)
{
	return net->ipv4.mrt;
}

static int ipmr_fib_lookup(struct net *net, struct flowi4 *flp4,
			   struct mr_table **mrt)
{
	*mrt = net->ipv4.mrt;
	return 0;
}

static int __net_init ipmr_rules_init(struct net *net)
{
	struct mr_table *mrt;

	mrt = ipmr_new_table(net, RT_TABLE_DEFAULT);
	if (IS_ERR(mrt))
		return PTR_ERR(mrt);
	net->ipv4.mrt = mrt;
	return 0;
}

static void __net_exit ipmr_rules_exit(struct net *net)
{
	rtnl_lock();
	ipmr_free_table(net->ipv4.mrt);
	net->ipv4.mrt = NULL;
	rtnl_unlock();
}
#endif

static struct mr_table *ipmr_new_table(struct net *net, u32 id)
{
	struct mr_table *mrt;
	unsigned int i;

	/* "pimreg%u" should not exceed 16 bytes (IFNAMSIZ) */
	if (id != RT_TABLE_DEFAULT && id >= 1000000000)
		return ERR_PTR(-EINVAL);

	mrt = ipmr_get_table(net, id);
	if (mrt)
		return mrt;

	mrt = kzalloc(sizeof(*mrt), GFP_KERNEL);
	if (!mrt)
		return ERR_PTR(-ENOMEM);
	write_pnet(&mrt->net, net);
	mrt->id = id;

	/* Forwarding cache */
	for (i = 0; i < MFC_LINES; i++)
		INIT_LIST_HEAD(&mrt->mfc_cache_array[i]);

	INIT_LIST_HEAD(&mrt->mfc_unres_queue);

	setup_timer(&mrt->ipmr_expire_timer, ipmr_expire_process,
		    (unsigned long)mrt);

	mrt->mroute_reg_vif_num = -1;
#ifdef CONFIG_IP_MROUTE_MULTIPLE_TABLES
	list_add_tail_rcu(&mrt->list, &net->ipv4.mr_tables);
#endif
	return mrt;
}

static void ipmr_free_table(struct mr_table *mrt)
{
	del_timer_sync(&mrt->ipmr_expire_timer);
	mroute_clean_tables(mrt, true);
	kfree(mrt);
}

/* Service routines creating virtual interfaces: DVMRP tunnels and PIMREG */

static void ipmr_del_tunnel(struct net_device *dev, struct vifctl *v)
{
	struct net *net = dev_net(dev);

	dev_close(dev);

	dev = __dev_get_by_name(net, "tunl0");
	if (dev) {
		const struct net_device_ops *ops = dev->netdev_ops;
		struct ifreq ifr;
		struct ip_tunnel_parm p;

		memset(&p, 0, sizeof(p));
		p.iph.daddr = v->vifc_rmt_addr.s_addr;
		p.iph.saddr = v->vifc_lcl_addr.s_addr;
		p.iph.version = 4;
		p.iph.ihl = 5;
		p.iph.protocol = IPPROTO_IPIP;
		sprintf(p.name, "dvmrp%d", v->vifc_vifi);
		ifr.ifr_ifru.ifru_data = (__force void __user *)&p;

		if (ops->ndo_do_ioctl) {
			mm_segment_t oldfs = get_fs();

			set_fs(KERNEL_DS);
			ops->ndo_do_ioctl(dev, &ifr, SIOCDELTUNNEL);
			set_fs(oldfs);
		}
	}
}

/* Initialize ipmr pimreg/tunnel in_device */
static bool ipmr_init_vif_indev(const struct net_device *dev)
{
	struct in_device *in_dev;

	ASSERT_RTNL();

	in_dev = __in_dev_get_rtnl(dev);
	if (!in_dev)
		return false;
	ipv4_devconf_setall(in_dev);
	neigh_parms_data_state_setall(in_dev->arp_parms);
	IPV4_DEVCONF(in_dev->cnf, RP_FILTER) = 0;

	return true;
}

static struct net_device *ipmr_new_tunnel(struct net *net, struct vifctl *v)
{
	struct net_device  *dev;

	dev = __dev_get_by_name(net, "tunl0");

	if (dev) {
		const struct net_device_ops *ops = dev->netdev_ops;
		int err;
		struct ifreq ifr;
		struct ip_tunnel_parm p;

		memset(&p, 0, sizeof(p));
		p.iph.daddr = v->vifc_rmt_addr.s_addr;
		p.iph.saddr = v->vifc_lcl_addr.s_addr;
		p.iph.version = 4;
		p.iph.ihl = 5;
		p.iph.protocol = IPPROTO_IPIP;
		sprintf(p.name, "dvmrp%d", v->vifc_vifi);
		ifr.ifr_ifru.ifru_data = (__force void __user *)&p;

		if (ops->ndo_do_ioctl) {
			mm_segment_t oldfs = get_fs();

			set_fs(KERNEL_DS);
			err = ops->ndo_do_ioctl(dev, &ifr, SIOCADDTUNNEL);
			set_fs(oldfs);
		} else {
			err = -EOPNOTSUPP;
		}
		dev = NULL;

		if (err == 0 &&
		    (dev = __dev_get_by_name(net, p.name)) != NULL) {
			dev->flags |= IFF_MULTICAST;
			if (!ipmr_init_vif_indev(dev))
				goto failure;
			if (dev_open(dev))
				goto failure;
			dev_hold(dev);
		}
	}
	return dev;

failure:
	unregister_netdevice(dev);
	return NULL;
}

#if defined(CONFIG_IP_PIMSM_V1) || defined(CONFIG_IP_PIMSM_V2)
static netdev_tx_t reg_vif_xmit(struct sk_buff *skb, struct net_device *dev)
{
	struct net *net = dev_net(dev);
	struct mr_table *mrt;
	struct flowi4 fl4 = {
		.flowi4_oif	= dev->ifindex,
		.flowi4_iif	= skb->skb_iif ? : LOOPBACK_IFINDEX,
		.flowi4_mark	= skb->mark,
	};
	int err;

	err = ipmr_fib_lookup(net, &fl4, &mrt);
	if (err < 0) {
		kfree_skb(skb);
		return err;
	}

	read_lock(&mrt_lock);
	dev->stats.tx_bytes += skb->len;
	dev->stats.tx_packets++;
	ipmr_cache_report(mrt, skb, mrt->mroute_reg_vif_num, IGMPMSG_WHOLEPKT);
	read_unlock(&mrt_lock);
	kfree_skb(skb);
	return NETDEV_TX_OK;
}

static int reg_vif_get_iflink(const struct net_device *dev)
{
	return 0;
}

static const struct net_device_ops reg_vif_netdev_ops = {
	.ndo_start_xmit	= reg_vif_xmit,
	.ndo_get_iflink = reg_vif_get_iflink,
};

static void reg_vif_setup(struct net_device *dev)
{
	dev->type		= ARPHRD_PIMREG;
	dev->mtu		= ETH_DATA_LEN - sizeof(struct iphdr) - 8;
	dev->flags		= IFF_NOARP;
	dev->netdev_ops		= &reg_vif_netdev_ops;
	dev->destructor		= free_netdev;
	dev->features		|= NETIF_F_NETNS_LOCAL;
}

static struct net_device *ipmr_reg_vif(struct net *net, struct mr_table *mrt)
{
	struct net_device *dev;
	char name[IFNAMSIZ];

	if (mrt->id == RT_TABLE_DEFAULT)
		sprintf(name, "pimreg");
	else
		sprintf(name, "pimreg%u", mrt->id);

	dev = alloc_netdev(0, name, NET_NAME_UNKNOWN, reg_vif_setup);

	if (!dev)
		return NULL;

	dev_net_set(dev, net);

	if (register_netdevice(dev)) {
		free_netdev(dev);
		return NULL;
	}

	if (!ipmr_init_vif_indev(dev))
		goto failure;
	if (dev_open(dev))
		goto failure;

	dev_hold(dev);

	return dev;

failure:
	unregister_netdevice(dev);
	return NULL;
}

/* called with rcu_read_lock() */
static int __pim_rcv(struct mr_table *mrt, struct sk_buff *skb,
		     unsigned int pimlen)
{
	struct net_device *reg_dev = NULL;
	struct iphdr *encap;

	encap = (struct iphdr *)(skb_transport_header(skb) + pimlen);
	/* Check that:
	 * a. packet is really sent to a multicast group
	 * b. packet is not a NULL-REGISTER
	 * c. packet is not truncated
	 */
	if (!ipv4_is_multicast(encap->daddr) ||
	    encap->tot_len == 0 ||
	    ntohs(encap->tot_len) + pimlen > skb->len)
		return 1;

	read_lock(&mrt_lock);
	if (mrt->mroute_reg_vif_num >= 0)
		reg_dev = mrt->vif_table[mrt->mroute_reg_vif_num].dev;
	read_unlock(&mrt_lock);

	if (!reg_dev)
		return 1;

	skb->mac_header = skb->network_header;
	skb_pull(skb, (u8 *)encap - skb->data);
	skb_reset_network_header(skb);
	skb->protocol = htons(ETH_P_IP);
	skb->ip_summed = CHECKSUM_NONE;

	skb_tunnel_rx(skb, reg_dev, dev_net(reg_dev));

	netif_rx(skb);

	return NET_RX_SUCCESS;
}
#else
static struct net_device *ipmr_reg_vif(struct net *net, struct mr_table *mrt)
{
	return NULL;
}
#endif

/**
 *	vif_delete - Delete a VIF entry
 *	@notify: Set to 1, if the caller is a notifier_call
 */
static int vif_delete(struct mr_table *mrt, int vifi, int notify,
		      struct list_head *head)
{
	struct vif_device *v;
	struct net_device *dev;
	struct in_device *in_dev;

	if (vifi < 0 || vifi >= mrt->maxvif)
		return -EADDRNOTAVAIL;

	v = &mrt->vif_table[vifi];

	write_lock_bh(&mrt_lock);
	dev = v->dev;
	v->dev = NULL;

	if (!dev) {
		write_unlock_bh(&mrt_lock);
		return -EADDRNOTAVAIL;
	}

	if (vifi == mrt->mroute_reg_vif_num)
		mrt->mroute_reg_vif_num = -1;

	if (vifi + 1 == mrt->maxvif) {
		int tmp;

		for (tmp = vifi - 1; tmp >= 0; tmp--) {
			if (VIF_EXISTS(mrt, tmp))
				break;
		}
		mrt->maxvif = tmp+1;
	}

	write_unlock_bh(&mrt_lock);

	dev_set_allmulti(dev, -1);

	in_dev = __in_dev_get_rtnl(dev);
	if (in_dev) {
		IPV4_DEVCONF(in_dev->cnf, MC_FORWARDING)--;
		inet_netconf_notify_devconf(dev_net(dev),
					    NETCONFA_MC_FORWARDING,
					    dev->ifindex, &in_dev->cnf);
		ip_rt_multicast_event(in_dev);
	}

	if (v->flags & (VIFF_TUNNEL | VIFF_REGISTER) && !notify)
		unregister_netdevice_queue(dev, head);

	dev_put(dev);
	return 0;
}

static void ipmr_cache_free_rcu(struct rcu_head *head)
{
	struct mfc_cache *c = container_of(head, struct mfc_cache, rcu);

	kmem_cache_free(mrt_cachep, c);
}

static inline void ipmr_cache_free(struct mfc_cache *c)
{
	call_rcu(&c->rcu, ipmr_cache_free_rcu);
}

/* Destroy an unresolved cache entry, killing queued skbs
 * and reporting error to netlink readers.
 */
static void ipmr_destroy_unres(struct mr_table *mrt, struct mfc_cache *c)
{
	struct net *net = read_pnet(&mrt->net);
	struct sk_buff *skb;
	struct nlmsgerr *e;

	atomic_dec(&mrt->cache_resolve_queue_len);

	while ((skb = skb_dequeue(&c->mfc_un.unres.unresolved))) {
		if (ip_hdr(skb)->version == 0) {
			struct nlmsghdr *nlh = (struct nlmsghdr *)skb_pull(skb, sizeof(struct iphdr));
			nlh->nlmsg_type = NLMSG_ERROR;
			nlh->nlmsg_len = nlmsg_msg_size(sizeof(struct nlmsgerr));
			skb_trim(skb, nlh->nlmsg_len);
			e = nlmsg_data(nlh);
			e->error = -ETIMEDOUT;
			memset(&e->msg, 0, sizeof(e->msg));

			rtnl_unicast(skb, net, NETLINK_CB(skb).portid);
		} else {
			kfree_skb(skb);
		}
	}

	ipmr_cache_free(c);
}

/* Timer process for the unresolved queue. */
static void ipmr_expire_process(unsigned long arg)
{
	struct mr_table *mrt = (struct mr_table *)arg;
	unsigned long now;
	unsigned long expires;
	struct mfc_cache *c, *next;

	if (!spin_trylock(&mfc_unres_lock)) {
		mod_timer(&mrt->ipmr_expire_timer, jiffies+HZ/10);
		return;
	}

	if (list_empty(&mrt->mfc_unres_queue))
		goto out;

	now = jiffies;
	expires = 10*HZ;

	list_for_each_entry_safe(c, next, &mrt->mfc_unres_queue, list) {
		if (time_after(c->mfc_un.unres.expires, now)) {
			unsigned long interval = c->mfc_un.unres.expires - now;
			if (interval < expires)
				expires = interval;
			continue;
		}

		list_del(&c->list);
		mroute_netlink_event(mrt, c, RTM_DELROUTE);
		ipmr_destroy_unres(mrt, c);
	}

	if (!list_empty(&mrt->mfc_unres_queue))
		mod_timer(&mrt->ipmr_expire_timer, jiffies + expires);

out:
	spin_unlock(&mfc_unres_lock);
}

/* Fill oifs list. It is called under write locked mrt_lock. */
static void ipmr_update_thresholds(struct mr_table *mrt, struct mfc_cache *cache,
				   unsigned char *ttls)
{
	int vifi;

	cache->mfc_un.res.minvif = MAXVIFS;
	cache->mfc_un.res.maxvif = 0;
	memset(cache->mfc_un.res.ttls, 255, MAXVIFS);

	for (vifi = 0; vifi < mrt->maxvif; vifi++) {
		if (VIF_EXISTS(mrt, vifi) &&
		    ttls[vifi] && ttls[vifi] < 255) {
			cache->mfc_un.res.ttls[vifi] = ttls[vifi];
			if (cache->mfc_un.res.minvif > vifi)
				cache->mfc_un.res.minvif = vifi;
			if (cache->mfc_un.res.maxvif <= vifi)
				cache->mfc_un.res.maxvif = vifi + 1;
		}
	}
}

static int vif_add(struct net *net, struct mr_table *mrt,
		   struct vifctl *vifc, int mrtsock)
{
	int vifi = vifc->vifc_vifi;
	struct vif_device *v = &mrt->vif_table[vifi];
	struct net_device *dev;
	struct in_device *in_dev;
	int err;

	/* Is vif busy ? */
	if (VIF_EXISTS(mrt, vifi))
		return -EADDRINUSE;

	switch (vifc->vifc_flags) {
	case VIFF_REGISTER:
		if (!ipmr_pimsm_enabled())
			return -EINVAL;
		/* Special Purpose VIF in PIM
		 * All the packets will be sent to the daemon
		 */
		if (mrt->mroute_reg_vif_num >= 0)
			return -EADDRINUSE;
		dev = ipmr_reg_vif(net, mrt);
		if (!dev)
			return -ENOBUFS;
		err = dev_set_allmulti(dev, 1);
		if (err) {
			unregister_netdevice(dev);
			dev_put(dev);
			return err;
		}
		break;
	case VIFF_TUNNEL:
		dev = ipmr_new_tunnel(net, vifc);
		if (!dev)
			return -ENOBUFS;
		err = dev_set_allmulti(dev, 1);
		if (err) {
			ipmr_del_tunnel(dev, vifc);
			dev_put(dev);
			return err;
		}
		break;
	case VIFF_USE_IFINDEX:
	case 0:
		if (vifc->vifc_flags == VIFF_USE_IFINDEX) {
			dev = dev_get_by_index(net, vifc->vifc_lcl_ifindex);
			if (dev && !__in_dev_get_rtnl(dev)) {
				dev_put(dev);
				return -EADDRNOTAVAIL;
			}
		} else {
			dev = ip_dev_find(net, vifc->vifc_lcl_addr.s_addr);
		}
		if (!dev)
			return -EADDRNOTAVAIL;
		err = dev_set_allmulti(dev, 1);
		if (err) {
			dev_put(dev);
			return err;
		}
		break;
	default:
		return -EINVAL;
	}

	in_dev = __in_dev_get_rtnl(dev);
	if (!in_dev) {
		dev_put(dev);
		return -EADDRNOTAVAIL;
	}
	IPV4_DEVCONF(in_dev->cnf, MC_FORWARDING)++;
	inet_netconf_notify_devconf(net, NETCONFA_MC_FORWARDING, dev->ifindex,
				    &in_dev->cnf);
	ip_rt_multicast_event(in_dev);

	/* Fill in the VIF structures */

	v->rate_limit = vifc->vifc_rate_limit;
	v->local = vifc->vifc_lcl_addr.s_addr;
	v->remote = vifc->vifc_rmt_addr.s_addr;
	v->flags = vifc->vifc_flags;
	if (!mrtsock)
		v->flags |= VIFF_STATIC;
	v->threshold = vifc->vifc_threshold;
	v->bytes_in = 0;
	v->bytes_out = 0;
	v->pkt_in = 0;
	v->pkt_out = 0;
	v->link = dev->ifindex;
	if (v->flags & (VIFF_TUNNEL | VIFF_REGISTER))
		v->link = dev_get_iflink(dev);

	/* And finish update writing critical data */
	write_lock_bh(&mrt_lock);
	v->dev = dev;
	if (v->flags & VIFF_REGISTER)
		mrt->mroute_reg_vif_num = vifi;
	if (vifi+1 > mrt->maxvif)
		mrt->maxvif = vifi+1;
	write_unlock_bh(&mrt_lock);
	return 0;
}

/* called with rcu_read_lock() */
static struct mfc_cache *ipmr_cache_find(struct mr_table *mrt,
					 __be32 origin,
					 __be32 mcastgrp)
{
	int line = MFC_HASH(mcastgrp, origin);
	struct mfc_cache *c;

	list_for_each_entry_rcu(c, &mrt->mfc_cache_array[line], list) {
		if (c->mfc_origin == origin && c->mfc_mcastgrp == mcastgrp)
			return c;
	}
	return NULL;
}

/* Look for a (*,*,oif) entry */
static struct mfc_cache *ipmr_cache_find_any_parent(struct mr_table *mrt,
						    int vifi)
{
	int line = MFC_HASH(htonl(INADDR_ANY), htonl(INADDR_ANY));
	struct mfc_cache *c;

	list_for_each_entry_rcu(c, &mrt->mfc_cache_array[line], list)
		if (c->mfc_origin == htonl(INADDR_ANY) &&
		    c->mfc_mcastgrp == htonl(INADDR_ANY) &&
		    c->mfc_un.res.ttls[vifi] < 255)
			return c;

	return NULL;
}

/* Look for a (*,G) entry */
static struct mfc_cache *ipmr_cache_find_any(struct mr_table *mrt,
					     __be32 mcastgrp, int vifi)
{
	int line = MFC_HASH(mcastgrp, htonl(INADDR_ANY));
	struct mfc_cache *c, *proxy;

	if (mcastgrp == htonl(INADDR_ANY))
		goto skip;

	list_for_each_entry_rcu(c, &mrt->mfc_cache_array[line], list)
		if (c->mfc_origin == htonl(INADDR_ANY) &&
		    c->mfc_mcastgrp == mcastgrp) {
			if (c->mfc_un.res.ttls[vifi] < 255)
				return c;

			/* It's ok if the vifi is part of the static tree */
			proxy = ipmr_cache_find_any_parent(mrt,
							   c->mfc_parent);
			if (proxy && proxy->mfc_un.res.ttls[vifi] < 255)
				return c;
		}

skip:
	return ipmr_cache_find_any_parent(mrt, vifi);
}

/* Allocate a multicast cache entry */
static struct mfc_cache *ipmr_cache_alloc(void)
{
	struct mfc_cache *c = kmem_cache_zalloc(mrt_cachep, GFP_KERNEL);

	if (c)
		c->mfc_un.res.minvif = MAXVIFS;
	return c;
}

static struct mfc_cache *ipmr_cache_alloc_unres(void)
{
	struct mfc_cache *c = kmem_cache_zalloc(mrt_cachep, GFP_ATOMIC);

	if (c) {
		skb_queue_head_init(&c->mfc_un.unres.unresolved);
		c->mfc_un.unres.expires = jiffies + 10*HZ;
	}
	return c;
}

/* A cache entry has gone into a resolved state from queued */
static void ipmr_cache_resolve(struct net *net, struct mr_table *mrt,
			       struct mfc_cache *uc, struct mfc_cache *c)
{
	struct sk_buff *skb;
	struct nlmsgerr *e;

	/* Play the pending entries through our router */
	while ((skb = __skb_dequeue(&uc->mfc_un.unres.unresolved))) {
		if (ip_hdr(skb)->version == 0) {
			struct nlmsghdr *nlh = (struct nlmsghdr *)skb_pull(skb, sizeof(struct iphdr));

			if (__ipmr_fill_mroute(mrt, skb, c, nlmsg_data(nlh)) > 0) {
				nlh->nlmsg_len = skb_tail_pointer(skb) -
						 (u8 *)nlh;
			} else {
				nlh->nlmsg_type = NLMSG_ERROR;
				nlh->nlmsg_len = nlmsg_msg_size(sizeof(struct nlmsgerr));
				skb_trim(skb, nlh->nlmsg_len);
				e = nlmsg_data(nlh);
				e->error = -EMSGSIZE;
				memset(&e->msg, 0, sizeof(e->msg));
			}

			rtnl_unicast(skb, net, NETLINK_CB(skb).portid);
		} else {
			ip_mr_forward(net, mrt, skb, c, 0);
		}
	}
}

/* Bounce a cache query up to mrouted. We could use netlink for this but mrouted
 * expects the following bizarre scheme.
 *
 * Called under mrt_lock.
 */
static int ipmr_cache_report(struct mr_table *mrt,
			     struct sk_buff *pkt, vifi_t vifi, int assert)
{
	const int ihl = ip_hdrlen(pkt);
	struct sock *mroute_sk;
	struct igmphdr *igmp;
	struct igmpmsg *msg;
	struct sk_buff *skb;
	int ret;

	if (assert == IGMPMSG_WHOLEPKT)
		skb = skb_realloc_headroom(pkt, sizeof(struct iphdr));
	else
		skb = alloc_skb(128, GFP_ATOMIC);

	if (!skb)
		return -ENOBUFS;

	if (assert == IGMPMSG_WHOLEPKT) {
		/* Ugly, but we have no choice with this interface.
		 * Duplicate old header, fix ihl, length etc.
		 * And all this only to mangle msg->im_msgtype and
		 * to set msg->im_mbz to "mbz" :-)
		 */
		skb_push(skb, sizeof(struct iphdr));
		skb_reset_network_header(skb);
		skb_reset_transport_header(skb);
		msg = (struct igmpmsg *)skb_network_header(skb);
		memcpy(msg, skb_network_header(pkt), sizeof(struct iphdr));
		msg->im_msgtype = IGMPMSG_WHOLEPKT;
		msg->im_mbz = 0;
		msg->im_vif = mrt->mroute_reg_vif_num;
		ip_hdr(skb)->ihl = sizeof(struct iphdr) >> 2;
		ip_hdr(skb)->tot_len = htons(ntohs(ip_hdr(pkt)->tot_len) +
					     sizeof(struct iphdr));
	} else {
		/* Copy the IP header */
		skb_set_network_header(skb, skb->len);
		skb_put(skb, ihl);
		skb_copy_to_linear_data(skb, pkt->data, ihl);
		/* Flag to the kernel this is a route add */
		ip_hdr(skb)->protocol = 0;
		msg = (struct igmpmsg *)skb_network_header(skb);
		msg->im_vif = vifi;
		skb_dst_set(skb, dst_clone(skb_dst(pkt)));
		/* Add our header */
		igmp = (struct igmphdr *)skb_put(skb, sizeof(struct igmphdr));
		igmp->type = assert;
		msg->im_msgtype = assert;
		igmp->code = 0;
		ip_hdr(skb)->tot_len = htons(skb->len);	/* Fix the length */
		skb->transport_header = skb->network_header;
	}

	rcu_read_lock();
	mroute_sk = rcu_dereference(mrt->mroute_sk);
	if (!mroute_sk) {
		rcu_read_unlock();
		kfree_skb(skb);
		return -EINVAL;
	}

	/* Deliver to mrouted */
	ret = sock_queue_rcv_skb(mroute_sk, skb);
	rcu_read_unlock();
	if (ret < 0) {
		net_warn_ratelimited("mroute: pending queue full, dropping entries\n");
		kfree_skb(skb);
	}

	return ret;
}

/* Queue a packet for resolution. It gets locked cache entry! */
static int ipmr_cache_unresolved(struct mr_table *mrt, vifi_t vifi,
				 struct sk_buff *skb)
{
	bool found = false;
	int err;
	struct mfc_cache *c;
	const struct iphdr *iph = ip_hdr(skb);

	spin_lock_bh(&mfc_unres_lock);
	list_for_each_entry(c, &mrt->mfc_unres_queue, list) {
		if (c->mfc_mcastgrp == iph->daddr &&
		    c->mfc_origin == iph->saddr) {
			found = true;
			break;
		}
	}

	if (!found) {
		/* Create a new entry if allowable */
		if (atomic_read(&mrt->cache_resolve_queue_len) >= 10 ||
		    (c = ipmr_cache_alloc_unres()) == NULL) {
			spin_unlock_bh(&mfc_unres_lock);

			kfree_skb(skb);
			return -ENOBUFS;
		}

		/* Fill in the new cache entry */
		c->mfc_parent	= -1;
		c->mfc_origin	= iph->saddr;
		c->mfc_mcastgrp	= iph->daddr;

		/* Reflect first query at mrouted. */
		err = ipmr_cache_report(mrt, skb, vifi, IGMPMSG_NOCACHE);
		if (err < 0) {
			/* If the report failed throw the cache entry
			   out - Brad Parker
			 */
			spin_unlock_bh(&mfc_unres_lock);

			ipmr_cache_free(c);
			kfree_skb(skb);
			return err;
		}

		atomic_inc(&mrt->cache_resolve_queue_len);
		list_add(&c->list, &mrt->mfc_unres_queue);
		mroute_netlink_event(mrt, c, RTM_NEWROUTE);

		if (atomic_read(&mrt->cache_resolve_queue_len) == 1)
			mod_timer(&mrt->ipmr_expire_timer, c->mfc_un.unres.expires);
	}

	/* See if we can append the packet */
	if (c->mfc_un.unres.unresolved.qlen > 3) {
		kfree_skb(skb);
		err = -ENOBUFS;
	} else {
		skb_queue_tail(&c->mfc_un.unres.unresolved, skb);
		err = 0;
	}

	spin_unlock_bh(&mfc_unres_lock);
	return err;
}

/* MFC cache manipulation by user space mroute daemon */

static int ipmr_mfc_delete(struct mr_table *mrt, struct mfcctl *mfc, int parent)
{
	int line;
	struct mfc_cache *c, *next;

	line = MFC_HASH(mfc->mfcc_mcastgrp.s_addr, mfc->mfcc_origin.s_addr);

	list_for_each_entry_safe(c, next, &mrt->mfc_cache_array[line], list) {
		if (c->mfc_origin == mfc->mfcc_origin.s_addr &&
		    c->mfc_mcastgrp == mfc->mfcc_mcastgrp.s_addr &&
		    (parent == -1 || parent == c->mfc_parent)) {
			list_del_rcu(&c->list);
			mroute_netlink_event(mrt, c, RTM_DELROUTE);
			ipmr_cache_free(c);
			return 0;
		}
	}
	return -ENOENT;
}

static int ipmr_mfc_add(struct net *net, struct mr_table *mrt,
			struct mfcctl *mfc, int mrtsock, int parent)
{
	bool found = false;
	int line;
	struct mfc_cache *uc, *c;

	if (mfc->mfcc_parent >= MAXVIFS)
		return -ENFILE;

	line = MFC_HASH(mfc->mfcc_mcastgrp.s_addr, mfc->mfcc_origin.s_addr);

	list_for_each_entry(c, &mrt->mfc_cache_array[line], list) {
		if (c->mfc_origin == mfc->mfcc_origin.s_addr &&
		    c->mfc_mcastgrp == mfc->mfcc_mcastgrp.s_addr &&
		    (parent == -1 || parent == c->mfc_parent)) {
			found = true;
			break;
		}
	}

	if (found) {
		write_lock_bh(&mrt_lock);
		c->mfc_parent = mfc->mfcc_parent;
		ipmr_update_thresholds(mrt, c, mfc->mfcc_ttls);
		if (!mrtsock)
			c->mfc_flags |= MFC_STATIC;
		write_unlock_bh(&mrt_lock);
		mroute_netlink_event(mrt, c, RTM_NEWROUTE);
		return 0;
	}

	if (mfc->mfcc_mcastgrp.s_addr != htonl(INADDR_ANY) &&
	    !ipv4_is_multicast(mfc->mfcc_mcastgrp.s_addr))
		return -EINVAL;

	c = ipmr_cache_alloc();
	if (!c)
		return -ENOMEM;

	c->mfc_origin = mfc->mfcc_origin.s_addr;
	c->mfc_mcastgrp = mfc->mfcc_mcastgrp.s_addr;
	c->mfc_parent = mfc->mfcc_parent;
	ipmr_update_thresholds(mrt, c, mfc->mfcc_ttls);
	if (!mrtsock)
		c->mfc_flags |= MFC_STATIC;

	list_add_rcu(&c->list, &mrt->mfc_cache_array[line]);

	/* Check to see if we resolved a queued list. If so we
	 * need to send on the frames and tidy up.
	 */
	found = false;
	spin_lock_bh(&mfc_unres_lock);
	list_for_each_entry(uc, &mrt->mfc_unres_queue, list) {
		if (uc->mfc_origin == c->mfc_origin &&
		    uc->mfc_mcastgrp == c->mfc_mcastgrp) {
			list_del(&uc->list);
			atomic_dec(&mrt->cache_resolve_queue_len);
			found = true;
			break;
		}
	}
	if (list_empty(&mrt->mfc_unres_queue))
		del_timer(&mrt->ipmr_expire_timer);
	spin_unlock_bh(&mfc_unres_lock);

	if (found) {
		ipmr_cache_resolve(net, mrt, uc, c);
		ipmr_cache_free(uc);
	}
	mroute_netlink_event(mrt, c, RTM_NEWROUTE);
	return 0;
}

<<<<<<< HEAD
/* Close the multicast socket, and clear the vif tables etc */
static void mroute_clean_tables(struct mr_table *mrt)
=======
/*
 *	Close the multicast socket, and clear the vif tables etc
 */

static void mroute_clean_tables(struct mr_table *mrt, bool all)
>>>>>>> 071f5d10
{
	int i;
	LIST_HEAD(list);
	struct mfc_cache *c, *next;

	/* Shut down all active vif entries */
	for (i = 0; i < mrt->maxvif; i++) {
		if (!all && (mrt->vif_table[i].flags & VIFF_STATIC))
			continue;
		vif_delete(mrt, i, 0, &list);
	}
	unregister_netdevice_many(&list);

	/* Wipe the cache */
	for (i = 0; i < MFC_LINES; i++) {
		list_for_each_entry_safe(c, next, &mrt->mfc_cache_array[i], list) {
			if (!all && (c->mfc_flags & MFC_STATIC))
				continue;
			list_del_rcu(&c->list);
			mroute_netlink_event(mrt, c, RTM_DELROUTE);
			ipmr_cache_free(c);
		}
	}

	if (atomic_read(&mrt->cache_resolve_queue_len) != 0) {
		spin_lock_bh(&mfc_unres_lock);
		list_for_each_entry_safe(c, next, &mrt->mfc_unres_queue, list) {
			list_del(&c->list);
			mroute_netlink_event(mrt, c, RTM_DELROUTE);
			ipmr_destroy_unres(mrt, c);
		}
		spin_unlock_bh(&mfc_unres_lock);
	}
}

/* called from ip_ra_control(), before an RCU grace period,
 * we dont need to call synchronize_rcu() here
 */
static void mrtsock_destruct(struct sock *sk)
{
	struct net *net = sock_net(sk);
	struct mr_table *mrt;

	rtnl_lock();
	ipmr_for_each_table(mrt, net) {
		if (sk == rtnl_dereference(mrt->mroute_sk)) {
			IPV4_DEVCONF_ALL(net, MC_FORWARDING)--;
			inet_netconf_notify_devconf(net, NETCONFA_MC_FORWARDING,
						    NETCONFA_IFINDEX_ALL,
						    net->ipv4.devconf_all);
			RCU_INIT_POINTER(mrt->mroute_sk, NULL);
			mroute_clean_tables(mrt, false);
		}
	}
	rtnl_unlock();
}

/* Socket options and virtual interface manipulation. The whole
 * virtual interface system is a complete heap, but unfortunately
 * that's how BSD mrouted happens to think. Maybe one day with a proper
 * MOSPF/PIM router set up we can clean this up.
 */

int ip_mroute_setsockopt(struct sock *sk, int optname, char __user *optval,
			 unsigned int optlen)
{
	struct net *net = sock_net(sk);
	int val, ret = 0, parent = 0;
	struct mr_table *mrt;
	struct vifctl vif;
	struct mfcctl mfc;
	u32 uval;

	/* There's one exception to the lock - MRT_DONE which needs to unlock */
	rtnl_lock();
	if (sk->sk_type != SOCK_RAW ||
	    inet_sk(sk)->inet_num != IPPROTO_IGMP) {
		ret = -EOPNOTSUPP;
		goto out_unlock;
	}

	mrt = ipmr_get_table(net, raw_sk(sk)->ipmr_table ? : RT_TABLE_DEFAULT);
	if (!mrt) {
		ret = -ENOENT;
		goto out_unlock;
	}
	if (optname != MRT_INIT) {
		if (sk != rcu_access_pointer(mrt->mroute_sk) &&
		    !ns_capable(net->user_ns, CAP_NET_ADMIN)) {
			ret = -EACCES;
			goto out_unlock;
		}
	}

	switch (optname) {
	case MRT_INIT:
		if (optlen != sizeof(int)) {
			ret = -EINVAL;
			break;
		}
		if (rtnl_dereference(mrt->mroute_sk)) {
			ret = -EADDRINUSE;
			break;
		}

		ret = ip_ra_control(sk, 1, mrtsock_destruct);
		if (ret == 0) {
			rcu_assign_pointer(mrt->mroute_sk, sk);
			IPV4_DEVCONF_ALL(net, MC_FORWARDING)++;
			inet_netconf_notify_devconf(net, NETCONFA_MC_FORWARDING,
						    NETCONFA_IFINDEX_ALL,
						    net->ipv4.devconf_all);
		}
		break;
	case MRT_DONE:
		if (sk != rcu_access_pointer(mrt->mroute_sk)) {
			ret = -EACCES;
		} else {
			/* We need to unlock here because mrtsock_destruct takes
			 * care of rtnl itself and we can't change that due to
			 * the IP_ROUTER_ALERT setsockopt which runs without it.
			 */
			rtnl_unlock();
			ret = ip_ra_control(sk, 0, NULL);
			goto out;
		}
		break;
	case MRT_ADD_VIF:
	case MRT_DEL_VIF:
		if (optlen != sizeof(vif)) {
			ret = -EINVAL;
			break;
		}
		if (copy_from_user(&vif, optval, sizeof(vif))) {
			ret = -EFAULT;
			break;
		}
		if (vif.vifc_vifi >= MAXVIFS) {
			ret = -ENFILE;
			break;
		}
		if (optname == MRT_ADD_VIF) {
			ret = vif_add(net, mrt, &vif,
				      sk == rtnl_dereference(mrt->mroute_sk));
		} else {
			ret = vif_delete(mrt, vif.vifc_vifi, 0, NULL);
		}
		break;
	/* Manipulate the forwarding caches. These live
	 * in a sort of kernel/user symbiosis.
	 */
	case MRT_ADD_MFC:
	case MRT_DEL_MFC:
		parent = -1;
	case MRT_ADD_MFC_PROXY:
	case MRT_DEL_MFC_PROXY:
		if (optlen != sizeof(mfc)) {
			ret = -EINVAL;
			break;
		}
		if (copy_from_user(&mfc, optval, sizeof(mfc))) {
			ret = -EFAULT;
			break;
		}
		if (parent == 0)
			parent = mfc.mfcc_parent;
		if (optname == MRT_DEL_MFC || optname == MRT_DEL_MFC_PROXY)
			ret = ipmr_mfc_delete(mrt, &mfc, parent);
		else
			ret = ipmr_mfc_add(net, mrt, &mfc,
					   sk == rtnl_dereference(mrt->mroute_sk),
					   parent);
		break;
	/* Control PIM assert. */
	case MRT_ASSERT:
		if (optlen != sizeof(val)) {
			ret = -EINVAL;
			break;
		}
		if (get_user(val, (int __user *)optval)) {
			ret = -EFAULT;
			break;
		}
		mrt->mroute_do_assert = val;
		break;
	case MRT_PIM:
		if (!ipmr_pimsm_enabled()) {
			ret = -ENOPROTOOPT;
			break;
		}
		if (optlen != sizeof(val)) {
			ret = -EINVAL;
			break;
		}
		if (get_user(val, (int __user *)optval)) {
			ret = -EFAULT;
			break;
		}

		val = !!val;
		if (val != mrt->mroute_do_pim) {
			mrt->mroute_do_pim = val;
			mrt->mroute_do_assert = val;
		}
		break;
	case MRT_TABLE:
		if (!IS_BUILTIN(CONFIG_IP_MROUTE_MULTIPLE_TABLES)) {
			ret = -ENOPROTOOPT;
			break;
		}
		if (optlen != sizeof(uval)) {
			ret = -EINVAL;
			break;
		}
		if (get_user(uval, (u32 __user *)optval)) {
			ret = -EFAULT;
			break;
		}

		if (sk == rtnl_dereference(mrt->mroute_sk)) {
			ret = -EBUSY;
		} else {
			mrt = ipmr_new_table(net, uval);
			if (IS_ERR(mrt))
				ret = PTR_ERR(mrt);
			else
				raw_sk(sk)->ipmr_table = uval;
		}
		break;
	/* Spurious command, or MRT_VERSION which you cannot set. */
	default:
		ret = -ENOPROTOOPT;
	}
out_unlock:
	rtnl_unlock();
out:
	return ret;
}

/* Getsock opt support for the multicast routing system. */
int ip_mroute_getsockopt(struct sock *sk, int optname, char __user *optval, int __user *optlen)
{
	int olr;
	int val;
	struct net *net = sock_net(sk);
	struct mr_table *mrt;

	if (sk->sk_type != SOCK_RAW ||
	    inet_sk(sk)->inet_num != IPPROTO_IGMP)
		return -EOPNOTSUPP;

	mrt = ipmr_get_table(net, raw_sk(sk)->ipmr_table ? : RT_TABLE_DEFAULT);
	if (!mrt)
		return -ENOENT;

	switch (optname) {
	case MRT_VERSION:
		val = 0x0305;
		break;
	case MRT_PIM:
		if (!ipmr_pimsm_enabled())
			return -ENOPROTOOPT;
		val = mrt->mroute_do_pim;
		break;
	case MRT_ASSERT:
		val = mrt->mroute_do_assert;
		break;
	default:
		return -ENOPROTOOPT;
	}

	if (get_user(olr, optlen))
		return -EFAULT;
	olr = min_t(unsigned int, olr, sizeof(int));
	if (olr < 0)
		return -EINVAL;
	if (put_user(olr, optlen))
		return -EFAULT;
	if (copy_to_user(optval, &val, olr))
		return -EFAULT;
	return 0;
}

/* The IP multicast ioctl support routines. */
int ipmr_ioctl(struct sock *sk, int cmd, void __user *arg)
{
	struct sioc_sg_req sr;
	struct sioc_vif_req vr;
	struct vif_device *vif;
	struct mfc_cache *c;
	struct net *net = sock_net(sk);
	struct mr_table *mrt;

	mrt = ipmr_get_table(net, raw_sk(sk)->ipmr_table ? : RT_TABLE_DEFAULT);
	if (!mrt)
		return -ENOENT;

	switch (cmd) {
	case SIOCGETVIFCNT:
		if (copy_from_user(&vr, arg, sizeof(vr)))
			return -EFAULT;
		if (vr.vifi >= mrt->maxvif)
			return -EINVAL;
		read_lock(&mrt_lock);
		vif = &mrt->vif_table[vr.vifi];
		if (VIF_EXISTS(mrt, vr.vifi)) {
			vr.icount = vif->pkt_in;
			vr.ocount = vif->pkt_out;
			vr.ibytes = vif->bytes_in;
			vr.obytes = vif->bytes_out;
			read_unlock(&mrt_lock);

			if (copy_to_user(arg, &vr, sizeof(vr)))
				return -EFAULT;
			return 0;
		}
		read_unlock(&mrt_lock);
		return -EADDRNOTAVAIL;
	case SIOCGETSGCNT:
		if (copy_from_user(&sr, arg, sizeof(sr)))
			return -EFAULT;

		rcu_read_lock();
		c = ipmr_cache_find(mrt, sr.src.s_addr, sr.grp.s_addr);
		if (c) {
			sr.pktcnt = c->mfc_un.res.pkt;
			sr.bytecnt = c->mfc_un.res.bytes;
			sr.wrong_if = c->mfc_un.res.wrong_if;
			rcu_read_unlock();

			if (copy_to_user(arg, &sr, sizeof(sr)))
				return -EFAULT;
			return 0;
		}
		rcu_read_unlock();
		return -EADDRNOTAVAIL;
	default:
		return -ENOIOCTLCMD;
	}
}

#ifdef CONFIG_COMPAT
struct compat_sioc_sg_req {
	struct in_addr src;
	struct in_addr grp;
	compat_ulong_t pktcnt;
	compat_ulong_t bytecnt;
	compat_ulong_t wrong_if;
};

struct compat_sioc_vif_req {
	vifi_t	vifi;		/* Which iface */
	compat_ulong_t icount;
	compat_ulong_t ocount;
	compat_ulong_t ibytes;
	compat_ulong_t obytes;
};

int ipmr_compat_ioctl(struct sock *sk, unsigned int cmd, void __user *arg)
{
	struct compat_sioc_sg_req sr;
	struct compat_sioc_vif_req vr;
	struct vif_device *vif;
	struct mfc_cache *c;
	struct net *net = sock_net(sk);
	struct mr_table *mrt;

	mrt = ipmr_get_table(net, raw_sk(sk)->ipmr_table ? : RT_TABLE_DEFAULT);
	if (!mrt)
		return -ENOENT;

	switch (cmd) {
	case SIOCGETVIFCNT:
		if (copy_from_user(&vr, arg, sizeof(vr)))
			return -EFAULT;
		if (vr.vifi >= mrt->maxvif)
			return -EINVAL;
		read_lock(&mrt_lock);
		vif = &mrt->vif_table[vr.vifi];
		if (VIF_EXISTS(mrt, vr.vifi)) {
			vr.icount = vif->pkt_in;
			vr.ocount = vif->pkt_out;
			vr.ibytes = vif->bytes_in;
			vr.obytes = vif->bytes_out;
			read_unlock(&mrt_lock);

			if (copy_to_user(arg, &vr, sizeof(vr)))
				return -EFAULT;
			return 0;
		}
		read_unlock(&mrt_lock);
		return -EADDRNOTAVAIL;
	case SIOCGETSGCNT:
		if (copy_from_user(&sr, arg, sizeof(sr)))
			return -EFAULT;

		rcu_read_lock();
		c = ipmr_cache_find(mrt, sr.src.s_addr, sr.grp.s_addr);
		if (c) {
			sr.pktcnt = c->mfc_un.res.pkt;
			sr.bytecnt = c->mfc_un.res.bytes;
			sr.wrong_if = c->mfc_un.res.wrong_if;
			rcu_read_unlock();

			if (copy_to_user(arg, &sr, sizeof(sr)))
				return -EFAULT;
			return 0;
		}
		rcu_read_unlock();
		return -EADDRNOTAVAIL;
	default:
		return -ENOIOCTLCMD;
	}
}
#endif

static int ipmr_device_event(struct notifier_block *this, unsigned long event, void *ptr)
{
	struct net_device *dev = netdev_notifier_info_to_dev(ptr);
	struct net *net = dev_net(dev);
	struct mr_table *mrt;
	struct vif_device *v;
	int ct;

	if (event != NETDEV_UNREGISTER)
		return NOTIFY_DONE;

	ipmr_for_each_table(mrt, net) {
		v = &mrt->vif_table[0];
		for (ct = 0; ct < mrt->maxvif; ct++, v++) {
			if (v->dev == dev)
				vif_delete(mrt, ct, 1, NULL);
		}
	}
	return NOTIFY_DONE;
}

static struct notifier_block ip_mr_notifier = {
	.notifier_call = ipmr_device_event,
};

/* Encapsulate a packet by attaching a valid IPIP header to it.
 * This avoids tunnel drivers and other mess and gives us the speed so
 * important for multicast video.
 */
static void ip_encap(struct net *net, struct sk_buff *skb,
		     __be32 saddr, __be32 daddr)
{
	struct iphdr *iph;
	const struct iphdr *old_iph = ip_hdr(skb);

	skb_push(skb, sizeof(struct iphdr));
	skb->transport_header = skb->network_header;
	skb_reset_network_header(skb);
	iph = ip_hdr(skb);

	iph->version	=	4;
	iph->tos	=	old_iph->tos;
	iph->ttl	=	old_iph->ttl;
	iph->frag_off	=	0;
	iph->daddr	=	daddr;
	iph->saddr	=	saddr;
	iph->protocol	=	IPPROTO_IPIP;
	iph->ihl	=	5;
	iph->tot_len	=	htons(skb->len);
	ip_select_ident(net, skb, NULL);
	ip_send_check(iph);

	memset(&(IPCB(skb)->opt), 0, sizeof(IPCB(skb)->opt));
	nf_reset(skb);
}

static inline int ipmr_forward_finish(struct net *net, struct sock *sk,
				      struct sk_buff *skb)
{
	struct ip_options *opt = &(IPCB(skb)->opt);

	IP_INC_STATS(net, IPSTATS_MIB_OUTFORWDATAGRAMS);
	IP_ADD_STATS(net, IPSTATS_MIB_OUTOCTETS, skb->len);

	if (unlikely(opt->optlen))
		ip_forward_options(skb);

	return dst_output(net, sk, skb);
}

/* Processing handlers for ipmr_forward */

static void ipmr_queue_xmit(struct net *net, struct mr_table *mrt,
			    struct sk_buff *skb, struct mfc_cache *c, int vifi)
{
	const struct iphdr *iph = ip_hdr(skb);
	struct vif_device *vif = &mrt->vif_table[vifi];
	struct net_device *dev;
	struct rtable *rt;
	struct flowi4 fl4;
	int    encap = 0;

	if (!vif->dev)
		goto out_free;

	if (vif->flags & VIFF_REGISTER) {
		vif->pkt_out++;
		vif->bytes_out += skb->len;
		vif->dev->stats.tx_bytes += skb->len;
		vif->dev->stats.tx_packets++;
		ipmr_cache_report(mrt, skb, vifi, IGMPMSG_WHOLEPKT);
		goto out_free;
	}

	if (vif->flags & VIFF_TUNNEL) {
		rt = ip_route_output_ports(net, &fl4, NULL,
					   vif->remote, vif->local,
					   0, 0,
					   IPPROTO_IPIP,
					   RT_TOS(iph->tos), vif->link);
		if (IS_ERR(rt))
			goto out_free;
		encap = sizeof(struct iphdr);
	} else {
		rt = ip_route_output_ports(net, &fl4, NULL, iph->daddr, 0,
					   0, 0,
					   IPPROTO_IPIP,
					   RT_TOS(iph->tos), vif->link);
		if (IS_ERR(rt))
			goto out_free;
	}

	dev = rt->dst.dev;

	if (skb->len+encap > dst_mtu(&rt->dst) && (ntohs(iph->frag_off) & IP_DF)) {
		/* Do not fragment multicasts. Alas, IPv4 does not
		 * allow to send ICMP, so that packets will disappear
		 * to blackhole.
		 */
		IP_INC_STATS(net, IPSTATS_MIB_FRAGFAILS);
		ip_rt_put(rt);
		goto out_free;
	}

	encap += LL_RESERVED_SPACE(dev) + rt->dst.header_len;

	if (skb_cow(skb, encap)) {
		ip_rt_put(rt);
		goto out_free;
	}

	vif->pkt_out++;
	vif->bytes_out += skb->len;

	skb_dst_drop(skb);
	skb_dst_set(skb, &rt->dst);
	ip_decrease_ttl(ip_hdr(skb));

	/* FIXME: forward and output firewalls used to be called here.
	 * What do we do with netfilter? -- RR
	 */
	if (vif->flags & VIFF_TUNNEL) {
		ip_encap(net, skb, vif->local, vif->remote);
		/* FIXME: extra output firewall step used to be here. --RR */
		vif->dev->stats.tx_packets++;
		vif->dev->stats.tx_bytes += skb->len;
	}

	IPCB(skb)->flags |= IPSKB_FORWARDED;

	/* RFC1584 teaches, that DVMRP/PIM router must deliver packets locally
	 * not only before forwarding, but after forwarding on all output
	 * interfaces. It is clear, if mrouter runs a multicasting
	 * program, it should receive packets not depending to what interface
	 * program is joined.
	 * If we will not make it, the program will have to join on all
	 * interfaces. On the other hand, multihoming host (or router, but
	 * not mrouter) cannot join to more than one interface - it will
	 * result in receiving multiple packets.
	 */
	NF_HOOK(NFPROTO_IPV4, NF_INET_FORWARD,
		net, NULL, skb, skb->dev, dev,
		ipmr_forward_finish);
	return;

out_free:
	kfree_skb(skb);
}

static int ipmr_find_vif(struct mr_table *mrt, struct net_device *dev)
{
	int ct;

	for (ct = mrt->maxvif-1; ct >= 0; ct--) {
		if (mrt->vif_table[ct].dev == dev)
			break;
	}
	return ct;
}

/* "local" means that we should preserve one skb (for local delivery) */
static void ip_mr_forward(struct net *net, struct mr_table *mrt,
			  struct sk_buff *skb, struct mfc_cache *cache,
			  int local)
{
	int psend = -1;
	int vif, ct;
	int true_vifi = ipmr_find_vif(mrt, skb->dev);

	vif = cache->mfc_parent;
	cache->mfc_un.res.pkt++;
	cache->mfc_un.res.bytes += skb->len;

	if (cache->mfc_origin == htonl(INADDR_ANY) && true_vifi >= 0) {
		struct mfc_cache *cache_proxy;

		/* For an (*,G) entry, we only check that the incomming
		 * interface is part of the static tree.
		 */
		cache_proxy = ipmr_cache_find_any_parent(mrt, vif);
		if (cache_proxy &&
		    cache_proxy->mfc_un.res.ttls[true_vifi] < 255)
			goto forward;
	}

	/* Wrong interface: drop packet and (maybe) send PIM assert. */
	if (mrt->vif_table[vif].dev != skb->dev) {
		if (rt_is_output_route(skb_rtable(skb))) {
			/* It is our own packet, looped back.
			 * Very complicated situation...
			 *
			 * The best workaround until routing daemons will be
			 * fixed is not to redistribute packet, if it was
			 * send through wrong interface. It means, that
			 * multicast applications WILL NOT work for
			 * (S,G), which have default multicast route pointing
			 * to wrong oif. In any case, it is not a good
			 * idea to use multicasting applications on router.
			 */
			goto dont_forward;
		}

		cache->mfc_un.res.wrong_if++;

		if (true_vifi >= 0 && mrt->mroute_do_assert &&
		    /* pimsm uses asserts, when switching from RPT to SPT,
		     * so that we cannot check that packet arrived on an oif.
		     * It is bad, but otherwise we would need to move pretty
		     * large chunk of pimd to kernel. Ough... --ANK
		     */
		    (mrt->mroute_do_pim ||
		     cache->mfc_un.res.ttls[true_vifi] < 255) &&
		    time_after(jiffies,
			       cache->mfc_un.res.last_assert + MFC_ASSERT_THRESH)) {
			cache->mfc_un.res.last_assert = jiffies;
			ipmr_cache_report(mrt, skb, true_vifi, IGMPMSG_WRONGVIF);
		}
		goto dont_forward;
	}

forward:
	mrt->vif_table[vif].pkt_in++;
	mrt->vif_table[vif].bytes_in += skb->len;

	/* Forward the frame */
	if (cache->mfc_origin == htonl(INADDR_ANY) &&
	    cache->mfc_mcastgrp == htonl(INADDR_ANY)) {
		if (true_vifi >= 0 &&
		    true_vifi != cache->mfc_parent &&
		    ip_hdr(skb)->ttl >
				cache->mfc_un.res.ttls[cache->mfc_parent]) {
			/* It's an (*,*) entry and the packet is not coming from
			 * the upstream: forward the packet to the upstream
			 * only.
			 */
			psend = cache->mfc_parent;
			goto last_forward;
		}
		goto dont_forward;
	}
	for (ct = cache->mfc_un.res.maxvif - 1;
	     ct >= cache->mfc_un.res.minvif; ct--) {
		/* For (*,G) entry, don't forward to the incoming interface */
		if ((cache->mfc_origin != htonl(INADDR_ANY) ||
		     ct != true_vifi) &&
		    ip_hdr(skb)->ttl > cache->mfc_un.res.ttls[ct]) {
			if (psend != -1) {
				struct sk_buff *skb2 = skb_clone(skb, GFP_ATOMIC);

				if (skb2)
					ipmr_queue_xmit(net, mrt, skb2, cache,
							psend);
			}
			psend = ct;
		}
	}
last_forward:
	if (psend != -1) {
		if (local) {
			struct sk_buff *skb2 = skb_clone(skb, GFP_ATOMIC);

			if (skb2)
				ipmr_queue_xmit(net, mrt, skb2, cache, psend);
		} else {
			ipmr_queue_xmit(net, mrt, skb, cache, psend);
			return;
		}
	}

dont_forward:
	if (!local)
		kfree_skb(skb);
}

static struct mr_table *ipmr_rt_fib_lookup(struct net *net, struct sk_buff *skb)
{
	struct rtable *rt = skb_rtable(skb);
	struct iphdr *iph = ip_hdr(skb);
	struct flowi4 fl4 = {
		.daddr = iph->daddr,
		.saddr = iph->saddr,
		.flowi4_tos = RT_TOS(iph->tos),
		.flowi4_oif = (rt_is_output_route(rt) ?
			       skb->dev->ifindex : 0),
		.flowi4_iif = (rt_is_output_route(rt) ?
			       LOOPBACK_IFINDEX :
			       skb->dev->ifindex),
		.flowi4_mark = skb->mark,
	};
	struct mr_table *mrt;
	int err;

	err = ipmr_fib_lookup(net, &fl4, &mrt);
	if (err)
		return ERR_PTR(err);
	return mrt;
}

/* Multicast packets for forwarding arrive here
 * Called with rcu_read_lock();
 */
int ip_mr_input(struct sk_buff *skb)
{
	struct mfc_cache *cache;
	struct net *net = dev_net(skb->dev);
	int local = skb_rtable(skb)->rt_flags & RTCF_LOCAL;
	struct mr_table *mrt;

	/* Packet is looped back after forward, it should not be
	 * forwarded second time, but still can be delivered locally.
	 */
	if (IPCB(skb)->flags & IPSKB_FORWARDED)
		goto dont_forward;

	mrt = ipmr_rt_fib_lookup(net, skb);
	if (IS_ERR(mrt)) {
		kfree_skb(skb);
		return PTR_ERR(mrt);
	}
	if (!local) {
		if (IPCB(skb)->opt.router_alert) {
			if (ip_call_ra_chain(skb))
				return 0;
		} else if (ip_hdr(skb)->protocol == IPPROTO_IGMP) {
			/* IGMPv1 (and broken IGMPv2 implementations sort of
			 * Cisco IOS <= 11.2(8)) do not put router alert
			 * option to IGMP packets destined to routable
			 * groups. It is very bad, because it means
			 * that we can forward NO IGMP messages.
			 */
			struct sock *mroute_sk;

			mroute_sk = rcu_dereference(mrt->mroute_sk);
			if (mroute_sk) {
				nf_reset(skb);
				raw_rcv(mroute_sk, skb);
				return 0;
			}
		    }
	}

	/* already under rcu_read_lock() */
	cache = ipmr_cache_find(mrt, ip_hdr(skb)->saddr, ip_hdr(skb)->daddr);
	if (!cache) {
		int vif = ipmr_find_vif(mrt, skb->dev);

		if (vif >= 0)
			cache = ipmr_cache_find_any(mrt, ip_hdr(skb)->daddr,
						    vif);
	}

	/* No usable cache entry */
	if (!cache) {
		int vif;

		if (local) {
			struct sk_buff *skb2 = skb_clone(skb, GFP_ATOMIC);
			ip_local_deliver(skb);
			if (!skb2)
				return -ENOBUFS;
			skb = skb2;
		}

		read_lock(&mrt_lock);
		vif = ipmr_find_vif(mrt, skb->dev);
		if (vif >= 0) {
			int err2 = ipmr_cache_unresolved(mrt, vif, skb);
			read_unlock(&mrt_lock);

			return err2;
		}
		read_unlock(&mrt_lock);
		kfree_skb(skb);
		return -ENODEV;
	}

	read_lock(&mrt_lock);
	ip_mr_forward(net, mrt, skb, cache, local);
	read_unlock(&mrt_lock);

	if (local)
		return ip_local_deliver(skb);

	return 0;

dont_forward:
	if (local)
		return ip_local_deliver(skb);
	kfree_skb(skb);
	return 0;
}

#ifdef CONFIG_IP_PIMSM_V1
/* Handle IGMP messages of PIMv1 */
int pim_rcv_v1(struct sk_buff *skb)
{
	struct igmphdr *pim;
	struct net *net = dev_net(skb->dev);
	struct mr_table *mrt;

	if (!pskb_may_pull(skb, sizeof(*pim) + sizeof(struct iphdr)))
		goto drop;

	pim = igmp_hdr(skb);

	mrt = ipmr_rt_fib_lookup(net, skb);
	if (IS_ERR(mrt))
		goto drop;
	if (!mrt->mroute_do_pim ||
	    pim->group != PIM_V1_VERSION || pim->code != PIM_V1_REGISTER)
		goto drop;

	if (__pim_rcv(mrt, skb, sizeof(*pim))) {
drop:
		kfree_skb(skb);
	}
	return 0;
}
#endif

#ifdef CONFIG_IP_PIMSM_V2
static int pim_rcv(struct sk_buff *skb)
{
	struct pimreghdr *pim;
	struct net *net = dev_net(skb->dev);
	struct mr_table *mrt;

	if (!pskb_may_pull(skb, sizeof(*pim) + sizeof(struct iphdr)))
		goto drop;

	pim = (struct pimreghdr *)skb_transport_header(skb);
	if (pim->type != ((PIM_VERSION << 4) | (PIM_REGISTER)) ||
	    (pim->flags & PIM_NULL_REGISTER) ||
	    (ip_compute_csum((void *)pim, sizeof(*pim)) != 0 &&
	     csum_fold(skb_checksum(skb, 0, skb->len, 0))))
		goto drop;

	mrt = ipmr_rt_fib_lookup(net, skb);
	if (IS_ERR(mrt))
		goto drop;
	if (__pim_rcv(mrt, skb, sizeof(*pim))) {
drop:
		kfree_skb(skb);
	}
	return 0;
}
#endif

static int __ipmr_fill_mroute(struct mr_table *mrt, struct sk_buff *skb,
			      struct mfc_cache *c, struct rtmsg *rtm)
{
	int ct;
	struct rtnexthop *nhp;
	struct nlattr *mp_attr;
	struct rta_mfc_stats mfcs;

	/* If cache is unresolved, don't try to parse IIF and OIF */
	if (c->mfc_parent >= MAXVIFS)
		return -ENOENT;

	if (VIF_EXISTS(mrt, c->mfc_parent) &&
	    nla_put_u32(skb, RTA_IIF, mrt->vif_table[c->mfc_parent].dev->ifindex) < 0)
		return -EMSGSIZE;

	if (!(mp_attr = nla_nest_start(skb, RTA_MULTIPATH)))
		return -EMSGSIZE;

	for (ct = c->mfc_un.res.minvif; ct < c->mfc_un.res.maxvif; ct++) {
		if (VIF_EXISTS(mrt, ct) && c->mfc_un.res.ttls[ct] < 255) {
			if (!(nhp = nla_reserve_nohdr(skb, sizeof(*nhp)))) {
				nla_nest_cancel(skb, mp_attr);
				return -EMSGSIZE;
			}

			nhp->rtnh_flags = 0;
			nhp->rtnh_hops = c->mfc_un.res.ttls[ct];
			nhp->rtnh_ifindex = mrt->vif_table[ct].dev->ifindex;
			nhp->rtnh_len = sizeof(*nhp);
		}
	}

	nla_nest_end(skb, mp_attr);

	mfcs.mfcs_packets = c->mfc_un.res.pkt;
	mfcs.mfcs_bytes = c->mfc_un.res.bytes;
	mfcs.mfcs_wrong_if = c->mfc_un.res.wrong_if;
	if (nla_put(skb, RTA_MFC_STATS, sizeof(mfcs), &mfcs) < 0)
		return -EMSGSIZE;

	rtm->rtm_type = RTN_MULTICAST;
	return 1;
}

int ipmr_get_route(struct net *net, struct sk_buff *skb,
		   __be32 saddr, __be32 daddr,
		   struct rtmsg *rtm, int nowait)
{
	struct mfc_cache *cache;
	struct mr_table *mrt;
	int err;

	mrt = ipmr_get_table(net, RT_TABLE_DEFAULT);
	if (!mrt)
		return -ENOENT;

	rcu_read_lock();
	cache = ipmr_cache_find(mrt, saddr, daddr);
	if (!cache && skb->dev) {
		int vif = ipmr_find_vif(mrt, skb->dev);

		if (vif >= 0)
			cache = ipmr_cache_find_any(mrt, daddr, vif);
	}
	if (!cache) {
		struct sk_buff *skb2;
		struct iphdr *iph;
		struct net_device *dev;
		int vif = -1;

		if (nowait) {
			rcu_read_unlock();
			return -EAGAIN;
		}

		dev = skb->dev;
		read_lock(&mrt_lock);
		if (dev)
			vif = ipmr_find_vif(mrt, dev);
		if (vif < 0) {
			read_unlock(&mrt_lock);
			rcu_read_unlock();
			return -ENODEV;
		}
		skb2 = skb_clone(skb, GFP_ATOMIC);
		if (!skb2) {
			read_unlock(&mrt_lock);
			rcu_read_unlock();
			return -ENOMEM;
		}

		skb_push(skb2, sizeof(struct iphdr));
		skb_reset_network_header(skb2);
		iph = ip_hdr(skb2);
		iph->ihl = sizeof(struct iphdr) >> 2;
		iph->saddr = saddr;
		iph->daddr = daddr;
		iph->version = 0;
		err = ipmr_cache_unresolved(mrt, vif, skb2);
		read_unlock(&mrt_lock);
		rcu_read_unlock();
		return err;
	}

	read_lock(&mrt_lock);
	err = __ipmr_fill_mroute(mrt, skb, cache, rtm);
	read_unlock(&mrt_lock);
	rcu_read_unlock();
	return err;
}

static int ipmr_fill_mroute(struct mr_table *mrt, struct sk_buff *skb,
			    u32 portid, u32 seq, struct mfc_cache *c, int cmd,
			    int flags)
{
	struct nlmsghdr *nlh;
	struct rtmsg *rtm;
	int err;

	nlh = nlmsg_put(skb, portid, seq, cmd, sizeof(*rtm), flags);
	if (!nlh)
		return -EMSGSIZE;

	rtm = nlmsg_data(nlh);
	rtm->rtm_family   = RTNL_FAMILY_IPMR;
	rtm->rtm_dst_len  = 32;
	rtm->rtm_src_len  = 32;
	rtm->rtm_tos      = 0;
	rtm->rtm_table    = mrt->id;
	if (nla_put_u32(skb, RTA_TABLE, mrt->id))
		goto nla_put_failure;
	rtm->rtm_type     = RTN_MULTICAST;
	rtm->rtm_scope    = RT_SCOPE_UNIVERSE;
	if (c->mfc_flags & MFC_STATIC)
		rtm->rtm_protocol = RTPROT_STATIC;
	else
		rtm->rtm_protocol = RTPROT_MROUTED;
	rtm->rtm_flags    = 0;

	if (nla_put_in_addr(skb, RTA_SRC, c->mfc_origin) ||
	    nla_put_in_addr(skb, RTA_DST, c->mfc_mcastgrp))
		goto nla_put_failure;
	err = __ipmr_fill_mroute(mrt, skb, c, rtm);
	/* do not break the dump if cache is unresolved */
	if (err < 0 && err != -ENOENT)
		goto nla_put_failure;

	nlmsg_end(skb, nlh);
	return 0;

nla_put_failure:
	nlmsg_cancel(skb, nlh);
	return -EMSGSIZE;
}

static size_t mroute_msgsize(bool unresolved, int maxvif)
{
	size_t len =
		NLMSG_ALIGN(sizeof(struct rtmsg))
		+ nla_total_size(4)	/* RTA_TABLE */
		+ nla_total_size(4)	/* RTA_SRC */
		+ nla_total_size(4)	/* RTA_DST */
		;

	if (!unresolved)
		len = len
		      + nla_total_size(4)	/* RTA_IIF */
		      + nla_total_size(0)	/* RTA_MULTIPATH */
		      + maxvif * NLA_ALIGN(sizeof(struct rtnexthop))
						/* RTA_MFC_STATS */
		      + nla_total_size(sizeof(struct rta_mfc_stats))
		;

	return len;
}

static void mroute_netlink_event(struct mr_table *mrt, struct mfc_cache *mfc,
				 int cmd)
{
	struct net *net = read_pnet(&mrt->net);
	struct sk_buff *skb;
	int err = -ENOBUFS;

	skb = nlmsg_new(mroute_msgsize(mfc->mfc_parent >= MAXVIFS, mrt->maxvif),
			GFP_ATOMIC);
	if (!skb)
		goto errout;

	err = ipmr_fill_mroute(mrt, skb, 0, 0, mfc, cmd, 0);
	if (err < 0)
		goto errout;

	rtnl_notify(skb, net, 0, RTNLGRP_IPV4_MROUTE, NULL, GFP_ATOMIC);
	return;

errout:
	kfree_skb(skb);
	if (err < 0)
		rtnl_set_sk_err(net, RTNLGRP_IPV4_MROUTE, err);
}

static int ipmr_rtm_dumproute(struct sk_buff *skb, struct netlink_callback *cb)
{
	struct net *net = sock_net(skb->sk);
	struct mr_table *mrt;
	struct mfc_cache *mfc;
	unsigned int t = 0, s_t;
	unsigned int h = 0, s_h;
	unsigned int e = 0, s_e;

	s_t = cb->args[0];
	s_h = cb->args[1];
	s_e = cb->args[2];

	rcu_read_lock();
	ipmr_for_each_table(mrt, net) {
		if (t < s_t)
			goto next_table;
		if (t > s_t)
			s_h = 0;
		for (h = s_h; h < MFC_LINES; h++) {
			list_for_each_entry_rcu(mfc, &mrt->mfc_cache_array[h], list) {
				if (e < s_e)
					goto next_entry;
				if (ipmr_fill_mroute(mrt, skb,
						     NETLINK_CB(cb->skb).portid,
						     cb->nlh->nlmsg_seq,
						     mfc, RTM_NEWROUTE,
						     NLM_F_MULTI) < 0)
					goto done;
next_entry:
				e++;
			}
			e = s_e = 0;
		}
		spin_lock_bh(&mfc_unres_lock);
		list_for_each_entry(mfc, &mrt->mfc_unres_queue, list) {
			if (e < s_e)
				goto next_entry2;
			if (ipmr_fill_mroute(mrt, skb,
					     NETLINK_CB(cb->skb).portid,
					     cb->nlh->nlmsg_seq,
					     mfc, RTM_NEWROUTE,
					     NLM_F_MULTI) < 0) {
				spin_unlock_bh(&mfc_unres_lock);
				goto done;
			}
next_entry2:
			e++;
		}
		spin_unlock_bh(&mfc_unres_lock);
		e = s_e = 0;
		s_h = 0;
next_table:
		t++;
	}
done:
	rcu_read_unlock();

	cb->args[2] = e;
	cb->args[1] = h;
	cb->args[0] = t;

	return skb->len;
}

static const struct nla_policy rtm_ipmr_policy[RTA_MAX + 1] = {
	[RTA_SRC]	= { .type = NLA_U32 },
	[RTA_DST]	= { .type = NLA_U32 },
	[RTA_IIF]	= { .type = NLA_U32 },
	[RTA_TABLE]	= { .type = NLA_U32 },
	[RTA_MULTIPATH]	= { .len = sizeof(struct rtnexthop) },
};

static bool ipmr_rtm_validate_proto(unsigned char rtm_protocol)
{
	switch (rtm_protocol) {
	case RTPROT_STATIC:
	case RTPROT_MROUTED:
		return true;
	}
	return false;
}

static int ipmr_nla_get_ttls(const struct nlattr *nla, struct mfcctl *mfcc)
{
	struct rtnexthop *rtnh = nla_data(nla);
	int remaining = nla_len(nla), vifi = 0;

	while (rtnh_ok(rtnh, remaining)) {
		mfcc->mfcc_ttls[vifi] = rtnh->rtnh_hops;
		if (++vifi == MAXVIFS)
			break;
		rtnh = rtnh_next(rtnh, &remaining);
	}

	return remaining > 0 ? -EINVAL : vifi;
}

/* returns < 0 on error, 0 for ADD_MFC and 1 for ADD_MFC_PROXY */
static int rtm_to_ipmr_mfcc(struct net *net, struct nlmsghdr *nlh,
			    struct mfcctl *mfcc, int *mrtsock,
			    struct mr_table **mrtret)
{
	struct net_device *dev = NULL;
	u32 tblid = RT_TABLE_DEFAULT;
	struct mr_table *mrt;
	struct nlattr *attr;
	struct rtmsg *rtm;
	int ret, rem;

	ret = nlmsg_validate(nlh, sizeof(*rtm), RTA_MAX, rtm_ipmr_policy);
	if (ret < 0)
		goto out;
	rtm = nlmsg_data(nlh);

	ret = -EINVAL;
	if (rtm->rtm_family != RTNL_FAMILY_IPMR || rtm->rtm_dst_len != 32 ||
	    rtm->rtm_type != RTN_MULTICAST ||
	    rtm->rtm_scope != RT_SCOPE_UNIVERSE ||
	    !ipmr_rtm_validate_proto(rtm->rtm_protocol))
		goto out;

	memset(mfcc, 0, sizeof(*mfcc));
	mfcc->mfcc_parent = -1;
	ret = 0;
	nlmsg_for_each_attr(attr, nlh, sizeof(struct rtmsg), rem) {
		switch (nla_type(attr)) {
		case RTA_SRC:
			mfcc->mfcc_origin.s_addr = nla_get_be32(attr);
			break;
		case RTA_DST:
			mfcc->mfcc_mcastgrp.s_addr = nla_get_be32(attr);
			break;
		case RTA_IIF:
			dev = __dev_get_by_index(net, nla_get_u32(attr));
			if (!dev) {
				ret = -ENODEV;
				goto out;
			}
			break;
		case RTA_MULTIPATH:
			if (ipmr_nla_get_ttls(attr, mfcc) < 0) {
				ret = -EINVAL;
				goto out;
			}
			break;
		case RTA_PREFSRC:
			ret = 1;
			break;
		case RTA_TABLE:
			tblid = nla_get_u32(attr);
			break;
		}
	}
	mrt = ipmr_get_table(net, tblid);
	if (!mrt) {
		ret = -ENOENT;
		goto out;
	}
	*mrtret = mrt;
	*mrtsock = rtm->rtm_protocol == RTPROT_MROUTED ? 1 : 0;
	if (dev)
		mfcc->mfcc_parent = ipmr_find_vif(mrt, dev);

out:
	return ret;
}

/* takes care of both newroute and delroute */
static int ipmr_rtm_route(struct sk_buff *skb, struct nlmsghdr *nlh)
{
	struct net *net = sock_net(skb->sk);
	int ret, mrtsock, parent;
	struct mr_table *tbl;
	struct mfcctl mfcc;

	mrtsock = 0;
	tbl = NULL;
	ret = rtm_to_ipmr_mfcc(net, nlh, &mfcc, &mrtsock, &tbl);
	if (ret < 0)
		return ret;

	parent = ret ? mfcc.mfcc_parent : -1;
	if (nlh->nlmsg_type == RTM_NEWROUTE)
		return ipmr_mfc_add(net, tbl, &mfcc, mrtsock, parent);
	else
		return ipmr_mfc_delete(tbl, &mfcc, parent);
}

#ifdef CONFIG_PROC_FS
/* The /proc interfaces to multicast routing :
 * /proc/net/ip_mr_cache & /proc/net/ip_mr_vif
 */
struct ipmr_vif_iter {
	struct seq_net_private p;
	struct mr_table *mrt;
	int ct;
};

static struct vif_device *ipmr_vif_seq_idx(struct net *net,
					   struct ipmr_vif_iter *iter,
					   loff_t pos)
{
	struct mr_table *mrt = iter->mrt;

	for (iter->ct = 0; iter->ct < mrt->maxvif; ++iter->ct) {
		if (!VIF_EXISTS(mrt, iter->ct))
			continue;
		if (pos-- == 0)
			return &mrt->vif_table[iter->ct];
	}
	return NULL;
}

static void *ipmr_vif_seq_start(struct seq_file *seq, loff_t *pos)
	__acquires(mrt_lock)
{
	struct ipmr_vif_iter *iter = seq->private;
	struct net *net = seq_file_net(seq);
	struct mr_table *mrt;

	mrt = ipmr_get_table(net, RT_TABLE_DEFAULT);
	if (!mrt)
		return ERR_PTR(-ENOENT);

	iter->mrt = mrt;

	read_lock(&mrt_lock);
	return *pos ? ipmr_vif_seq_idx(net, seq->private, *pos - 1)
		: SEQ_START_TOKEN;
}

static void *ipmr_vif_seq_next(struct seq_file *seq, void *v, loff_t *pos)
{
	struct ipmr_vif_iter *iter = seq->private;
	struct net *net = seq_file_net(seq);
	struct mr_table *mrt = iter->mrt;

	++*pos;
	if (v == SEQ_START_TOKEN)
		return ipmr_vif_seq_idx(net, iter, 0);

	while (++iter->ct < mrt->maxvif) {
		if (!VIF_EXISTS(mrt, iter->ct))
			continue;
		return &mrt->vif_table[iter->ct];
	}
	return NULL;
}

static void ipmr_vif_seq_stop(struct seq_file *seq, void *v)
	__releases(mrt_lock)
{
	read_unlock(&mrt_lock);
}

static int ipmr_vif_seq_show(struct seq_file *seq, void *v)
{
	struct ipmr_vif_iter *iter = seq->private;
	struct mr_table *mrt = iter->mrt;

	if (v == SEQ_START_TOKEN) {
		seq_puts(seq,
			 "Interface      BytesIn  PktsIn  BytesOut PktsOut Flags Local    Remote\n");
	} else {
		const struct vif_device *vif = v;
		const char *name =  vif->dev ? vif->dev->name : "none";

		seq_printf(seq,
			   "%2Zd %-10s %8ld %7ld  %8ld %7ld %05X %08X %08X\n",
			   vif - mrt->vif_table,
			   name, vif->bytes_in, vif->pkt_in,
			   vif->bytes_out, vif->pkt_out,
			   vif->flags, vif->local, vif->remote);
	}
	return 0;
}

static const struct seq_operations ipmr_vif_seq_ops = {
	.start = ipmr_vif_seq_start,
	.next  = ipmr_vif_seq_next,
	.stop  = ipmr_vif_seq_stop,
	.show  = ipmr_vif_seq_show,
};

static int ipmr_vif_open(struct inode *inode, struct file *file)
{
	return seq_open_net(inode, file, &ipmr_vif_seq_ops,
			    sizeof(struct ipmr_vif_iter));
}

static const struct file_operations ipmr_vif_fops = {
	.owner	 = THIS_MODULE,
	.open    = ipmr_vif_open,
	.read    = seq_read,
	.llseek  = seq_lseek,
	.release = seq_release_net,
};

struct ipmr_mfc_iter {
	struct seq_net_private p;
	struct mr_table *mrt;
	struct list_head *cache;
	int ct;
};


static struct mfc_cache *ipmr_mfc_seq_idx(struct net *net,
					  struct ipmr_mfc_iter *it, loff_t pos)
{
	struct mr_table *mrt = it->mrt;
	struct mfc_cache *mfc;

	rcu_read_lock();
	for (it->ct = 0; it->ct < MFC_LINES; it->ct++) {
		it->cache = &mrt->mfc_cache_array[it->ct];
		list_for_each_entry_rcu(mfc, it->cache, list)
			if (pos-- == 0)
				return mfc;
	}
	rcu_read_unlock();

	spin_lock_bh(&mfc_unres_lock);
	it->cache = &mrt->mfc_unres_queue;
	list_for_each_entry(mfc, it->cache, list)
		if (pos-- == 0)
			return mfc;
	spin_unlock_bh(&mfc_unres_lock);

	it->cache = NULL;
	return NULL;
}


static void *ipmr_mfc_seq_start(struct seq_file *seq, loff_t *pos)
{
	struct ipmr_mfc_iter *it = seq->private;
	struct net *net = seq_file_net(seq);
	struct mr_table *mrt;

	mrt = ipmr_get_table(net, RT_TABLE_DEFAULT);
	if (!mrt)
		return ERR_PTR(-ENOENT);

	it->mrt = mrt;
	it->cache = NULL;
	it->ct = 0;
	return *pos ? ipmr_mfc_seq_idx(net, seq->private, *pos - 1)
		: SEQ_START_TOKEN;
}

static void *ipmr_mfc_seq_next(struct seq_file *seq, void *v, loff_t *pos)
{
	struct mfc_cache *mfc = v;
	struct ipmr_mfc_iter *it = seq->private;
	struct net *net = seq_file_net(seq);
	struct mr_table *mrt = it->mrt;

	++*pos;

	if (v == SEQ_START_TOKEN)
		return ipmr_mfc_seq_idx(net, seq->private, 0);

	if (mfc->list.next != it->cache)
		return list_entry(mfc->list.next, struct mfc_cache, list);

	if (it->cache == &mrt->mfc_unres_queue)
		goto end_of_list;

	BUG_ON(it->cache != &mrt->mfc_cache_array[it->ct]);

	while (++it->ct < MFC_LINES) {
		it->cache = &mrt->mfc_cache_array[it->ct];
		if (list_empty(it->cache))
			continue;
		return list_first_entry(it->cache, struct mfc_cache, list);
	}

	/* exhausted cache_array, show unresolved */
	rcu_read_unlock();
	it->cache = &mrt->mfc_unres_queue;
	it->ct = 0;

	spin_lock_bh(&mfc_unres_lock);
	if (!list_empty(it->cache))
		return list_first_entry(it->cache, struct mfc_cache, list);

end_of_list:
	spin_unlock_bh(&mfc_unres_lock);
	it->cache = NULL;

	return NULL;
}

static void ipmr_mfc_seq_stop(struct seq_file *seq, void *v)
{
	struct ipmr_mfc_iter *it = seq->private;
	struct mr_table *mrt = it->mrt;

	if (it->cache == &mrt->mfc_unres_queue)
		spin_unlock_bh(&mfc_unres_lock);
	else if (it->cache == &mrt->mfc_cache_array[it->ct])
		rcu_read_unlock();
}

static int ipmr_mfc_seq_show(struct seq_file *seq, void *v)
{
	int n;

	if (v == SEQ_START_TOKEN) {
		seq_puts(seq,
		 "Group    Origin   Iif     Pkts    Bytes    Wrong Oifs\n");
	} else {
		const struct mfc_cache *mfc = v;
		const struct ipmr_mfc_iter *it = seq->private;
		const struct mr_table *mrt = it->mrt;

		seq_printf(seq, "%08X %08X %-3hd",
			   (__force u32) mfc->mfc_mcastgrp,
			   (__force u32) mfc->mfc_origin,
			   mfc->mfc_parent);

		if (it->cache != &mrt->mfc_unres_queue) {
			seq_printf(seq, " %8lu %8lu %8lu",
				   mfc->mfc_un.res.pkt,
				   mfc->mfc_un.res.bytes,
				   mfc->mfc_un.res.wrong_if);
			for (n = mfc->mfc_un.res.minvif;
			     n < mfc->mfc_un.res.maxvif; n++) {
				if (VIF_EXISTS(mrt, n) &&
				    mfc->mfc_un.res.ttls[n] < 255)
					seq_printf(seq,
					   " %2d:%-3d",
					   n, mfc->mfc_un.res.ttls[n]);
			}
		} else {
			/* unresolved mfc_caches don't contain
			 * pkt, bytes and wrong_if values
			 */
			seq_printf(seq, " %8lu %8lu %8lu", 0ul, 0ul, 0ul);
		}
		seq_putc(seq, '\n');
	}
	return 0;
}

static const struct seq_operations ipmr_mfc_seq_ops = {
	.start = ipmr_mfc_seq_start,
	.next  = ipmr_mfc_seq_next,
	.stop  = ipmr_mfc_seq_stop,
	.show  = ipmr_mfc_seq_show,
};

static int ipmr_mfc_open(struct inode *inode, struct file *file)
{
	return seq_open_net(inode, file, &ipmr_mfc_seq_ops,
			    sizeof(struct ipmr_mfc_iter));
}

static const struct file_operations ipmr_mfc_fops = {
	.owner	 = THIS_MODULE,
	.open    = ipmr_mfc_open,
	.read    = seq_read,
	.llseek  = seq_lseek,
	.release = seq_release_net,
};
#endif

#ifdef CONFIG_IP_PIMSM_V2
static const struct net_protocol pim_protocol = {
	.handler	=	pim_rcv,
	.netns_ok	=	1,
};
#endif

/* Setup for IP multicast routing */
static int __net_init ipmr_net_init(struct net *net)
{
	int err;

	err = ipmr_rules_init(net);
	if (err < 0)
		goto fail;

#ifdef CONFIG_PROC_FS
	err = -ENOMEM;
	if (!proc_create("ip_mr_vif", 0, net->proc_net, &ipmr_vif_fops))
		goto proc_vif_fail;
	if (!proc_create("ip_mr_cache", 0, net->proc_net, &ipmr_mfc_fops))
		goto proc_cache_fail;
#endif
	return 0;

#ifdef CONFIG_PROC_FS
proc_cache_fail:
	remove_proc_entry("ip_mr_vif", net->proc_net);
proc_vif_fail:
	ipmr_rules_exit(net);
#endif
fail:
	return err;
}

static void __net_exit ipmr_net_exit(struct net *net)
{
#ifdef CONFIG_PROC_FS
	remove_proc_entry("ip_mr_cache", net->proc_net);
	remove_proc_entry("ip_mr_vif", net->proc_net);
#endif
	ipmr_rules_exit(net);
}

static struct pernet_operations ipmr_net_ops = {
	.init = ipmr_net_init,
	.exit = ipmr_net_exit,
};

int __init ip_mr_init(void)
{
	int err;

	mrt_cachep = kmem_cache_create("ip_mrt_cache",
				       sizeof(struct mfc_cache),
				       0, SLAB_HWCACHE_ALIGN | SLAB_PANIC,
				       NULL);

	err = register_pernet_subsys(&ipmr_net_ops);
	if (err)
		goto reg_pernet_fail;

	err = register_netdevice_notifier(&ip_mr_notifier);
	if (err)
		goto reg_notif_fail;
#ifdef CONFIG_IP_PIMSM_V2
	if (inet_add_protocol(&pim_protocol, IPPROTO_PIM) < 0) {
		pr_err("%s: can't add PIM protocol\n", __func__);
		err = -EAGAIN;
		goto add_proto_fail;
	}
#endif
	rtnl_register(RTNL_FAMILY_IPMR, RTM_GETROUTE,
		      NULL, ipmr_rtm_dumproute, NULL);
	rtnl_register(RTNL_FAMILY_IPMR, RTM_NEWROUTE,
		      ipmr_rtm_route, NULL, NULL);
	rtnl_register(RTNL_FAMILY_IPMR, RTM_DELROUTE,
		      ipmr_rtm_route, NULL, NULL);
	return 0;

#ifdef CONFIG_IP_PIMSM_V2
add_proto_fail:
	unregister_netdevice_notifier(&ip_mr_notifier);
#endif
reg_notif_fail:
	unregister_pernet_subsys(&ipmr_net_ops);
reg_pernet_fail:
	kmem_cache_destroy(mrt_cachep);
	return err;
}<|MERGE_RESOLUTION|>--- conflicted
+++ resolved
@@ -1180,16 +1180,8 @@
 	return 0;
 }
 
-<<<<<<< HEAD
 /* Close the multicast socket, and clear the vif tables etc */
-static void mroute_clean_tables(struct mr_table *mrt)
-=======
-/*
- *	Close the multicast socket, and clear the vif tables etc
- */
-
 static void mroute_clean_tables(struct mr_table *mrt, bool all)
->>>>>>> 071f5d10
 {
 	int i;
 	LIST_HEAD(list);
