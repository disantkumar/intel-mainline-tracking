// SPDX-License-Identifier: GPL-2.0-or-later
/*
 *  SR-IPv6 implementation
 *
 *  Authors:
 *  David Lebrun <david.lebrun@uclouvain.be>
 *  eBPF support: Mathieu Xhonneux <m.xhonneux@gmail.com>
 */

#include <linux/types.h>
#include <linux/skbuff.h>
#include <linux/net.h>
#include <linux/module.h>
#include <net/ip.h>
#include <net/lwtunnel.h>
#include <net/netevent.h>
#include <net/netns/generic.h>
#include <net/ip6_fib.h>
#include <net/route.h>
#include <net/seg6.h>
#include <linux/seg6.h>
#include <linux/seg6_local.h>
#include <net/addrconf.h>
#include <net/ip6_route.h>
#include <net/dst_cache.h>
#include <net/ip_tunnels.h>
#ifdef CONFIG_IPV6_SEG6_HMAC
#include <net/seg6_hmac.h>
#endif
#include <net/seg6_local.h>
#include <linux/etherdevice.h>
#include <linux/bpf.h>
#include <linux/netfilter.h>

#define SEG6_F_ATTR(i)		BIT(i)

struct seg6_local_lwt;

/* callbacks used for customizing the creation and destruction of a behavior */
struct seg6_local_lwtunnel_ops {
	int (*build_state)(struct seg6_local_lwt *slwt, const void *cfg,
			   struct netlink_ext_ack *extack);
	void (*destroy_state)(struct seg6_local_lwt *slwt);
};

struct seg6_action_desc {
	int action;
	unsigned long attrs;

	/* The optattrs field is used for specifying all the optional
	 * attributes supported by a specific behavior.
	 * It means that if one of these attributes is not provided in the
	 * netlink message during the behavior creation, no errors will be
	 * returned to the userspace.
	 *
	 * Each attribute can be only of two types (mutually exclusive):
	 * 1) required or 2) optional.
	 * Every user MUST obey to this rule! If you set an attribute as
	 * required the same attribute CANNOT be set as optional and vice
	 * versa.
	 */
	unsigned long optattrs;

	int (*input)(struct sk_buff *skb, struct seg6_local_lwt *slwt);
	int static_headroom;

	struct seg6_local_lwtunnel_ops slwt_ops;
};

struct bpf_lwt_prog {
	struct bpf_prog *prog;
	char *name;
};

enum seg6_end_dt_mode {
	DT_INVALID_MODE	= -EINVAL,
	DT_LEGACY_MODE	= 0,
	DT_VRF_MODE	= 1,
};

struct seg6_end_dt_info {
	enum seg6_end_dt_mode mode;

	struct net *net;
	/* VRF device associated to the routing table used by the SRv6
	 * End.DT4/DT6 behavior for routing IPv4/IPv6 packets.
	 */
	int vrf_ifindex;
	int vrf_table;

	/* tunneled packet family (IPv4 or IPv6).
	 * Protocol and header length are inferred from family.
	 */
	u16 family;
};

struct pcpu_seg6_local_counters {
	u64_stats_t packets;
	u64_stats_t bytes;
	u64_stats_t errors;

	struct u64_stats_sync syncp;
};

/* This struct groups all the SRv6 Behavior counters supported so far.
 *
 * put_nla_counters() makes use of this data structure to collect all counter
 * values after the per-CPU counter evaluation has been performed.
 * Finally, each counter value (in seg6_local_counters) is stored in the
 * corresponding netlink attribute and sent to user space.
 *
 * NB: we don't want to expose this structure to user space!
 */
struct seg6_local_counters {
	__u64 packets;
	__u64 bytes;
	__u64 errors;
};

#define seg6_local_alloc_pcpu_counters(__gfp)				\
	__netdev_alloc_pcpu_stats(struct pcpu_seg6_local_counters,	\
				  ((__gfp) | __GFP_ZERO))

#define SEG6_F_LOCAL_COUNTERS	SEG6_F_ATTR(SEG6_LOCAL_COUNTERS)

struct seg6_local_lwt {
	int action;
	struct ipv6_sr_hdr *srh;
	int table;
	struct in_addr nh4;
	struct in6_addr nh6;
	int iif;
	int oif;
	struct bpf_lwt_prog bpf;
#ifdef CONFIG_NET_L3_MASTER_DEV
	struct seg6_end_dt_info dt_info;
#endif
	struct pcpu_seg6_local_counters __percpu *pcpu_counters;

	int headroom;
	struct seg6_action_desc *desc;
	/* unlike the required attrs, we have to track the optional attributes
	 * that have been effectively parsed.
	 */
	unsigned long parsed_optattrs;
};

static struct seg6_local_lwt *seg6_local_lwtunnel(struct lwtunnel_state *lwt)
{
	return (struct seg6_local_lwt *)lwt->data;
}

static struct ipv6_sr_hdr *get_and_validate_srh(struct sk_buff *skb)
{
	struct ipv6_sr_hdr *srh;

	srh = seg6_get_srh(skb, IP6_FH_F_SKIP_RH);
	if (!srh)
		return NULL;

#ifdef CONFIG_IPV6_SEG6_HMAC
	if (!seg6_hmac_validate_skb(skb))
		return NULL;
#endif

	return srh;
}

static bool decap_and_validate(struct sk_buff *skb, int proto)
{
	struct ipv6_sr_hdr *srh;
	unsigned int off = 0;

	srh = seg6_get_srh(skb, 0);
	if (srh && srh->segments_left > 0)
		return false;

#ifdef CONFIG_IPV6_SEG6_HMAC
	if (srh && !seg6_hmac_validate_skb(skb))
		return false;
#endif

	if (ipv6_find_hdr(skb, &off, proto, NULL, NULL) < 0)
		return false;

	if (!pskb_pull(skb, off))
		return false;

	skb_postpull_rcsum(skb, skb_network_header(skb), off);

	skb_reset_network_header(skb);
	skb_reset_transport_header(skb);
	if (iptunnel_pull_offloads(skb))
		return false;

	return true;
}

static void advance_nextseg(struct ipv6_sr_hdr *srh, struct in6_addr *daddr)
{
	struct in6_addr *addr;

	srh->segments_left--;
	addr = srh->segments + srh->segments_left;
	*daddr = *addr;
}

static int
seg6_lookup_any_nexthop(struct sk_buff *skb, struct in6_addr *nhaddr,
			u32 tbl_id, bool local_delivery)
{
	struct net *net = dev_net(skb->dev);
	struct ipv6hdr *hdr = ipv6_hdr(skb);
	int flags = RT6_LOOKUP_F_HAS_SADDR;
	struct dst_entry *dst = NULL;
	struct rt6_info *rt;
	struct flowi6 fl6;
	int dev_flags = 0;

	fl6.flowi6_iif = skb->dev->ifindex;
	fl6.daddr = nhaddr ? *nhaddr : hdr->daddr;
	fl6.saddr = hdr->saddr;
	fl6.flowlabel = ip6_flowinfo(hdr);
	fl6.flowi6_mark = skb->mark;
	fl6.flowi6_proto = hdr->nexthdr;

	if (nhaddr)
		fl6.flowi6_flags = FLOWI_FLAG_KNOWN_NH;

	if (!tbl_id) {
		dst = ip6_route_input_lookup(net, skb->dev, &fl6, skb, flags);
	} else {
		struct fib6_table *table;

		table = fib6_get_table(net, tbl_id);
		if (!table)
			goto out;

		rt = ip6_pol_route(net, table, 0, &fl6, skb, flags);
		dst = &rt->dst;
	}

	/* we want to discard traffic destined for local packet processing,
	 * if @local_delivery is set to false.
	 */
	if (!local_delivery)
		dev_flags |= IFF_LOOPBACK;

	if (dst && (dst->dev->flags & dev_flags) && !dst->error) {
		dst_release(dst);
		dst = NULL;
	}

out:
	if (!dst) {
		rt = net->ipv6.ip6_blk_hole_entry;
		dst = &rt->dst;
		dst_hold(dst);
	}

	skb_dst_drop(skb);
	skb_dst_set(skb, dst);
	return dst->error;
}

int seg6_lookup_nexthop(struct sk_buff *skb,
			struct in6_addr *nhaddr, u32 tbl_id)
{
	return seg6_lookup_any_nexthop(skb, nhaddr, tbl_id, false);
}

/* regular endpoint function */
static int input_action_end(struct sk_buff *skb, struct seg6_local_lwt *slwt)
{
	struct ipv6_sr_hdr *srh;

	srh = get_and_validate_srh(skb);
	if (!srh)
		goto drop;

	advance_nextseg(srh, &ipv6_hdr(skb)->daddr);

	seg6_lookup_nexthop(skb, NULL, 0);

	return dst_input(skb);

drop:
	kfree_skb(skb);
	return -EINVAL;
}

/* regular endpoint, and forward to specified nexthop */
static int input_action_end_x(struct sk_buff *skb, struct seg6_local_lwt *slwt)
{
	struct ipv6_sr_hdr *srh;

	srh = get_and_validate_srh(skb);
	if (!srh)
		goto drop;

	advance_nextseg(srh, &ipv6_hdr(skb)->daddr);

	seg6_lookup_nexthop(skb, &slwt->nh6, 0);

	return dst_input(skb);

drop:
	kfree_skb(skb);
	return -EINVAL;
}

static int input_action_end_t(struct sk_buff *skb, struct seg6_local_lwt *slwt)
{
	struct ipv6_sr_hdr *srh;

	srh = get_and_validate_srh(skb);
	if (!srh)
		goto drop;

	advance_nextseg(srh, &ipv6_hdr(skb)->daddr);

	seg6_lookup_nexthop(skb, NULL, slwt->table);

	return dst_input(skb);

drop:
	kfree_skb(skb);
	return -EINVAL;
}

/* decapsulate and forward inner L2 frame on specified interface */
static int input_action_end_dx2(struct sk_buff *skb,
				struct seg6_local_lwt *slwt)
{
	struct net *net = dev_net(skb->dev);
	struct net_device *odev;
	struct ethhdr *eth;

	if (!decap_and_validate(skb, IPPROTO_ETHERNET))
		goto drop;

	if (!pskb_may_pull(skb, ETH_HLEN))
		goto drop;

	skb_reset_mac_header(skb);
	eth = (struct ethhdr *)skb->data;

	/* To determine the frame's protocol, we assume it is 802.3. This avoids
	 * a call to eth_type_trans(), which is not really relevant for our
	 * use case.
	 */
	if (!eth_proto_is_802_3(eth->h_proto))
		goto drop;

	odev = dev_get_by_index_rcu(net, slwt->oif);
	if (!odev)
		goto drop;

	/* As we accept Ethernet frames, make sure the egress device is of
	 * the correct type.
	 */
	if (odev->type != ARPHRD_ETHER)
		goto drop;

	if (!(odev->flags & IFF_UP) || !netif_carrier_ok(odev))
		goto drop;

	skb_orphan(skb);

	if (skb_warn_if_lro(skb))
		goto drop;

	skb_forward_csum(skb);

	if (skb->len - ETH_HLEN > odev->mtu)
		goto drop;

	skb->dev = odev;
	skb->protocol = eth->h_proto;

	return dev_queue_xmit(skb);

drop:
	kfree_skb(skb);
	return -EINVAL;
}

static int input_action_end_dx6_finish(struct net *net, struct sock *sk,
				       struct sk_buff *skb)
{
	struct dst_entry *orig_dst = skb_dst(skb);
	struct in6_addr *nhaddr = NULL;
	struct seg6_local_lwt *slwt;

	slwt = seg6_local_lwtunnel(orig_dst->lwtstate);

	/* The inner packet is not associated to any local interface,
	 * so we do not call netif_rx().
	 *
	 * If slwt->nh6 is set to ::, then lookup the nexthop for the
	 * inner packet's DA. Otherwise, use the specified nexthop.
	 */
	if (!ipv6_addr_any(&slwt->nh6))
		nhaddr = &slwt->nh6;

	seg6_lookup_nexthop(skb, nhaddr, 0);

	return dst_input(skb);
}

/* decapsulate and forward to specified nexthop */
static int input_action_end_dx6(struct sk_buff *skb,
				struct seg6_local_lwt *slwt)
{
	/* this function accepts IPv6 encapsulated packets, with either
	 * an SRH with SL=0, or no SRH.
	 */

	if (!decap_and_validate(skb, IPPROTO_IPV6))
		goto drop;

	if (!pskb_may_pull(skb, sizeof(struct ipv6hdr)))
		goto drop;

	skb_set_transport_header(skb, sizeof(struct ipv6hdr));
	nf_reset_ct(skb);

	if (static_branch_unlikely(&nf_hooks_lwtunnel_enabled))
		return NF_HOOK(NFPROTO_IPV6, NF_INET_PRE_ROUTING,
			       dev_net(skb->dev), NULL, skb, NULL,
			       skb_dst(skb)->dev, input_action_end_dx6_finish);

	return input_action_end_dx6_finish(dev_net(skb->dev), NULL, skb);
drop:
	kfree_skb(skb);
	return -EINVAL;
}

static int input_action_end_dx4_finish(struct net *net, struct sock *sk,
				       struct sk_buff *skb)
{
	struct dst_entry *orig_dst = skb_dst(skb);
	struct seg6_local_lwt *slwt;
	struct iphdr *iph;
	__be32 nhaddr;
	int err;

	slwt = seg6_local_lwtunnel(orig_dst->lwtstate);

	iph = ip_hdr(skb);

	nhaddr = slwt->nh4.s_addr ?: iph->daddr;

	skb_dst_drop(skb);

	err = ip_route_input(skb, nhaddr, iph->saddr, 0, skb->dev);
	if (err) {
		kfree_skb(skb);
		return -EINVAL;
	}

	return dst_input(skb);
}
<<<<<<< HEAD

static int input_action_end_dx4(struct sk_buff *skb,
				struct seg6_local_lwt *slwt)
{
	if (!decap_and_validate(skb, IPPROTO_IPIP))
		goto drop;

=======

static int input_action_end_dx4(struct sk_buff *skb,
				struct seg6_local_lwt *slwt)
{
	if (!decap_and_validate(skb, IPPROTO_IPIP))
		goto drop;

>>>>>>> df0cc57e
	if (!pskb_may_pull(skb, sizeof(struct iphdr)))
		goto drop;

	skb->protocol = htons(ETH_P_IP);
	skb_set_transport_header(skb, sizeof(struct iphdr));
	nf_reset_ct(skb);

	if (static_branch_unlikely(&nf_hooks_lwtunnel_enabled))
		return NF_HOOK(NFPROTO_IPV4, NF_INET_PRE_ROUTING,
			       dev_net(skb->dev), NULL, skb, NULL,
			       skb_dst(skb)->dev, input_action_end_dx4_finish);

	return input_action_end_dx4_finish(dev_net(skb->dev), NULL, skb);
drop:
	kfree_skb(skb);
	return -EINVAL;
}

#ifdef CONFIG_NET_L3_MASTER_DEV
static struct net *fib6_config_get_net(const struct fib6_config *fib6_cfg)
{
	const struct nl_info *nli = &fib6_cfg->fc_nlinfo;

	return nli->nl_net;
}

static int __seg6_end_dt_vrf_build(struct seg6_local_lwt *slwt, const void *cfg,
				   u16 family, struct netlink_ext_ack *extack)
{
	struct seg6_end_dt_info *info = &slwt->dt_info;
	int vrf_ifindex;
	struct net *net;

	net = fib6_config_get_net(cfg);

	/* note that vrf_table was already set by parse_nla_vrftable() */
	vrf_ifindex = l3mdev_ifindex_lookup_by_table_id(L3MDEV_TYPE_VRF, net,
							info->vrf_table);
	if (vrf_ifindex < 0) {
		if (vrf_ifindex == -EPERM) {
			NL_SET_ERR_MSG(extack,
				       "Strict mode for VRF is disabled");
		} else if (vrf_ifindex == -ENODEV) {
			NL_SET_ERR_MSG(extack,
				       "Table has no associated VRF device");
		} else {
			pr_debug("seg6local: SRv6 End.DT* creation error=%d\n",
				 vrf_ifindex);
		}

		return vrf_ifindex;
	}

	info->net = net;
	info->vrf_ifindex = vrf_ifindex;

	info->family = family;
	info->mode = DT_VRF_MODE;

	return 0;
}

/* The SRv6 End.DT4/DT6 behavior extracts the inner (IPv4/IPv6) packet and
 * routes the IPv4/IPv6 packet by looking at the configured routing table.
 *
 * In the SRv6 End.DT4/DT6 use case, we can receive traffic (IPv6+Segment
 * Routing Header packets) from several interfaces and the outer IPv6
 * destination address (DA) is used for retrieving the specific instance of the
 * End.DT4/DT6 behavior that should process the packets.
 *
 * However, the inner IPv4/IPv6 packet is not really bound to any receiving
 * interface and thus the End.DT4/DT6 sets the VRF (associated with the
 * corresponding routing table) as the *receiving* interface.
 * In other words, the End.DT4/DT6 processes a packet as if it has been received
 * directly by the VRF (and not by one of its slave devices, if any).
 * In this way, the VRF interface is used for routing the IPv4/IPv6 packet in
 * according to the routing table configured by the End.DT4/DT6 instance.
 *
 * This design allows you to get some interesting features like:
 *  1) the statistics on rx packets;
 *  2) the possibility to install a packet sniffer on the receiving interface
 *     (the VRF one) for looking at the incoming packets;
 *  3) the possibility to leverage the netfilter prerouting hook for the inner
 *     IPv4 packet.
 *
 * This function returns:
 *  - the sk_buff* when the VRF rcv handler has processed the packet correctly;
 *  - NULL when the skb is consumed by the VRF rcv handler;
 *  - a pointer which encodes a negative error number in case of error.
 *    Note that in this case, the function takes care of freeing the skb.
 */
static struct sk_buff *end_dt_vrf_rcv(struct sk_buff *skb, u16 family,
				      struct net_device *dev)
{
	/* based on l3mdev_ip_rcv; we are only interested in the master */
	if (unlikely(!netif_is_l3_master(dev) && !netif_has_l3_rx_handler(dev)))
		goto drop;

	if (unlikely(!dev->l3mdev_ops->l3mdev_l3_rcv))
		goto drop;

	/* the decap packet IPv4/IPv6 does not come with any mac header info.
	 * We must unset the mac header to allow the VRF device to rebuild it,
	 * just in case there is a sniffer attached on the device.
	 */
	skb_unset_mac_header(skb);

	skb = dev->l3mdev_ops->l3mdev_l3_rcv(dev, skb, family);
	if (!skb)
		/* the skb buffer was consumed by the handler */
		return NULL;

	/* when a packet is received by a VRF or by one of its slaves, the
	 * master device reference is set into the skb.
	 */
	if (unlikely(skb->dev != dev || skb->skb_iif != dev->ifindex))
		goto drop;

	return skb;

drop:
	kfree_skb(skb);
	return ERR_PTR(-EINVAL);
}

static struct net_device *end_dt_get_vrf_rcu(struct sk_buff *skb,
					     struct seg6_end_dt_info *info)
{
	int vrf_ifindex = info->vrf_ifindex;
	struct net *net = info->net;

	if (unlikely(vrf_ifindex < 0))
		goto error;

	if (unlikely(!net_eq(dev_net(skb->dev), net)))
		goto error;

	return dev_get_by_index_rcu(net, vrf_ifindex);

error:
	return NULL;
}

static struct sk_buff *end_dt_vrf_core(struct sk_buff *skb,
				       struct seg6_local_lwt *slwt, u16 family)
{
	struct seg6_end_dt_info *info = &slwt->dt_info;
	struct net_device *vrf;
	__be16 protocol;
	int hdrlen;

	vrf = end_dt_get_vrf_rcu(skb, info);
	if (unlikely(!vrf))
		goto drop;

	switch (family) {
	case AF_INET:
		protocol = htons(ETH_P_IP);
		hdrlen = sizeof(struct iphdr);
		break;
	case AF_INET6:
		protocol = htons(ETH_P_IPV6);
		hdrlen = sizeof(struct ipv6hdr);
		break;
	case AF_UNSPEC:
		fallthrough;
	default:
		goto drop;
	}

	if (unlikely(info->family != AF_UNSPEC && info->family != family)) {
		pr_warn_once("seg6local: SRv6 End.DT* family mismatch");
		goto drop;
	}

	skb->protocol = protocol;

	skb_dst_drop(skb);

	skb_set_transport_header(skb, hdrlen);
	nf_reset_ct(skb);

	return end_dt_vrf_rcv(skb, family, vrf);

drop:
	kfree_skb(skb);
	return ERR_PTR(-EINVAL);
}

static int input_action_end_dt4(struct sk_buff *skb,
				struct seg6_local_lwt *slwt)
{
	struct iphdr *iph;
	int err;

	if (!decap_and_validate(skb, IPPROTO_IPIP))
		goto drop;

	if (!pskb_may_pull(skb, sizeof(struct iphdr)))
		goto drop;

	skb = end_dt_vrf_core(skb, slwt, AF_INET);
	if (!skb)
		/* packet has been processed and consumed by the VRF */
		return 0;

	if (IS_ERR(skb))
		return PTR_ERR(skb);

	iph = ip_hdr(skb);

	err = ip_route_input(skb, iph->daddr, iph->saddr, 0, skb->dev);
	if (unlikely(err))
		goto drop;

	return dst_input(skb);

drop:
	kfree_skb(skb);
	return -EINVAL;
}

static int seg6_end_dt4_build(struct seg6_local_lwt *slwt, const void *cfg,
			      struct netlink_ext_ack *extack)
{
	return __seg6_end_dt_vrf_build(slwt, cfg, AF_INET, extack);
}

static enum
seg6_end_dt_mode seg6_end_dt6_parse_mode(struct seg6_local_lwt *slwt)
{
	unsigned long parsed_optattrs = slwt->parsed_optattrs;
	bool legacy, vrfmode;

	legacy	= !!(parsed_optattrs & SEG6_F_ATTR(SEG6_LOCAL_TABLE));
	vrfmode	= !!(parsed_optattrs & SEG6_F_ATTR(SEG6_LOCAL_VRFTABLE));

	if (!(legacy ^ vrfmode))
		/* both are absent or present: invalid DT6 mode */
		return DT_INVALID_MODE;

	return legacy ? DT_LEGACY_MODE : DT_VRF_MODE;
}

static enum seg6_end_dt_mode seg6_end_dt6_get_mode(struct seg6_local_lwt *slwt)
{
	struct seg6_end_dt_info *info = &slwt->dt_info;

	return info->mode;
}

static int seg6_end_dt6_build(struct seg6_local_lwt *slwt, const void *cfg,
			      struct netlink_ext_ack *extack)
{
	enum seg6_end_dt_mode mode = seg6_end_dt6_parse_mode(slwt);
	struct seg6_end_dt_info *info = &slwt->dt_info;

	switch (mode) {
	case DT_LEGACY_MODE:
		info->mode = DT_LEGACY_MODE;
		return 0;
	case DT_VRF_MODE:
		return __seg6_end_dt_vrf_build(slwt, cfg, AF_INET6, extack);
	default:
		NL_SET_ERR_MSG(extack, "table or vrftable must be specified");
		return -EINVAL;
	}
}
#endif

static int input_action_end_dt6(struct sk_buff *skb,
				struct seg6_local_lwt *slwt)
{
	if (!decap_and_validate(skb, IPPROTO_IPV6))
		goto drop;

	if (!pskb_may_pull(skb, sizeof(struct ipv6hdr)))
		goto drop;

#ifdef CONFIG_NET_L3_MASTER_DEV
	if (seg6_end_dt6_get_mode(slwt) == DT_LEGACY_MODE)
		goto legacy_mode;

	/* DT6_VRF_MODE */
	skb = end_dt_vrf_core(skb, slwt, AF_INET6);
	if (!skb)
		/* packet has been processed and consumed by the VRF */
		return 0;

	if (IS_ERR(skb))
		return PTR_ERR(skb);

	/* note: this time we do not need to specify the table because the VRF
	 * takes care of selecting the correct table.
	 */
	seg6_lookup_any_nexthop(skb, NULL, 0, true);

	return dst_input(skb);

legacy_mode:
#endif
	skb_set_transport_header(skb, sizeof(struct ipv6hdr));

	seg6_lookup_any_nexthop(skb, NULL, slwt->table, true);

	return dst_input(skb);

drop:
	kfree_skb(skb);
	return -EINVAL;
}

#ifdef CONFIG_NET_L3_MASTER_DEV
static int seg6_end_dt46_build(struct seg6_local_lwt *slwt, const void *cfg,
			       struct netlink_ext_ack *extack)
{
	return __seg6_end_dt_vrf_build(slwt, cfg, AF_UNSPEC, extack);
}

static int input_action_end_dt46(struct sk_buff *skb,
				 struct seg6_local_lwt *slwt)
{
	unsigned int off = 0;
	int nexthdr;

	nexthdr = ipv6_find_hdr(skb, &off, -1, NULL, NULL);
	if (unlikely(nexthdr < 0))
		goto drop;

	switch (nexthdr) {
	case IPPROTO_IPIP:
		return input_action_end_dt4(skb, slwt);
	case IPPROTO_IPV6:
		return input_action_end_dt6(skb, slwt);
	}

drop:
	kfree_skb(skb);
	return -EINVAL;
}
#endif

/* push an SRH on top of the current one */
static int input_action_end_b6(struct sk_buff *skb, struct seg6_local_lwt *slwt)
{
	struct ipv6_sr_hdr *srh;
	int err = -EINVAL;

	srh = get_and_validate_srh(skb);
	if (!srh)
		goto drop;

	err = seg6_do_srh_inline(skb, slwt->srh);
	if (err)
		goto drop;

	ipv6_hdr(skb)->payload_len = htons(skb->len - sizeof(struct ipv6hdr));
	skb_set_transport_header(skb, sizeof(struct ipv6hdr));

	seg6_lookup_nexthop(skb, NULL, 0);

	return dst_input(skb);

drop:
	kfree_skb(skb);
	return err;
}

/* encapsulate within an outer IPv6 header and a specified SRH */
static int input_action_end_b6_encap(struct sk_buff *skb,
				     struct seg6_local_lwt *slwt)
{
	struct ipv6_sr_hdr *srh;
	int err = -EINVAL;

	srh = get_and_validate_srh(skb);
	if (!srh)
		goto drop;

	advance_nextseg(srh, &ipv6_hdr(skb)->daddr);

	skb_reset_inner_headers(skb);
	skb->encapsulation = 1;

	err = seg6_do_srh_encap(skb, slwt->srh, IPPROTO_IPV6);
	if (err)
		goto drop;

	ipv6_hdr(skb)->payload_len = htons(skb->len - sizeof(struct ipv6hdr));
	skb_set_transport_header(skb, sizeof(struct ipv6hdr));

	seg6_lookup_nexthop(skb, NULL, 0);

	return dst_input(skb);

drop:
	kfree_skb(skb);
	return err;
}

DEFINE_PER_CPU(struct seg6_bpf_srh_state, seg6_bpf_srh_states);

bool seg6_bpf_has_valid_srh(struct sk_buff *skb)
{
	struct seg6_bpf_srh_state *srh_state =
		this_cpu_ptr(&seg6_bpf_srh_states);
	struct ipv6_sr_hdr *srh = srh_state->srh;

	if (unlikely(srh == NULL))
		return false;

	if (unlikely(!srh_state->valid)) {
		if ((srh_state->hdrlen & 7) != 0)
			return false;

		srh->hdrlen = (u8)(srh_state->hdrlen >> 3);
		if (!seg6_validate_srh(srh, (srh->hdrlen + 1) << 3, true))
			return false;

		srh_state->valid = true;
	}

	return true;
}

static int input_action_end_bpf(struct sk_buff *skb,
				struct seg6_local_lwt *slwt)
{
	struct seg6_bpf_srh_state *srh_state =
		this_cpu_ptr(&seg6_bpf_srh_states);
	struct ipv6_sr_hdr *srh;
	int ret;

	srh = get_and_validate_srh(skb);
	if (!srh) {
		kfree_skb(skb);
		return -EINVAL;
	}
	advance_nextseg(srh, &ipv6_hdr(skb)->daddr);

	/* preempt_disable is needed to protect the per-CPU buffer srh_state,
	 * which is also accessed by the bpf_lwt_seg6_* helpers
	 */
	preempt_disable();
	srh_state->srh = srh;
	srh_state->hdrlen = srh->hdrlen << 3;
	srh_state->valid = true;

	rcu_read_lock();
	bpf_compute_data_pointers(skb);
	ret = bpf_prog_run_save_cb(slwt->bpf.prog, skb);
	rcu_read_unlock();

	switch (ret) {
	case BPF_OK:
	case BPF_REDIRECT:
		break;
	case BPF_DROP:
		goto drop;
	default:
		pr_warn_once("bpf-seg6local: Illegal return value %u\n", ret);
		goto drop;
	}

	if (srh_state->srh && !seg6_bpf_has_valid_srh(skb))
		goto drop;

	preempt_enable();
	if (ret != BPF_REDIRECT)
		seg6_lookup_nexthop(skb, NULL, 0);

	return dst_input(skb);

drop:
	preempt_enable();
	kfree_skb(skb);
	return -EINVAL;
}

static struct seg6_action_desc seg6_action_table[] = {
	{
		.action		= SEG6_LOCAL_ACTION_END,
		.attrs		= 0,
		.optattrs	= SEG6_F_LOCAL_COUNTERS,
		.input		= input_action_end,
	},
	{
		.action		= SEG6_LOCAL_ACTION_END_X,
		.attrs		= SEG6_F_ATTR(SEG6_LOCAL_NH6),
		.optattrs	= SEG6_F_LOCAL_COUNTERS,
		.input		= input_action_end_x,
	},
	{
		.action		= SEG6_LOCAL_ACTION_END_T,
		.attrs		= SEG6_F_ATTR(SEG6_LOCAL_TABLE),
		.optattrs	= SEG6_F_LOCAL_COUNTERS,
		.input		= input_action_end_t,
	},
	{
		.action		= SEG6_LOCAL_ACTION_END_DX2,
		.attrs		= SEG6_F_ATTR(SEG6_LOCAL_OIF),
		.optattrs	= SEG6_F_LOCAL_COUNTERS,
		.input		= input_action_end_dx2,
	},
	{
		.action		= SEG6_LOCAL_ACTION_END_DX6,
		.attrs		= SEG6_F_ATTR(SEG6_LOCAL_NH6),
		.optattrs	= SEG6_F_LOCAL_COUNTERS,
		.input		= input_action_end_dx6,
	},
	{
		.action		= SEG6_LOCAL_ACTION_END_DX4,
		.attrs		= SEG6_F_ATTR(SEG6_LOCAL_NH4),
		.optattrs	= SEG6_F_LOCAL_COUNTERS,
		.input		= input_action_end_dx4,
	},
	{
		.action		= SEG6_LOCAL_ACTION_END_DT4,
		.attrs		= SEG6_F_ATTR(SEG6_LOCAL_VRFTABLE),
		.optattrs	= SEG6_F_LOCAL_COUNTERS,
#ifdef CONFIG_NET_L3_MASTER_DEV
		.input		= input_action_end_dt4,
		.slwt_ops	= {
					.build_state = seg6_end_dt4_build,
				  },
#endif
	},
	{
		.action		= SEG6_LOCAL_ACTION_END_DT6,
#ifdef CONFIG_NET_L3_MASTER_DEV
		.attrs		= 0,
		.optattrs	= SEG6_F_LOCAL_COUNTERS		|
				  SEG6_F_ATTR(SEG6_LOCAL_TABLE) |
				  SEG6_F_ATTR(SEG6_LOCAL_VRFTABLE),
		.slwt_ops	= {
					.build_state = seg6_end_dt6_build,
				  },
#else
		.attrs		= SEG6_F_ATTR(SEG6_LOCAL_TABLE),
		.optattrs	= SEG6_F_LOCAL_COUNTERS,
#endif
		.input		= input_action_end_dt6,
	},
	{
		.action		= SEG6_LOCAL_ACTION_END_DT46,
		.attrs		= SEG6_F_ATTR(SEG6_LOCAL_VRFTABLE),
		.optattrs	= SEG6_F_LOCAL_COUNTERS,
#ifdef CONFIG_NET_L3_MASTER_DEV
		.input		= input_action_end_dt46,
		.slwt_ops	= {
					.build_state = seg6_end_dt46_build,
				  },
#endif
	},
	{
		.action		= SEG6_LOCAL_ACTION_END_B6,
		.attrs		= SEG6_F_ATTR(SEG6_LOCAL_SRH),
		.optattrs	= SEG6_F_LOCAL_COUNTERS,
		.input		= input_action_end_b6,
	},
	{
		.action		= SEG6_LOCAL_ACTION_END_B6_ENCAP,
		.attrs		= SEG6_F_ATTR(SEG6_LOCAL_SRH),
		.optattrs	= SEG6_F_LOCAL_COUNTERS,
		.input		= input_action_end_b6_encap,
		.static_headroom	= sizeof(struct ipv6hdr),
	},
	{
		.action		= SEG6_LOCAL_ACTION_END_BPF,
		.attrs		= SEG6_F_ATTR(SEG6_LOCAL_BPF),
		.optattrs	= SEG6_F_LOCAL_COUNTERS,
		.input		= input_action_end_bpf,
	},

};

static struct seg6_action_desc *__get_action_desc(int action)
{
	struct seg6_action_desc *desc;
	int i, count;

	count = ARRAY_SIZE(seg6_action_table);
	for (i = 0; i < count; i++) {
		desc = &seg6_action_table[i];
		if (desc->action == action)
			return desc;
	}

	return NULL;
}

static bool seg6_lwtunnel_counters_enabled(struct seg6_local_lwt *slwt)
{
	return slwt->parsed_optattrs & SEG6_F_LOCAL_COUNTERS;
}

static void seg6_local_update_counters(struct seg6_local_lwt *slwt,
				       unsigned int len, int err)
{
	struct pcpu_seg6_local_counters *pcounters;

	pcounters = this_cpu_ptr(slwt->pcpu_counters);
	u64_stats_update_begin(&pcounters->syncp);

	if (likely(!err)) {
		u64_stats_inc(&pcounters->packets);
		u64_stats_add(&pcounters->bytes, len);
	} else {
		u64_stats_inc(&pcounters->errors);
	}

	u64_stats_update_end(&pcounters->syncp);
}

static int seg6_local_input_core(struct net *net, struct sock *sk,
				 struct sk_buff *skb)
{
	struct dst_entry *orig_dst = skb_dst(skb);
	struct seg6_action_desc *desc;
	struct seg6_local_lwt *slwt;
	unsigned int len = skb->len;
	int rc;

	slwt = seg6_local_lwtunnel(orig_dst->lwtstate);
	desc = slwt->desc;

	rc = desc->input(skb, slwt);

	if (!seg6_lwtunnel_counters_enabled(slwt))
		return rc;

	seg6_local_update_counters(slwt, len, rc);

	return rc;
}

static int seg6_local_input(struct sk_buff *skb)
{
	if (skb->protocol != htons(ETH_P_IPV6)) {
		kfree_skb(skb);
		return -EINVAL;
	}

	if (static_branch_unlikely(&nf_hooks_lwtunnel_enabled))
		return NF_HOOK(NFPROTO_IPV6, NF_INET_LOCAL_IN,
			       dev_net(skb->dev), NULL, skb, skb->dev, NULL,
			       seg6_local_input_core);

	return seg6_local_input_core(dev_net(skb->dev), NULL, skb);
}

static const struct nla_policy seg6_local_policy[SEG6_LOCAL_MAX + 1] = {
	[SEG6_LOCAL_ACTION]	= { .type = NLA_U32 },
	[SEG6_LOCAL_SRH]	= { .type = NLA_BINARY },
	[SEG6_LOCAL_TABLE]	= { .type = NLA_U32 },
	[SEG6_LOCAL_VRFTABLE]	= { .type = NLA_U32 },
	[SEG6_LOCAL_NH4]	= { .type = NLA_BINARY,
				    .len = sizeof(struct in_addr) },
	[SEG6_LOCAL_NH6]	= { .type = NLA_BINARY,
				    .len = sizeof(struct in6_addr) },
	[SEG6_LOCAL_IIF]	= { .type = NLA_U32 },
	[SEG6_LOCAL_OIF]	= { .type = NLA_U32 },
	[SEG6_LOCAL_BPF]	= { .type = NLA_NESTED },
	[SEG6_LOCAL_COUNTERS]	= { .type = NLA_NESTED },
};

static int parse_nla_srh(struct nlattr **attrs, struct seg6_local_lwt *slwt)
{
	struct ipv6_sr_hdr *srh;
	int len;

	srh = nla_data(attrs[SEG6_LOCAL_SRH]);
	len = nla_len(attrs[SEG6_LOCAL_SRH]);

	/* SRH must contain at least one segment */
	if (len < sizeof(*srh) + sizeof(struct in6_addr))
		return -EINVAL;

	if (!seg6_validate_srh(srh, len, false))
		return -EINVAL;

	slwt->srh = kmemdup(srh, len, GFP_KERNEL);
	if (!slwt->srh)
		return -ENOMEM;

	slwt->headroom += len;

	return 0;
}

static int put_nla_srh(struct sk_buff *skb, struct seg6_local_lwt *slwt)
{
	struct ipv6_sr_hdr *srh;
	struct nlattr *nla;
	int len;

	srh = slwt->srh;
	len = (srh->hdrlen + 1) << 3;

	nla = nla_reserve(skb, SEG6_LOCAL_SRH, len);
	if (!nla)
		return -EMSGSIZE;

	memcpy(nla_data(nla), srh, len);

	return 0;
}

static int cmp_nla_srh(struct seg6_local_lwt *a, struct seg6_local_lwt *b)
{
	int len = (a->srh->hdrlen + 1) << 3;

	if (len != ((b->srh->hdrlen + 1) << 3))
		return 1;

	return memcmp(a->srh, b->srh, len);
}

static void destroy_attr_srh(struct seg6_local_lwt *slwt)
{
	kfree(slwt->srh);
}

static int parse_nla_table(struct nlattr **attrs, struct seg6_local_lwt *slwt)
{
	slwt->table = nla_get_u32(attrs[SEG6_LOCAL_TABLE]);

	return 0;
}

static int put_nla_table(struct sk_buff *skb, struct seg6_local_lwt *slwt)
{
	if (nla_put_u32(skb, SEG6_LOCAL_TABLE, slwt->table))
		return -EMSGSIZE;

	return 0;
}

static int cmp_nla_table(struct seg6_local_lwt *a, struct seg6_local_lwt *b)
{
	if (a->table != b->table)
		return 1;

	return 0;
}

static struct
seg6_end_dt_info *seg6_possible_end_dt_info(struct seg6_local_lwt *slwt)
{
#ifdef CONFIG_NET_L3_MASTER_DEV
	return &slwt->dt_info;
#else
	return ERR_PTR(-EOPNOTSUPP);
#endif
}

static int parse_nla_vrftable(struct nlattr **attrs,
			      struct seg6_local_lwt *slwt)
{
	struct seg6_end_dt_info *info = seg6_possible_end_dt_info(slwt);

	if (IS_ERR(info))
		return PTR_ERR(info);

	info->vrf_table = nla_get_u32(attrs[SEG6_LOCAL_VRFTABLE]);

	return 0;
}

static int put_nla_vrftable(struct sk_buff *skb, struct seg6_local_lwt *slwt)
{
	struct seg6_end_dt_info *info = seg6_possible_end_dt_info(slwt);

	if (IS_ERR(info))
		return PTR_ERR(info);

	if (nla_put_u32(skb, SEG6_LOCAL_VRFTABLE, info->vrf_table))
		return -EMSGSIZE;

	return 0;
}

static int cmp_nla_vrftable(struct seg6_local_lwt *a, struct seg6_local_lwt *b)
{
	struct seg6_end_dt_info *info_a = seg6_possible_end_dt_info(a);
	struct seg6_end_dt_info *info_b = seg6_possible_end_dt_info(b);

	if (info_a->vrf_table != info_b->vrf_table)
		return 1;

	return 0;
}

static int parse_nla_nh4(struct nlattr **attrs, struct seg6_local_lwt *slwt)
{
	memcpy(&slwt->nh4, nla_data(attrs[SEG6_LOCAL_NH4]),
	       sizeof(struct in_addr));

	return 0;
}

static int put_nla_nh4(struct sk_buff *skb, struct seg6_local_lwt *slwt)
{
	struct nlattr *nla;

	nla = nla_reserve(skb, SEG6_LOCAL_NH4, sizeof(struct in_addr));
	if (!nla)
		return -EMSGSIZE;

	memcpy(nla_data(nla), &slwt->nh4, sizeof(struct in_addr));

	return 0;
}

static int cmp_nla_nh4(struct seg6_local_lwt *a, struct seg6_local_lwt *b)
{
	return memcmp(&a->nh4, &b->nh4, sizeof(struct in_addr));
}

static int parse_nla_nh6(struct nlattr **attrs, struct seg6_local_lwt *slwt)
{
	memcpy(&slwt->nh6, nla_data(attrs[SEG6_LOCAL_NH6]),
	       sizeof(struct in6_addr));

	return 0;
}

static int put_nla_nh6(struct sk_buff *skb, struct seg6_local_lwt *slwt)
{
	struct nlattr *nla;

	nla = nla_reserve(skb, SEG6_LOCAL_NH6, sizeof(struct in6_addr));
	if (!nla)
		return -EMSGSIZE;

	memcpy(nla_data(nla), &slwt->nh6, sizeof(struct in6_addr));

	return 0;
}

static int cmp_nla_nh6(struct seg6_local_lwt *a, struct seg6_local_lwt *b)
{
	return memcmp(&a->nh6, &b->nh6, sizeof(struct in6_addr));
}

static int parse_nla_iif(struct nlattr **attrs, struct seg6_local_lwt *slwt)
{
	slwt->iif = nla_get_u32(attrs[SEG6_LOCAL_IIF]);

	return 0;
}

static int put_nla_iif(struct sk_buff *skb, struct seg6_local_lwt *slwt)
{
	if (nla_put_u32(skb, SEG6_LOCAL_IIF, slwt->iif))
		return -EMSGSIZE;

	return 0;
}

static int cmp_nla_iif(struct seg6_local_lwt *a, struct seg6_local_lwt *b)
{
	if (a->iif != b->iif)
		return 1;

	return 0;
}

static int parse_nla_oif(struct nlattr **attrs, struct seg6_local_lwt *slwt)
{
	slwt->oif = nla_get_u32(attrs[SEG6_LOCAL_OIF]);

	return 0;
}

static int put_nla_oif(struct sk_buff *skb, struct seg6_local_lwt *slwt)
{
	if (nla_put_u32(skb, SEG6_LOCAL_OIF, slwt->oif))
		return -EMSGSIZE;

	return 0;
}

static int cmp_nla_oif(struct seg6_local_lwt *a, struct seg6_local_lwt *b)
{
	if (a->oif != b->oif)
		return 1;

	return 0;
}

#define MAX_PROG_NAME 256
static const struct nla_policy bpf_prog_policy[SEG6_LOCAL_BPF_PROG_MAX + 1] = {
	[SEG6_LOCAL_BPF_PROG]	   = { .type = NLA_U32, },
	[SEG6_LOCAL_BPF_PROG_NAME] = { .type = NLA_NUL_STRING,
				       .len = MAX_PROG_NAME },
};

static int parse_nla_bpf(struct nlattr **attrs, struct seg6_local_lwt *slwt)
{
	struct nlattr *tb[SEG6_LOCAL_BPF_PROG_MAX + 1];
	struct bpf_prog *p;
	int ret;
	u32 fd;

	ret = nla_parse_nested_deprecated(tb, SEG6_LOCAL_BPF_PROG_MAX,
					  attrs[SEG6_LOCAL_BPF],
					  bpf_prog_policy, NULL);
	if (ret < 0)
		return ret;

	if (!tb[SEG6_LOCAL_BPF_PROG] || !tb[SEG6_LOCAL_BPF_PROG_NAME])
		return -EINVAL;

	slwt->bpf.name = nla_memdup(tb[SEG6_LOCAL_BPF_PROG_NAME], GFP_KERNEL);
	if (!slwt->bpf.name)
		return -ENOMEM;

	fd = nla_get_u32(tb[SEG6_LOCAL_BPF_PROG]);
	p = bpf_prog_get_type(fd, BPF_PROG_TYPE_LWT_SEG6LOCAL);
	if (IS_ERR(p)) {
		kfree(slwt->bpf.name);
		return PTR_ERR(p);
	}

	slwt->bpf.prog = p;
	return 0;
}

static int put_nla_bpf(struct sk_buff *skb, struct seg6_local_lwt *slwt)
{
	struct nlattr *nest;

	if (!slwt->bpf.prog)
		return 0;

	nest = nla_nest_start_noflag(skb, SEG6_LOCAL_BPF);
	if (!nest)
		return -EMSGSIZE;

	if (nla_put_u32(skb, SEG6_LOCAL_BPF_PROG, slwt->bpf.prog->aux->id))
		return -EMSGSIZE;

	if (slwt->bpf.name &&
	    nla_put_string(skb, SEG6_LOCAL_BPF_PROG_NAME, slwt->bpf.name))
		return -EMSGSIZE;

	return nla_nest_end(skb, nest);
}

static int cmp_nla_bpf(struct seg6_local_lwt *a, struct seg6_local_lwt *b)
{
	if (!a->bpf.name && !b->bpf.name)
		return 0;

	if (!a->bpf.name || !b->bpf.name)
		return 1;

	return strcmp(a->bpf.name, b->bpf.name);
}

static void destroy_attr_bpf(struct seg6_local_lwt *slwt)
{
	kfree(slwt->bpf.name);
	if (slwt->bpf.prog)
		bpf_prog_put(slwt->bpf.prog);
}

static const struct
nla_policy seg6_local_counters_policy[SEG6_LOCAL_CNT_MAX + 1] = {
	[SEG6_LOCAL_CNT_PACKETS]	= { .type = NLA_U64 },
	[SEG6_LOCAL_CNT_BYTES]		= { .type = NLA_U64 },
	[SEG6_LOCAL_CNT_ERRORS]		= { .type = NLA_U64 },
};

static int parse_nla_counters(struct nlattr **attrs,
			      struct seg6_local_lwt *slwt)
{
	struct pcpu_seg6_local_counters __percpu *pcounters;
	struct nlattr *tb[SEG6_LOCAL_CNT_MAX + 1];
	int ret;

	ret = nla_parse_nested_deprecated(tb, SEG6_LOCAL_CNT_MAX,
					  attrs[SEG6_LOCAL_COUNTERS],
					  seg6_local_counters_policy, NULL);
	if (ret < 0)
		return ret;

	/* basic support for SRv6 Behavior counters requires at least:
	 * packets, bytes and errors.
	 */
	if (!tb[SEG6_LOCAL_CNT_PACKETS] || !tb[SEG6_LOCAL_CNT_BYTES] ||
	    !tb[SEG6_LOCAL_CNT_ERRORS])
		return -EINVAL;

	/* counters are always zero initialized */
	pcounters = seg6_local_alloc_pcpu_counters(GFP_KERNEL);
	if (!pcounters)
		return -ENOMEM;

	slwt->pcpu_counters = pcounters;

	return 0;
}

static int seg6_local_fill_nla_counters(struct sk_buff *skb,
					struct seg6_local_counters *counters)
{
	if (nla_put_u64_64bit(skb, SEG6_LOCAL_CNT_PACKETS, counters->packets,
			      SEG6_LOCAL_CNT_PAD))
		return -EMSGSIZE;

	if (nla_put_u64_64bit(skb, SEG6_LOCAL_CNT_BYTES, counters->bytes,
			      SEG6_LOCAL_CNT_PAD))
		return -EMSGSIZE;

	if (nla_put_u64_64bit(skb, SEG6_LOCAL_CNT_ERRORS, counters->errors,
			      SEG6_LOCAL_CNT_PAD))
		return -EMSGSIZE;

	return 0;
}

static int put_nla_counters(struct sk_buff *skb, struct seg6_local_lwt *slwt)
{
	struct seg6_local_counters counters = { 0, 0, 0 };
	struct nlattr *nest;
	int rc, i;

	nest = nla_nest_start(skb, SEG6_LOCAL_COUNTERS);
	if (!nest)
		return -EMSGSIZE;

	for_each_possible_cpu(i) {
		struct pcpu_seg6_local_counters *pcounters;
		u64 packets, bytes, errors;
		unsigned int start;

		pcounters = per_cpu_ptr(slwt->pcpu_counters, i);
		do {
			start = u64_stats_fetch_begin_irq(&pcounters->syncp);

			packets = u64_stats_read(&pcounters->packets);
			bytes = u64_stats_read(&pcounters->bytes);
			errors = u64_stats_read(&pcounters->errors);

		} while (u64_stats_fetch_retry_irq(&pcounters->syncp, start));

		counters.packets += packets;
		counters.bytes += bytes;
		counters.errors += errors;
	}

	rc = seg6_local_fill_nla_counters(skb, &counters);
	if (rc < 0) {
		nla_nest_cancel(skb, nest);
		return rc;
	}

	return nla_nest_end(skb, nest);
}

static int cmp_nla_counters(struct seg6_local_lwt *a, struct seg6_local_lwt *b)
{
	/* a and b are equal if both have pcpu_counters set or not */
	return (!!((unsigned long)a->pcpu_counters)) ^
		(!!((unsigned long)b->pcpu_counters));
}

static void destroy_attr_counters(struct seg6_local_lwt *slwt)
{
	free_percpu(slwt->pcpu_counters);
}

struct seg6_action_param {
	int (*parse)(struct nlattr **attrs, struct seg6_local_lwt *slwt);
	int (*put)(struct sk_buff *skb, struct seg6_local_lwt *slwt);
	int (*cmp)(struct seg6_local_lwt *a, struct seg6_local_lwt *b);

	/* optional destroy() callback useful for releasing resources which
	 * have been previously acquired in the corresponding parse()
	 * function.
	 */
	void (*destroy)(struct seg6_local_lwt *slwt);
};

static struct seg6_action_param seg6_action_params[SEG6_LOCAL_MAX + 1] = {
	[SEG6_LOCAL_SRH]	= { .parse = parse_nla_srh,
				    .put = put_nla_srh,
				    .cmp = cmp_nla_srh,
				    .destroy = destroy_attr_srh },

	[SEG6_LOCAL_TABLE]	= { .parse = parse_nla_table,
				    .put = put_nla_table,
				    .cmp = cmp_nla_table },

	[SEG6_LOCAL_NH4]	= { .parse = parse_nla_nh4,
				    .put = put_nla_nh4,
				    .cmp = cmp_nla_nh4 },

	[SEG6_LOCAL_NH6]	= { .parse = parse_nla_nh6,
				    .put = put_nla_nh6,
				    .cmp = cmp_nla_nh6 },

	[SEG6_LOCAL_IIF]	= { .parse = parse_nla_iif,
				    .put = put_nla_iif,
				    .cmp = cmp_nla_iif },

	[SEG6_LOCAL_OIF]	= { .parse = parse_nla_oif,
				    .put = put_nla_oif,
				    .cmp = cmp_nla_oif },

	[SEG6_LOCAL_BPF]	= { .parse = parse_nla_bpf,
				    .put = put_nla_bpf,
				    .cmp = cmp_nla_bpf,
				    .destroy = destroy_attr_bpf },

	[SEG6_LOCAL_VRFTABLE]	= { .parse = parse_nla_vrftable,
				    .put = put_nla_vrftable,
				    .cmp = cmp_nla_vrftable },

	[SEG6_LOCAL_COUNTERS]	= { .parse = parse_nla_counters,
				    .put = put_nla_counters,
				    .cmp = cmp_nla_counters,
				    .destroy = destroy_attr_counters },
};

/* call the destroy() callback (if available) for each set attribute in
 * @parsed_attrs, starting from the first attribute up to the @max_parsed
 * (excluded) attribute.
 */
static void __destroy_attrs(unsigned long parsed_attrs, int max_parsed,
			    struct seg6_local_lwt *slwt)
{
	struct seg6_action_param *param;
	int i;

	/* Every required seg6local attribute is identified by an ID which is
	 * encoded as a flag (i.e: 1 << ID) in the 'attrs' bitmask;
	 *
	 * We scan the 'parsed_attrs' bitmask, starting from the first attribute
	 * up to the @max_parsed (excluded) attribute.
	 * For each set attribute, we retrieve the corresponding destroy()
	 * callback. If the callback is not available, then we skip to the next
	 * attribute; otherwise, we call the destroy() callback.
	 */
	for (i = 0; i < max_parsed; ++i) {
		if (!(parsed_attrs & SEG6_F_ATTR(i)))
			continue;

		param = &seg6_action_params[i];

		if (param->destroy)
			param->destroy(slwt);
	}
}

/* release all the resources that may have been acquired during parsing
 * operations.
 */
static void destroy_attrs(struct seg6_local_lwt *slwt)
{
	unsigned long attrs = slwt->desc->attrs | slwt->parsed_optattrs;

	__destroy_attrs(attrs, SEG6_LOCAL_MAX + 1, slwt);
}

static int parse_nla_optional_attrs(struct nlattr **attrs,
				    struct seg6_local_lwt *slwt)
{
	struct seg6_action_desc *desc = slwt->desc;
	unsigned long parsed_optattrs = 0;
	struct seg6_action_param *param;
	int err, i;

	for (i = 0; i < SEG6_LOCAL_MAX + 1; ++i) {
		if (!(desc->optattrs & SEG6_F_ATTR(i)) || !attrs[i])
			continue;

		/* once here, the i-th attribute is provided by the
		 * userspace AND it is identified optional as well.
		 */
		param = &seg6_action_params[i];

		err = param->parse(attrs, slwt);
		if (err < 0)
			goto parse_optattrs_err;

		/* current attribute has been correctly parsed */
		parsed_optattrs |= SEG6_F_ATTR(i);
	}

	/* store in the tunnel state all the optional attributed successfully
	 * parsed.
	 */
	slwt->parsed_optattrs = parsed_optattrs;

	return 0;

parse_optattrs_err:
	__destroy_attrs(parsed_optattrs, i, slwt);

	return err;
}

/* call the custom constructor of the behavior during its initialization phase
 * and after that all its attributes have been parsed successfully.
 */
static int
seg6_local_lwtunnel_build_state(struct seg6_local_lwt *slwt, const void *cfg,
				struct netlink_ext_ack *extack)
{
	struct seg6_action_desc *desc = slwt->desc;
	struct seg6_local_lwtunnel_ops *ops;

	ops = &desc->slwt_ops;
	if (!ops->build_state)
		return 0;

	return ops->build_state(slwt, cfg, extack);
}

/* call the custom destructor of the behavior which is invoked before the
 * tunnel is going to be destroyed.
 */
static void seg6_local_lwtunnel_destroy_state(struct seg6_local_lwt *slwt)
{
	struct seg6_action_desc *desc = slwt->desc;
	struct seg6_local_lwtunnel_ops *ops;

	ops = &desc->slwt_ops;
	if (!ops->destroy_state)
		return;

	ops->destroy_state(slwt);
}

static int parse_nla_action(struct nlattr **attrs, struct seg6_local_lwt *slwt)
{
	struct seg6_action_param *param;
	struct seg6_action_desc *desc;
	unsigned long invalid_attrs;
	int i, err;

	desc = __get_action_desc(slwt->action);
	if (!desc)
		return -EINVAL;

	if (!desc->input)
		return -EOPNOTSUPP;

	slwt->desc = desc;
	slwt->headroom += desc->static_headroom;

	/* Forcing the desc->optattrs *set* and the desc->attrs *set* to be
	 * disjoined, this allow us to release acquired resources by optional
	 * attributes and by required attributes independently from each other
	 * without any interference.
	 * In other terms, we are sure that we do not release some the acquired
	 * resources twice.
	 *
	 * Note that if an attribute is configured both as required and as
	 * optional, it means that the user has messed something up in the
	 * seg6_action_table. Therefore, this check is required for SRv6
	 * behaviors to work properly.
	 */
	invalid_attrs = desc->attrs & desc->optattrs;
	if (invalid_attrs) {
		WARN_ONCE(1,
			  "An attribute cannot be both required AND optional");
		return -EINVAL;
	}

	/* parse the required attributes */
	for (i = 0; i < SEG6_LOCAL_MAX + 1; i++) {
		if (desc->attrs & SEG6_F_ATTR(i)) {
			if (!attrs[i])
				return -EINVAL;

			param = &seg6_action_params[i];

			err = param->parse(attrs, slwt);
			if (err < 0)
				goto parse_attrs_err;
		}
	}

	/* parse the optional attributes, if any */
	err = parse_nla_optional_attrs(attrs, slwt);
	if (err < 0)
		goto parse_attrs_err;

	return 0;

parse_attrs_err:
	/* release any resource that may have been acquired during the i-1
	 * parse() operations.
	 */
	__destroy_attrs(desc->attrs, i, slwt);

	return err;
}

static int seg6_local_build_state(struct net *net, struct nlattr *nla,
				  unsigned int family, const void *cfg,
				  struct lwtunnel_state **ts,
				  struct netlink_ext_ack *extack)
{
	struct nlattr *tb[SEG6_LOCAL_MAX + 1];
	struct lwtunnel_state *newts;
	struct seg6_local_lwt *slwt;
	int err;

	if (family != AF_INET6)
		return -EINVAL;

	err = nla_parse_nested_deprecated(tb, SEG6_LOCAL_MAX, nla,
					  seg6_local_policy, extack);

	if (err < 0)
		return err;

	if (!tb[SEG6_LOCAL_ACTION])
		return -EINVAL;

	newts = lwtunnel_state_alloc(sizeof(*slwt));
	if (!newts)
		return -ENOMEM;

	slwt = seg6_local_lwtunnel(newts);
	slwt->action = nla_get_u32(tb[SEG6_LOCAL_ACTION]);

	err = parse_nla_action(tb, slwt);
	if (err < 0)
		goto out_free;

	err = seg6_local_lwtunnel_build_state(slwt, cfg, extack);
	if (err < 0)
		goto out_destroy_attrs;

	newts->type = LWTUNNEL_ENCAP_SEG6_LOCAL;
	newts->flags = LWTUNNEL_STATE_INPUT_REDIRECT;
	newts->headroom = slwt->headroom;

	*ts = newts;

	return 0;

out_destroy_attrs:
	destroy_attrs(slwt);
out_free:
	kfree(newts);
	return err;
}

static void seg6_local_destroy_state(struct lwtunnel_state *lwt)
{
	struct seg6_local_lwt *slwt = seg6_local_lwtunnel(lwt);

	seg6_local_lwtunnel_destroy_state(slwt);

	destroy_attrs(slwt);

	return;
}

static int seg6_local_fill_encap(struct sk_buff *skb,
				 struct lwtunnel_state *lwt)
{
	struct seg6_local_lwt *slwt = seg6_local_lwtunnel(lwt);
	struct seg6_action_param *param;
	unsigned long attrs;
	int i, err;

	if (nla_put_u32(skb, SEG6_LOCAL_ACTION, slwt->action))
		return -EMSGSIZE;

	attrs = slwt->desc->attrs | slwt->parsed_optattrs;

	for (i = 0; i < SEG6_LOCAL_MAX + 1; i++) {
		if (attrs & SEG6_F_ATTR(i)) {
			param = &seg6_action_params[i];
			err = param->put(skb, slwt);
			if (err < 0)
				return err;
		}
	}

	return 0;
}

static int seg6_local_get_encap_size(struct lwtunnel_state *lwt)
{
	struct seg6_local_lwt *slwt = seg6_local_lwtunnel(lwt);
	unsigned long attrs;
	int nlsize;

	nlsize = nla_total_size(4); /* action */

	attrs = slwt->desc->attrs | slwt->parsed_optattrs;

	if (attrs & SEG6_F_ATTR(SEG6_LOCAL_SRH))
		nlsize += nla_total_size((slwt->srh->hdrlen + 1) << 3);

	if (attrs & SEG6_F_ATTR(SEG6_LOCAL_TABLE))
		nlsize += nla_total_size(4);

	if (attrs & SEG6_F_ATTR(SEG6_LOCAL_NH4))
		nlsize += nla_total_size(4);

	if (attrs & SEG6_F_ATTR(SEG6_LOCAL_NH6))
		nlsize += nla_total_size(16);

	if (attrs & SEG6_F_ATTR(SEG6_LOCAL_IIF))
		nlsize += nla_total_size(4);

	if (attrs & SEG6_F_ATTR(SEG6_LOCAL_OIF))
		nlsize += nla_total_size(4);

	if (attrs & SEG6_F_ATTR(SEG6_LOCAL_BPF))
		nlsize += nla_total_size(sizeof(struct nlattr)) +
		       nla_total_size(MAX_PROG_NAME) +
		       nla_total_size(4);

	if (attrs & SEG6_F_ATTR(SEG6_LOCAL_VRFTABLE))
		nlsize += nla_total_size(4);

	if (attrs & SEG6_F_LOCAL_COUNTERS)
		nlsize += nla_total_size(0) + /* nest SEG6_LOCAL_COUNTERS */
			  /* SEG6_LOCAL_CNT_PACKETS */
			  nla_total_size_64bit(sizeof(__u64)) +
			  /* SEG6_LOCAL_CNT_BYTES */
			  nla_total_size_64bit(sizeof(__u64)) +
			  /* SEG6_LOCAL_CNT_ERRORS */
			  nla_total_size_64bit(sizeof(__u64));

	return nlsize;
}

static int seg6_local_cmp_encap(struct lwtunnel_state *a,
				struct lwtunnel_state *b)
{
	struct seg6_local_lwt *slwt_a, *slwt_b;
	struct seg6_action_param *param;
	unsigned long attrs_a, attrs_b;
	int i;

	slwt_a = seg6_local_lwtunnel(a);
	slwt_b = seg6_local_lwtunnel(b);

	if (slwt_a->action != slwt_b->action)
		return 1;

	attrs_a = slwt_a->desc->attrs | slwt_a->parsed_optattrs;
	attrs_b = slwt_b->desc->attrs | slwt_b->parsed_optattrs;

	if (attrs_a != attrs_b)
		return 1;

	for (i = 0; i < SEG6_LOCAL_MAX + 1; i++) {
		if (attrs_a & SEG6_F_ATTR(i)) {
			param = &seg6_action_params[i];
			if (param->cmp(slwt_a, slwt_b))
				return 1;
		}
	}

	return 0;
}

static const struct lwtunnel_encap_ops seg6_local_ops = {
	.build_state	= seg6_local_build_state,
	.destroy_state	= seg6_local_destroy_state,
	.input		= seg6_local_input,
	.fill_encap	= seg6_local_fill_encap,
	.get_encap_size	= seg6_local_get_encap_size,
	.cmp_encap	= seg6_local_cmp_encap,
	.owner		= THIS_MODULE,
};

int __init seg6_local_init(void)
{
	/* If the max total number of defined attributes is reached, then your
	 * kernel build stops here.
	 *
	 * This check is required to avoid arithmetic overflows when processing
	 * behavior attributes and the maximum number of defined attributes
	 * exceeds the allowed value.
	 */
	BUILD_BUG_ON(SEG6_LOCAL_MAX + 1 > BITS_PER_TYPE(unsigned long));

	return lwtunnel_encap_add_ops(&seg6_local_ops,
				      LWTUNNEL_ENCAP_SEG6_LOCAL);
}

void seg6_local_exit(void)
{
	lwtunnel_encap_del_ops(&seg6_local_ops, LWTUNNEL_ENCAP_SEG6_LOCAL);
}<|MERGE_RESOLUTION|>--- conflicted
+++ resolved
@@ -461,7 +461,6 @@
 
 	return dst_input(skb);
 }
-<<<<<<< HEAD
 
 static int input_action_end_dx4(struct sk_buff *skb,
 				struct seg6_local_lwt *slwt)
@@ -469,15 +468,6 @@
 	if (!decap_and_validate(skb, IPPROTO_IPIP))
 		goto drop;
 
-=======
-
-static int input_action_end_dx4(struct sk_buff *skb,
-				struct seg6_local_lwt *slwt)
-{
-	if (!decap_and_validate(skb, IPPROTO_IPIP))
-		goto drop;
-
->>>>>>> df0cc57e
 	if (!pskb_may_pull(skb, sizeof(struct iphdr)))
 		goto drop;
 
