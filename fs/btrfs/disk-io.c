// SPDX-License-Identifier: GPL-2.0
/*
 * Copyright (C) 2007 Oracle.  All rights reserved.
 */

#include <linux/fs.h>
#include <linux/blkdev.h>
#include <linux/radix-tree.h>
#include <linux/writeback.h>
#include <linux/workqueue.h>
#include <linux/kthread.h>
#include <linux/slab.h>
#include <linux/migrate.h>
#include <linux/ratelimit.h>
#include <linux/uuid.h>
#include <linux/semaphore.h>
#include <linux/error-injection.h>
#include <linux/crc32c.h>
#include <linux/sched/mm.h>
#include <asm/unaligned.h>
#include <crypto/hash.h>
#include "ctree.h"
#include "disk-io.h"
#include "transaction.h"
#include "btrfs_inode.h"
#include "volumes.h"
#include "print-tree.h"
#include "locking.h"
#include "tree-log.h"
#include "free-space-cache.h"
#include "free-space-tree.h"
#include "check-integrity.h"
#include "rcu-string.h"
#include "dev-replace.h"
#include "raid56.h"
#include "sysfs.h"
#include "qgroup.h"
#include "compression.h"
#include "tree-checker.h"
#include "ref-verify.h"
#include "block-group.h"
#include "discard.h"
#include "space-info.h"
#include "zoned.h"
#include "subpage.h"

#define BTRFS_SUPER_FLAG_SUPP	(BTRFS_HEADER_FLAG_WRITTEN |\
				 BTRFS_HEADER_FLAG_RELOC |\
				 BTRFS_SUPER_FLAG_ERROR |\
				 BTRFS_SUPER_FLAG_SEEDING |\
				 BTRFS_SUPER_FLAG_METADUMP |\
				 BTRFS_SUPER_FLAG_METADUMP_V2)

static void end_workqueue_fn(struct btrfs_work *work);
static void btrfs_destroy_ordered_extents(struct btrfs_root *root);
static int btrfs_destroy_delayed_refs(struct btrfs_transaction *trans,
				      struct btrfs_fs_info *fs_info);
static void btrfs_destroy_delalloc_inodes(struct btrfs_root *root);
static int btrfs_destroy_marked_extents(struct btrfs_fs_info *fs_info,
					struct extent_io_tree *dirty_pages,
					int mark);
static int btrfs_destroy_pinned_extent(struct btrfs_fs_info *fs_info,
				       struct extent_io_tree *pinned_extents);
static int btrfs_cleanup_transaction(struct btrfs_fs_info *fs_info);
static void btrfs_error_commit_super(struct btrfs_fs_info *fs_info);

/*
 * btrfs_end_io_wq structs are used to do processing in task context when an IO
 * is complete.  This is used during reads to verify checksums, and it is used
 * by writes to insert metadata for new file extents after IO is complete.
 */
struct btrfs_end_io_wq {
	struct bio *bio;
	bio_end_io_t *end_io;
	void *private;
	struct btrfs_fs_info *info;
	blk_status_t status;
	enum btrfs_wq_endio_type metadata;
	struct btrfs_work work;
};

static struct kmem_cache *btrfs_end_io_wq_cache;

int __init btrfs_end_io_wq_init(void)
{
	btrfs_end_io_wq_cache = kmem_cache_create("btrfs_end_io_wq",
					sizeof(struct btrfs_end_io_wq),
					0,
					SLAB_MEM_SPREAD,
					NULL);
	if (!btrfs_end_io_wq_cache)
		return -ENOMEM;
	return 0;
}

void __cold btrfs_end_io_wq_exit(void)
{
	kmem_cache_destroy(btrfs_end_io_wq_cache);
}

static void btrfs_free_csum_hash(struct btrfs_fs_info *fs_info)
{
	if (fs_info->csum_shash)
		crypto_free_shash(fs_info->csum_shash);
}

/*
 * async submit bios are used to offload expensive checksumming
 * onto the worker threads.  They checksum file and metadata bios
 * just before they are sent down the IO stack.
 */
struct async_submit_bio {
	struct inode *inode;
	struct bio *bio;
	extent_submit_bio_start_t *submit_bio_start;
	int mirror_num;

	/* Optional parameter for submit_bio_start used by direct io */
	u64 dio_file_offset;
	struct btrfs_work work;
	blk_status_t status;
};

/*
 * Lockdep class keys for extent_buffer->lock's in this root.  For a given
 * eb, the lockdep key is determined by the btrfs_root it belongs to and
 * the level the eb occupies in the tree.
 *
 * Different roots are used for different purposes and may nest inside each
 * other and they require separate keysets.  As lockdep keys should be
 * static, assign keysets according to the purpose of the root as indicated
 * by btrfs_root->root_key.objectid.  This ensures that all special purpose
 * roots have separate keysets.
 *
 * Lock-nesting across peer nodes is always done with the immediate parent
 * node locked thus preventing deadlock.  As lockdep doesn't know this, use
 * subclass to avoid triggering lockdep warning in such cases.
 *
 * The key is set by the readpage_end_io_hook after the buffer has passed
 * csum validation but before the pages are unlocked.  It is also set by
 * btrfs_init_new_buffer on freshly allocated blocks.
 *
 * We also add a check to make sure the highest level of the tree is the
 * same as our lockdep setup here.  If BTRFS_MAX_LEVEL changes, this code
 * needs update as well.
 */
#ifdef CONFIG_DEBUG_LOCK_ALLOC
# if BTRFS_MAX_LEVEL != 8
#  error
# endif

#define DEFINE_LEVEL(stem, level)					\
	.names[level] = "btrfs-" stem "-0" #level,

#define DEFINE_NAME(stem)						\
	DEFINE_LEVEL(stem, 0)						\
	DEFINE_LEVEL(stem, 1)						\
	DEFINE_LEVEL(stem, 2)						\
	DEFINE_LEVEL(stem, 3)						\
	DEFINE_LEVEL(stem, 4)						\
	DEFINE_LEVEL(stem, 5)						\
	DEFINE_LEVEL(stem, 6)						\
	DEFINE_LEVEL(stem, 7)

static struct btrfs_lockdep_keyset {
	u64			id;		/* root objectid */
	/* Longest entry: btrfs-free-space-00 */
	char			names[BTRFS_MAX_LEVEL][20];
	struct lock_class_key	keys[BTRFS_MAX_LEVEL];
} btrfs_lockdep_keysets[] = {
	{ .id = BTRFS_ROOT_TREE_OBJECTID,	DEFINE_NAME("root")	},
	{ .id = BTRFS_EXTENT_TREE_OBJECTID,	DEFINE_NAME("extent")	},
	{ .id = BTRFS_CHUNK_TREE_OBJECTID,	DEFINE_NAME("chunk")	},
	{ .id = BTRFS_DEV_TREE_OBJECTID,	DEFINE_NAME("dev")	},
	{ .id = BTRFS_CSUM_TREE_OBJECTID,	DEFINE_NAME("csum")	},
	{ .id = BTRFS_QUOTA_TREE_OBJECTID,	DEFINE_NAME("quota")	},
	{ .id = BTRFS_TREE_LOG_OBJECTID,	DEFINE_NAME("log")	},
	{ .id = BTRFS_TREE_RELOC_OBJECTID,	DEFINE_NAME("treloc")	},
	{ .id = BTRFS_DATA_RELOC_TREE_OBJECTID,	DEFINE_NAME("dreloc")	},
	{ .id = BTRFS_UUID_TREE_OBJECTID,	DEFINE_NAME("uuid")	},
	{ .id = BTRFS_FREE_SPACE_TREE_OBJECTID,	DEFINE_NAME("free-space") },
	{ .id = 0,				DEFINE_NAME("tree")	},
};

#undef DEFINE_LEVEL
#undef DEFINE_NAME

void btrfs_set_buffer_lockdep_class(u64 objectid, struct extent_buffer *eb,
				    int level)
{
	struct btrfs_lockdep_keyset *ks;

	BUG_ON(level >= ARRAY_SIZE(ks->keys));

	/* find the matching keyset, id 0 is the default entry */
	for (ks = btrfs_lockdep_keysets; ks->id; ks++)
		if (ks->id == objectid)
			break;

	lockdep_set_class_and_name(&eb->lock,
				   &ks->keys[level], ks->names[level]);
}

#endif

/*
 * Compute the csum of a btree block and store the result to provided buffer.
 */
static void csum_tree_block(struct extent_buffer *buf, u8 *result)
{
	struct btrfs_fs_info *fs_info = buf->fs_info;
	const int num_pages = num_extent_pages(buf);
	const int first_page_part = min_t(u32, PAGE_SIZE, fs_info->nodesize);
	SHASH_DESC_ON_STACK(shash, fs_info->csum_shash);
	char *kaddr;
	int i;

	shash->tfm = fs_info->csum_shash;
	crypto_shash_init(shash);
	kaddr = page_address(buf->pages[0]) + offset_in_page(buf->start);
	crypto_shash_update(shash, kaddr + BTRFS_CSUM_SIZE,
			    first_page_part - BTRFS_CSUM_SIZE);

	for (i = 1; i < num_pages; i++) {
		kaddr = page_address(buf->pages[i]);
		crypto_shash_update(shash, kaddr, PAGE_SIZE);
	}
	memset(result, 0, BTRFS_CSUM_SIZE);
	crypto_shash_final(shash, result);
}

/*
 * we can't consider a given block up to date unless the transid of the
 * block matches the transid in the parent node's pointer.  This is how we
 * detect blocks that either didn't get written at all or got written
 * in the wrong place.
 */
static int verify_parent_transid(struct extent_io_tree *io_tree,
				 struct extent_buffer *eb, u64 parent_transid,
				 int atomic)
{
	struct extent_state *cached_state = NULL;
	int ret;

	if (!parent_transid || btrfs_header_generation(eb) == parent_transid)
		return 0;

	if (atomic)
		return -EAGAIN;

	lock_extent_bits(io_tree, eb->start, eb->start + eb->len - 1,
			 &cached_state);
	if (extent_buffer_uptodate(eb) &&
	    btrfs_header_generation(eb) == parent_transid) {
		ret = 0;
		goto out;
	}
	btrfs_err_rl(eb->fs_info,
		"parent transid verify failed on %llu wanted %llu found %llu",
			eb->start,
			parent_transid, btrfs_header_generation(eb));
	ret = 1;
	clear_extent_buffer_uptodate(eb);
out:
	unlock_extent_cached(io_tree, eb->start, eb->start + eb->len - 1,
			     &cached_state);
	return ret;
}

static bool btrfs_supported_super_csum(u16 csum_type)
{
	switch (csum_type) {
	case BTRFS_CSUM_TYPE_CRC32:
	case BTRFS_CSUM_TYPE_XXHASH:
	case BTRFS_CSUM_TYPE_SHA256:
	case BTRFS_CSUM_TYPE_BLAKE2:
		return true;
	default:
		return false;
	}
}

/*
 * Return 0 if the superblock checksum type matches the checksum value of that
 * algorithm. Pass the raw disk superblock data.
 */
static int btrfs_check_super_csum(struct btrfs_fs_info *fs_info,
				  char *raw_disk_sb)
{
	struct btrfs_super_block *disk_sb =
		(struct btrfs_super_block *)raw_disk_sb;
	char result[BTRFS_CSUM_SIZE];
	SHASH_DESC_ON_STACK(shash, fs_info->csum_shash);

	shash->tfm = fs_info->csum_shash;

	/*
	 * The super_block structure does not span the whole
	 * BTRFS_SUPER_INFO_SIZE range, we expect that the unused space is
	 * filled with zeros and is included in the checksum.
	 */
	crypto_shash_digest(shash, raw_disk_sb + BTRFS_CSUM_SIZE,
			    BTRFS_SUPER_INFO_SIZE - BTRFS_CSUM_SIZE, result);

	if (memcmp(disk_sb->csum, result, fs_info->csum_size))
		return 1;

	return 0;
}

int btrfs_verify_level_key(struct extent_buffer *eb, int level,
			   struct btrfs_key *first_key, u64 parent_transid)
{
	struct btrfs_fs_info *fs_info = eb->fs_info;
	int found_level;
	struct btrfs_key found_key;
	int ret;

	found_level = btrfs_header_level(eb);
	if (found_level != level) {
		WARN(IS_ENABLED(CONFIG_BTRFS_DEBUG),
		     KERN_ERR "BTRFS: tree level check failed\n");
		btrfs_err(fs_info,
"tree level mismatch detected, bytenr=%llu level expected=%u has=%u",
			  eb->start, level, found_level);
		return -EIO;
	}

	if (!first_key)
		return 0;

	/*
	 * For live tree block (new tree blocks in current transaction),
	 * we need proper lock context to avoid race, which is impossible here.
	 * So we only checks tree blocks which is read from disk, whose
	 * generation <= fs_info->last_trans_committed.
	 */
	if (btrfs_header_generation(eb) > fs_info->last_trans_committed)
		return 0;

	/* We have @first_key, so this @eb must have at least one item */
	if (btrfs_header_nritems(eb) == 0) {
		btrfs_err(fs_info,
		"invalid tree nritems, bytenr=%llu nritems=0 expect >0",
			  eb->start);
		WARN_ON(IS_ENABLED(CONFIG_BTRFS_DEBUG));
		return -EUCLEAN;
	}

	if (found_level)
		btrfs_node_key_to_cpu(eb, &found_key, 0);
	else
		btrfs_item_key_to_cpu(eb, &found_key, 0);
	ret = btrfs_comp_cpu_keys(first_key, &found_key);

	if (ret) {
		WARN(IS_ENABLED(CONFIG_BTRFS_DEBUG),
		     KERN_ERR "BTRFS: tree first key check failed\n");
		btrfs_err(fs_info,
"tree first key mismatch detected, bytenr=%llu parent_transid=%llu key expected=(%llu,%u,%llu) has=(%llu,%u,%llu)",
			  eb->start, parent_transid, first_key->objectid,
			  first_key->type, first_key->offset,
			  found_key.objectid, found_key.type,
			  found_key.offset);
	}
	return ret;
}

/*
 * helper to read a given tree block, doing retries as required when
 * the checksums don't match and we have alternate mirrors to try.
 *
 * @parent_transid:	expected transid, skip check if 0
 * @level:		expected level, mandatory check
 * @first_key:		expected key of first slot, skip check if NULL
 */
static int btree_read_extent_buffer_pages(struct extent_buffer *eb,
					  u64 parent_transid, int level,
					  struct btrfs_key *first_key)
{
	struct btrfs_fs_info *fs_info = eb->fs_info;
	struct extent_io_tree *io_tree;
	int failed = 0;
	int ret;
	int num_copies = 0;
	int mirror_num = 0;
	int failed_mirror = 0;

	io_tree = &BTRFS_I(fs_info->btree_inode)->io_tree;
	while (1) {
		clear_bit(EXTENT_BUFFER_CORRUPT, &eb->bflags);
		ret = read_extent_buffer_pages(eb, WAIT_COMPLETE, mirror_num);
		if (!ret) {
			if (verify_parent_transid(io_tree, eb,
						   parent_transid, 0))
				ret = -EIO;
			else if (btrfs_verify_level_key(eb, level,
						first_key, parent_transid))
				ret = -EUCLEAN;
			else
				break;
		}

		num_copies = btrfs_num_copies(fs_info,
					      eb->start, eb->len);
		if (num_copies == 1)
			break;

		if (!failed_mirror) {
			failed = 1;
			failed_mirror = eb->read_mirror;
		}

		mirror_num++;
		if (mirror_num == failed_mirror)
			mirror_num++;

		if (mirror_num > num_copies)
			break;
	}

	if (failed && !ret && failed_mirror)
		btrfs_repair_eb_io_failure(eb, failed_mirror);

	return ret;
}

static int csum_one_extent_buffer(struct extent_buffer *eb)
{
	struct btrfs_fs_info *fs_info = eb->fs_info;
	u8 result[BTRFS_CSUM_SIZE];
	int ret;

	ASSERT(memcmp_extent_buffer(eb, fs_info->fs_devices->metadata_uuid,
				    offsetof(struct btrfs_header, fsid),
				    BTRFS_FSID_SIZE) == 0);
	csum_tree_block(eb, result);

	if (btrfs_header_level(eb))
		ret = btrfs_check_node(eb);
	else
		ret = btrfs_check_leaf_full(eb);

	if (ret < 0) {
		btrfs_print_tree(eb, 0);
		btrfs_err(fs_info,
			"block=%llu write time tree block corruption detected",
			eb->start);
		WARN_ON(IS_ENABLED(CONFIG_BTRFS_DEBUG));
		return ret;
	}
	write_extent_buffer(eb, result, 0, fs_info->csum_size);

	return 0;
}

/* Checksum all dirty extent buffers in one bio_vec */
static int csum_dirty_subpage_buffers(struct btrfs_fs_info *fs_info,
				      struct bio_vec *bvec)
{
	struct page *page = bvec->bv_page;
	u64 bvec_start = page_offset(page) + bvec->bv_offset;
	u64 cur;
	int ret = 0;

	for (cur = bvec_start; cur < bvec_start + bvec->bv_len;
	     cur += fs_info->nodesize) {
		struct extent_buffer *eb;
		bool uptodate;

		eb = find_extent_buffer(fs_info, cur);
		uptodate = btrfs_subpage_test_uptodate(fs_info, page, cur,
						       fs_info->nodesize);

		/* A dirty eb shouldn't disappear from buffer_radix */
		if (WARN_ON(!eb))
			return -EUCLEAN;

		if (WARN_ON(cur != btrfs_header_bytenr(eb))) {
			free_extent_buffer(eb);
			return -EUCLEAN;
		}
		if (WARN_ON(!uptodate)) {
			free_extent_buffer(eb);
			return -EUCLEAN;
		}

		ret = csum_one_extent_buffer(eb);
		free_extent_buffer(eb);
		if (ret < 0)
			return ret;
	}
	return ret;
}

/*
 * Checksum a dirty tree block before IO.  This has extra checks to make sure
 * we only fill in the checksum field in the first page of a multi-page block.
 * For subpage extent buffers we need bvec to also read the offset in the page.
 */
static int csum_dirty_buffer(struct btrfs_fs_info *fs_info, struct bio_vec *bvec)
{
	struct page *page = bvec->bv_page;
	u64 start = page_offset(page);
	u64 found_start;
	struct extent_buffer *eb;

	if (fs_info->sectorsize < PAGE_SIZE)
		return csum_dirty_subpage_buffers(fs_info, bvec);

	eb = (struct extent_buffer *)page->private;
	if (page != eb->pages[0])
		return 0;

	found_start = btrfs_header_bytenr(eb);

	if (test_bit(EXTENT_BUFFER_NO_CHECK, &eb->bflags)) {
		WARN_ON(found_start != 0);
		return 0;
	}

	/*
	 * Please do not consolidate these warnings into a single if.
	 * It is useful to know what went wrong.
	 */
	if (WARN_ON(found_start != start))
		return -EUCLEAN;
	if (WARN_ON(!PageUptodate(page)))
		return -EUCLEAN;

	return csum_one_extent_buffer(eb);
}

static int check_tree_block_fsid(struct extent_buffer *eb)
{
	struct btrfs_fs_info *fs_info = eb->fs_info;
	struct btrfs_fs_devices *fs_devices = fs_info->fs_devices, *seed_devs;
	u8 fsid[BTRFS_FSID_SIZE];
	u8 *metadata_uuid;

	read_extent_buffer(eb, fsid, offsetof(struct btrfs_header, fsid),
			   BTRFS_FSID_SIZE);
	/*
	 * Checking the incompat flag is only valid for the current fs. For
	 * seed devices it's forbidden to have their uuid changed so reading
	 * ->fsid in this case is fine
	 */
	if (btrfs_fs_incompat(fs_info, METADATA_UUID))
		metadata_uuid = fs_devices->metadata_uuid;
	else
		metadata_uuid = fs_devices->fsid;

	if (!memcmp(fsid, metadata_uuid, BTRFS_FSID_SIZE))
		return 0;

	list_for_each_entry(seed_devs, &fs_devices->seed_list, seed_list)
		if (!memcmp(fsid, seed_devs->fsid, BTRFS_FSID_SIZE))
			return 0;

	return 1;
}

/* Do basic extent buffer checks at read time */
static int validate_extent_buffer(struct extent_buffer *eb)
{
	struct btrfs_fs_info *fs_info = eb->fs_info;
	u64 found_start;
	const u32 csum_size = fs_info->csum_size;
	u8 found_level;
	u8 result[BTRFS_CSUM_SIZE];
	const u8 *header_csum;
	int ret = 0;

	found_start = btrfs_header_bytenr(eb);
	if (found_start != eb->start) {
		btrfs_err_rl(fs_info, "bad tree block start, want %llu have %llu",
			     eb->start, found_start);
		ret = -EIO;
		goto out;
	}
	if (check_tree_block_fsid(eb)) {
		btrfs_err_rl(fs_info, "bad fsid on block %llu",
			     eb->start);
		ret = -EIO;
		goto out;
	}
	found_level = btrfs_header_level(eb);
	if (found_level >= BTRFS_MAX_LEVEL) {
		btrfs_err(fs_info, "bad tree block level %d on %llu",
			  (int)btrfs_header_level(eb), eb->start);
		ret = -EIO;
		goto out;
	}

	csum_tree_block(eb, result);
	header_csum = page_address(eb->pages[0]) +
		get_eb_offset_in_page(eb, offsetof(struct btrfs_header, csum));

	if (memcmp(result, header_csum, csum_size) != 0) {
		btrfs_warn_rl(fs_info,
	"checksum verify failed on %llu wanted " CSUM_FMT " found " CSUM_FMT " level %d",
			      eb->start,
			      CSUM_FMT_VALUE(csum_size, header_csum),
			      CSUM_FMT_VALUE(csum_size, result),
			      btrfs_header_level(eb));
		ret = -EUCLEAN;
		goto out;
	}

	/*
	 * If this is a leaf block and it is corrupt, set the corrupt bit so
	 * that we don't try and read the other copies of this block, just
	 * return -EIO.
	 */
	if (found_level == 0 && btrfs_check_leaf_full(eb)) {
		set_bit(EXTENT_BUFFER_CORRUPT, &eb->bflags);
		ret = -EIO;
	}

	if (found_level > 0 && btrfs_check_node(eb))
		ret = -EIO;

	if (!ret)
		set_extent_buffer_uptodate(eb);
	else
		btrfs_err(fs_info,
			  "block=%llu read time tree block corruption detected",
			  eb->start);
out:
	return ret;
}

static int validate_subpage_buffer(struct page *page, u64 start, u64 end,
				   int mirror)
{
	struct btrfs_fs_info *fs_info = btrfs_sb(page->mapping->host->i_sb);
	struct extent_buffer *eb;
	bool reads_done;
	int ret = 0;

	/*
	 * We don't allow bio merge for subpage metadata read, so we should
	 * only get one eb for each endio hook.
	 */
	ASSERT(end == start + fs_info->nodesize - 1);
	ASSERT(PagePrivate(page));

	eb = find_extent_buffer(fs_info, start);
	/*
	 * When we are reading one tree block, eb must have been inserted into
	 * the radix tree. If not, something is wrong.
	 */
	ASSERT(eb);

	reads_done = atomic_dec_and_test(&eb->io_pages);
	/* Subpage read must finish in page read */
	ASSERT(reads_done);

	eb->read_mirror = mirror;
	if (test_bit(EXTENT_BUFFER_READ_ERR, &eb->bflags)) {
		ret = -EIO;
		goto err;
	}
	ret = validate_extent_buffer(eb);
	if (ret < 0)
		goto err;

	if (test_and_clear_bit(EXTENT_BUFFER_READAHEAD, &eb->bflags))
		btree_readahead_hook(eb, ret);

	set_extent_buffer_uptodate(eb);

	free_extent_buffer(eb);
	return ret;
err:
	/*
	 * end_bio_extent_readpage decrements io_pages in case of error,
	 * make sure it has something to decrement.
	 */
	atomic_inc(&eb->io_pages);
	clear_extent_buffer_uptodate(eb);
	free_extent_buffer(eb);
	return ret;
}

int btrfs_validate_metadata_buffer(struct btrfs_bio *bbio,
				   struct page *page, u64 start, u64 end,
				   int mirror)
{
	struct extent_buffer *eb;
	int ret = 0;
	int reads_done;

	ASSERT(page->private);

	if (btrfs_sb(page->mapping->host->i_sb)->sectorsize < PAGE_SIZE)
		return validate_subpage_buffer(page, start, end, mirror);

	eb = (struct extent_buffer *)page->private;

	/*
	 * The pending IO might have been the only thing that kept this buffer
	 * in memory.  Make sure we have a ref for all this other checks
	 */
	atomic_inc(&eb->refs);

	reads_done = atomic_dec_and_test(&eb->io_pages);
	if (!reads_done)
		goto err;

	eb->read_mirror = mirror;
	if (test_bit(EXTENT_BUFFER_READ_ERR, &eb->bflags)) {
		ret = -EIO;
		goto err;
	}
	ret = validate_extent_buffer(eb);
err:
	if (reads_done &&
	    test_and_clear_bit(EXTENT_BUFFER_READAHEAD, &eb->bflags))
		btree_readahead_hook(eb, ret);

	if (ret) {
		/*
		 * our io error hook is going to dec the io pages
		 * again, we have to make sure it has something
		 * to decrement
		 */
		atomic_inc(&eb->io_pages);
		clear_extent_buffer_uptodate(eb);
	}
	free_extent_buffer(eb);

	return ret;
}

static void end_workqueue_bio(struct bio *bio)
{
	struct btrfs_end_io_wq *end_io_wq = bio->bi_private;
	struct btrfs_fs_info *fs_info;
	struct btrfs_workqueue *wq;

	fs_info = end_io_wq->info;
	end_io_wq->status = bio->bi_status;

	if (btrfs_op(bio) == BTRFS_MAP_WRITE) {
		if (end_io_wq->metadata == BTRFS_WQ_ENDIO_METADATA)
			wq = fs_info->endio_meta_write_workers;
		else if (end_io_wq->metadata == BTRFS_WQ_ENDIO_FREE_SPACE)
			wq = fs_info->endio_freespace_worker;
		else if (end_io_wq->metadata == BTRFS_WQ_ENDIO_RAID56)
			wq = fs_info->endio_raid56_workers;
		else
			wq = fs_info->endio_write_workers;
	} else {
		if (end_io_wq->metadata == BTRFS_WQ_ENDIO_RAID56)
			wq = fs_info->endio_raid56_workers;
		else if (end_io_wq->metadata)
			wq = fs_info->endio_meta_workers;
		else
			wq = fs_info->endio_workers;
	}

	btrfs_init_work(&end_io_wq->work, end_workqueue_fn, NULL, NULL);
	btrfs_queue_work(wq, &end_io_wq->work);
}

blk_status_t btrfs_bio_wq_end_io(struct btrfs_fs_info *info, struct bio *bio,
			enum btrfs_wq_endio_type metadata)
{
	struct btrfs_end_io_wq *end_io_wq;

	end_io_wq = kmem_cache_alloc(btrfs_end_io_wq_cache, GFP_NOFS);
	if (!end_io_wq)
		return BLK_STS_RESOURCE;

	end_io_wq->private = bio->bi_private;
	end_io_wq->end_io = bio->bi_end_io;
	end_io_wq->info = info;
	end_io_wq->status = 0;
	end_io_wq->bio = bio;
	end_io_wq->metadata = metadata;

	bio->bi_private = end_io_wq;
	bio->bi_end_io = end_workqueue_bio;
	return 0;
}

static void run_one_async_start(struct btrfs_work *work)
{
	struct async_submit_bio *async;
	blk_status_t ret;

	async = container_of(work, struct  async_submit_bio, work);
	ret = async->submit_bio_start(async->inode, async->bio,
				      async->dio_file_offset);
	if (ret)
		async->status = ret;
}

/*
 * In order to insert checksums into the metadata in large chunks, we wait
 * until bio submission time.   All the pages in the bio are checksummed and
 * sums are attached onto the ordered extent record.
 *
 * At IO completion time the csums attached on the ordered extent record are
 * inserted into the tree.
 */
static void run_one_async_done(struct btrfs_work *work)
{
	struct async_submit_bio *async;
	struct inode *inode;
	blk_status_t ret;

	async = container_of(work, struct  async_submit_bio, work);
	inode = async->inode;

	/* If an error occurred we just want to clean up the bio and move on */
	if (async->status) {
		async->bio->bi_status = async->status;
		bio_endio(async->bio);
		return;
	}

	/*
	 * All of the bios that pass through here are from async helpers.
	 * Use REQ_CGROUP_PUNT to issue them from the owning cgroup's context.
	 * This changes nothing when cgroups aren't in use.
	 */
	async->bio->bi_opf |= REQ_CGROUP_PUNT;
	ret = btrfs_map_bio(btrfs_sb(inode->i_sb), async->bio, async->mirror_num);
	if (ret) {
		async->bio->bi_status = ret;
		bio_endio(async->bio);
	}
}

static void run_one_async_free(struct btrfs_work *work)
{
	struct async_submit_bio *async;

	async = container_of(work, struct  async_submit_bio, work);
	kfree(async);
}

blk_status_t btrfs_wq_submit_bio(struct inode *inode, struct bio *bio,
				 int mirror_num, unsigned long bio_flags,
				 u64 dio_file_offset,
				 extent_submit_bio_start_t *submit_bio_start)
{
	struct btrfs_fs_info *fs_info = BTRFS_I(inode)->root->fs_info;
	struct async_submit_bio *async;

	async = kmalloc(sizeof(*async), GFP_NOFS);
	if (!async)
		return BLK_STS_RESOURCE;

	async->inode = inode;
	async->bio = bio;
	async->mirror_num = mirror_num;
	async->submit_bio_start = submit_bio_start;

	btrfs_init_work(&async->work, run_one_async_start, run_one_async_done,
			run_one_async_free);

	async->dio_file_offset = dio_file_offset;

	async->status = 0;

	if (op_is_sync(bio->bi_opf))
		btrfs_set_work_high_priority(&async->work);

	btrfs_queue_work(fs_info->workers, &async->work);
	return 0;
}

static blk_status_t btree_csum_one_bio(struct bio *bio)
{
	struct bio_vec *bvec;
	struct btrfs_root *root;
	int ret = 0;
	struct bvec_iter_all iter_all;

	ASSERT(!bio_flagged(bio, BIO_CLONED));
	bio_for_each_segment_all(bvec, bio, iter_all) {
		root = BTRFS_I(bvec->bv_page->mapping->host)->root;
		ret = csum_dirty_buffer(root->fs_info, bvec);
		if (ret)
			break;
	}

	return errno_to_blk_status(ret);
}

static blk_status_t btree_submit_bio_start(struct inode *inode, struct bio *bio,
					   u64 dio_file_offset)
{
	/*
	 * when we're called for a write, we're already in the async
	 * submission context.  Just jump into btrfs_map_bio
	 */
	return btree_csum_one_bio(bio);
}

static bool should_async_write(struct btrfs_fs_info *fs_info,
			     struct btrfs_inode *bi)
{
	if (btrfs_is_zoned(fs_info))
		return false;
	if (atomic_read(&bi->sync_writers))
		return false;
	if (test_bit(BTRFS_FS_CSUM_IMPL_FAST, &fs_info->flags))
		return false;
	return true;
}

blk_status_t btrfs_submit_metadata_bio(struct inode *inode, struct bio *bio,
				       int mirror_num, unsigned long bio_flags)
{
	struct btrfs_fs_info *fs_info = btrfs_sb(inode->i_sb);
	blk_status_t ret;

	if (btrfs_op(bio) != BTRFS_MAP_WRITE) {
		/*
		 * called for a read, do the setup so that checksum validation
		 * can happen in the async kernel threads
		 */
		ret = btrfs_bio_wq_end_io(fs_info, bio,
					  BTRFS_WQ_ENDIO_METADATA);
		if (ret)
			goto out_w_error;
		ret = btrfs_map_bio(fs_info, bio, mirror_num);
	} else if (!should_async_write(fs_info, BTRFS_I(inode))) {
		ret = btree_csum_one_bio(bio);
		if (ret)
			goto out_w_error;
		ret = btrfs_map_bio(fs_info, bio, mirror_num);
	} else {
		/*
		 * kthread helpers are used to submit writes so that
		 * checksumming can happen in parallel across all CPUs
		 */
		ret = btrfs_wq_submit_bio(inode, bio, mirror_num, 0,
					  0, btree_submit_bio_start);
	}

	if (ret)
		goto out_w_error;
	return 0;

out_w_error:
	bio->bi_status = ret;
	bio_endio(bio);
	return ret;
}

#ifdef CONFIG_MIGRATION
static int btree_migratepage(struct address_space *mapping,
			struct page *newpage, struct page *page,
			enum migrate_mode mode)
{
	/*
	 * we can't safely write a btree page from here,
	 * we haven't done the locking hook
	 */
	if (PageDirty(page))
		return -EAGAIN;
	/*
	 * Buffers may be managed in a filesystem specific way.
	 * We must have no buffers or drop them.
	 */
	if (page_has_private(page) &&
	    !try_to_release_page(page, GFP_KERNEL))
		return -EAGAIN;
	return migrate_page(mapping, newpage, page, mode);
}
#endif


static int btree_writepages(struct address_space *mapping,
			    struct writeback_control *wbc)
{
	struct btrfs_fs_info *fs_info;
	int ret;

	if (wbc->sync_mode == WB_SYNC_NONE) {

		if (wbc->for_kupdate)
			return 0;

		fs_info = BTRFS_I(mapping->host)->root->fs_info;
		/* this is a bit racy, but that's ok */
		ret = __percpu_counter_compare(&fs_info->dirty_metadata_bytes,
					     BTRFS_DIRTY_METADATA_THRESH,
					     fs_info->dirty_metadata_batch);
		if (ret < 0)
			return 0;
	}
	return btree_write_cache_pages(mapping, wbc);
}

static int btree_releasepage(struct page *page, gfp_t gfp_flags)
{
	if (PageWriteback(page) || PageDirty(page))
		return 0;

	return try_release_extent_buffer(page);
}

static void btree_invalidatepage(struct page *page, unsigned int offset,
				 unsigned int length)
{
	struct extent_io_tree *tree;
	tree = &BTRFS_I(page->mapping->host)->io_tree;
	extent_invalidatepage(tree, page, offset);
	btree_releasepage(page, GFP_NOFS);
	if (PagePrivate(page)) {
		btrfs_warn(BTRFS_I(page->mapping->host)->root->fs_info,
			   "page private not zero on page %llu",
			   (unsigned long long)page_offset(page));
		detach_page_private(page);
	}
}

static int btree_set_page_dirty(struct page *page)
{
#ifdef DEBUG
	struct btrfs_fs_info *fs_info = btrfs_sb(page->mapping->host->i_sb);
	struct btrfs_subpage *subpage;
	struct extent_buffer *eb;
	int cur_bit = 0;
	u64 page_start = page_offset(page);

	if (fs_info->sectorsize == PAGE_SIZE) {
		BUG_ON(!PagePrivate(page));
		eb = (struct extent_buffer *)page->private;
		BUG_ON(!eb);
		BUG_ON(!test_bit(EXTENT_BUFFER_DIRTY, &eb->bflags));
		BUG_ON(!atomic_read(&eb->refs));
		btrfs_assert_tree_write_locked(eb);
		return __set_page_dirty_nobuffers(page);
	}
	ASSERT(PagePrivate(page) && page->private);
	subpage = (struct btrfs_subpage *)page->private;

	ASSERT(subpage->dirty_bitmap);
	while (cur_bit < BTRFS_SUBPAGE_BITMAP_SIZE) {
		unsigned long flags;
		u64 cur;
		u16 tmp = (1 << cur_bit);

		spin_lock_irqsave(&subpage->lock, flags);
		if (!(tmp & subpage->dirty_bitmap)) {
			spin_unlock_irqrestore(&subpage->lock, flags);
			cur_bit++;
			continue;
		}
		spin_unlock_irqrestore(&subpage->lock, flags);
		cur = page_start + cur_bit * fs_info->sectorsize;

		eb = find_extent_buffer(fs_info, cur);
		ASSERT(eb);
		ASSERT(test_bit(EXTENT_BUFFER_DIRTY, &eb->bflags));
		ASSERT(atomic_read(&eb->refs));
		btrfs_assert_tree_write_locked(eb);
		free_extent_buffer(eb);

		cur_bit += (fs_info->nodesize >> fs_info->sectorsize_bits);
	}
#endif
	return __set_page_dirty_nobuffers(page);
}

static const struct address_space_operations btree_aops = {
	.writepages	= btree_writepages,
	.releasepage	= btree_releasepage,
	.invalidatepage = btree_invalidatepage,
#ifdef CONFIG_MIGRATION
	.migratepage	= btree_migratepage,
#endif
	.set_page_dirty = btree_set_page_dirty,
};

struct extent_buffer *btrfs_find_create_tree_block(
						struct btrfs_fs_info *fs_info,
						u64 bytenr, u64 owner_root,
						int level)
{
	if (btrfs_is_testing(fs_info))
		return alloc_test_extent_buffer(fs_info, bytenr);
	return alloc_extent_buffer(fs_info, bytenr, owner_root, level);
}

/*
 * Read tree block at logical address @bytenr and do variant basic but critical
 * verification.
 *
 * @owner_root:		the objectid of the root owner for this block.
 * @parent_transid:	expected transid of this tree block, skip check if 0
 * @level:		expected level, mandatory check
 * @first_key:		expected key in slot 0, skip check if NULL
 */
struct extent_buffer *read_tree_block(struct btrfs_fs_info *fs_info, u64 bytenr,
				      u64 owner_root, u64 parent_transid,
				      int level, struct btrfs_key *first_key)
{
	struct extent_buffer *buf = NULL;
	int ret;

	buf = btrfs_find_create_tree_block(fs_info, bytenr, owner_root, level);
	if (IS_ERR(buf))
		return buf;

	ret = btree_read_extent_buffer_pages(buf, parent_transid,
					     level, first_key);
	if (ret) {
		free_extent_buffer_stale(buf);
		return ERR_PTR(ret);
	}
	return buf;

}

void btrfs_clean_tree_block(struct extent_buffer *buf)
{
	struct btrfs_fs_info *fs_info = buf->fs_info;
	if (btrfs_header_generation(buf) ==
	    fs_info->running_transaction->transid) {
		btrfs_assert_tree_write_locked(buf);

		if (test_and_clear_bit(EXTENT_BUFFER_DIRTY, &buf->bflags)) {
			percpu_counter_add_batch(&fs_info->dirty_metadata_bytes,
						 -buf->len,
						 fs_info->dirty_metadata_batch);
			clear_extent_buffer_dirty(buf);
		}
	}
}

static void __setup_root(struct btrfs_root *root, struct btrfs_fs_info *fs_info,
			 u64 objectid)
{
	bool dummy = test_bit(BTRFS_FS_STATE_DUMMY_FS_INFO, &fs_info->fs_state);
	root->fs_info = fs_info;
	root->node = NULL;
	root->commit_root = NULL;
	root->state = 0;
	root->orphan_cleanup_state = 0;

	root->last_trans = 0;
	root->free_objectid = 0;
	root->nr_delalloc_inodes = 0;
	root->nr_ordered_extents = 0;
	root->inode_tree = RB_ROOT;
	INIT_RADIX_TREE(&root->delayed_nodes_tree, GFP_ATOMIC);
	root->block_rsv = NULL;

	INIT_LIST_HEAD(&root->dirty_list);
	INIT_LIST_HEAD(&root->root_list);
	INIT_LIST_HEAD(&root->delalloc_inodes);
	INIT_LIST_HEAD(&root->delalloc_root);
	INIT_LIST_HEAD(&root->ordered_extents);
	INIT_LIST_HEAD(&root->ordered_root);
	INIT_LIST_HEAD(&root->reloc_dirty_list);
	INIT_LIST_HEAD(&root->logged_list[0]);
	INIT_LIST_HEAD(&root->logged_list[1]);
	spin_lock_init(&root->inode_lock);
	spin_lock_init(&root->delalloc_lock);
	spin_lock_init(&root->ordered_extent_lock);
	spin_lock_init(&root->accounting_lock);
	spin_lock_init(&root->log_extents_lock[0]);
	spin_lock_init(&root->log_extents_lock[1]);
	spin_lock_init(&root->qgroup_meta_rsv_lock);
	mutex_init(&root->objectid_mutex);
	mutex_init(&root->log_mutex);
	mutex_init(&root->ordered_extent_mutex);
	mutex_init(&root->delalloc_mutex);
	init_waitqueue_head(&root->qgroup_flush_wait);
	init_waitqueue_head(&root->log_writer_wait);
	init_waitqueue_head(&root->log_commit_wait[0]);
	init_waitqueue_head(&root->log_commit_wait[1]);
	INIT_LIST_HEAD(&root->log_ctxs[0]);
	INIT_LIST_HEAD(&root->log_ctxs[1]);
	atomic_set(&root->log_commit[0], 0);
	atomic_set(&root->log_commit[1], 0);
	atomic_set(&root->log_writers, 0);
	atomic_set(&root->log_batch, 0);
	refcount_set(&root->refs, 1);
	atomic_set(&root->snapshot_force_cow, 0);
	atomic_set(&root->nr_swapfiles, 0);
	root->log_transid = 0;
	root->log_transid_committed = -1;
	root->last_log_commit = 0;
	if (!dummy) {
		extent_io_tree_init(fs_info, &root->dirty_log_pages,
				    IO_TREE_ROOT_DIRTY_LOG_PAGES, NULL);
		extent_io_tree_init(fs_info, &root->log_csum_range,
				    IO_TREE_LOG_CSUM_RANGE, NULL);
	}

	memset(&root->root_key, 0, sizeof(root->root_key));
	memset(&root->root_item, 0, sizeof(root->root_item));
	memset(&root->defrag_progress, 0, sizeof(root->defrag_progress));
	root->root_key.objectid = objectid;
	root->anon_dev = 0;

	spin_lock_init(&root->root_item_lock);
	btrfs_qgroup_init_swapped_blocks(&root->swapped_blocks);
#ifdef CONFIG_BTRFS_DEBUG
	INIT_LIST_HEAD(&root->leak_list);
	spin_lock(&fs_info->fs_roots_radix_lock);
	list_add_tail(&root->leak_list, &fs_info->allocated_roots);
	spin_unlock(&fs_info->fs_roots_radix_lock);
#endif
}

static struct btrfs_root *btrfs_alloc_root(struct btrfs_fs_info *fs_info,
					   u64 objectid, gfp_t flags)
{
	struct btrfs_root *root = kzalloc(sizeof(*root), flags);
	if (root)
		__setup_root(root, fs_info, objectid);
	return root;
}

#ifdef CONFIG_BTRFS_FS_RUN_SANITY_TESTS
/* Should only be used by the testing infrastructure */
struct btrfs_root *btrfs_alloc_dummy_root(struct btrfs_fs_info *fs_info)
{
	struct btrfs_root *root;

	if (!fs_info)
		return ERR_PTR(-EINVAL);

	root = btrfs_alloc_root(fs_info, BTRFS_ROOT_TREE_OBJECTID, GFP_KERNEL);
	if (!root)
		return ERR_PTR(-ENOMEM);

	/* We don't use the stripesize in selftest, set it as sectorsize */
	root->alloc_bytenr = 0;

	return root;
}
#endif

struct btrfs_root *btrfs_create_tree(struct btrfs_trans_handle *trans,
				     u64 objectid)
{
	struct btrfs_fs_info *fs_info = trans->fs_info;
	struct extent_buffer *leaf;
	struct btrfs_root *tree_root = fs_info->tree_root;
	struct btrfs_root *root;
	struct btrfs_key key;
	unsigned int nofs_flag;
	int ret = 0;

	/*
	 * We're holding a transaction handle, so use a NOFS memory allocation
	 * context to avoid deadlock if reclaim happens.
	 */
	nofs_flag = memalloc_nofs_save();
	root = btrfs_alloc_root(fs_info, objectid, GFP_KERNEL);
	memalloc_nofs_restore(nofs_flag);
	if (!root)
		return ERR_PTR(-ENOMEM);

	root->root_key.objectid = objectid;
	root->root_key.type = BTRFS_ROOT_ITEM_KEY;
	root->root_key.offset = 0;

	leaf = btrfs_alloc_tree_block(trans, root, 0, objectid, NULL, 0, 0, 0,
				      BTRFS_NESTING_NORMAL);
	if (IS_ERR(leaf)) {
		ret = PTR_ERR(leaf);
		leaf = NULL;
		goto fail_unlock;
	}

	root->node = leaf;
	btrfs_mark_buffer_dirty(leaf);

	root->commit_root = btrfs_root_node(root);
	set_bit(BTRFS_ROOT_TRACK_DIRTY, &root->state);

	btrfs_set_root_flags(&root->root_item, 0);
	btrfs_set_root_limit(&root->root_item, 0);
	btrfs_set_root_bytenr(&root->root_item, leaf->start);
	btrfs_set_root_generation(&root->root_item, trans->transid);
	btrfs_set_root_level(&root->root_item, 0);
	btrfs_set_root_refs(&root->root_item, 1);
	btrfs_set_root_used(&root->root_item, leaf->len);
	btrfs_set_root_last_snapshot(&root->root_item, 0);
	btrfs_set_root_dirid(&root->root_item, 0);
	if (is_fstree(objectid))
		generate_random_guid(root->root_item.uuid);
	else
		export_guid(root->root_item.uuid, &guid_null);
	btrfs_set_root_drop_level(&root->root_item, 0);

	btrfs_tree_unlock(leaf);

	key.objectid = objectid;
	key.type = BTRFS_ROOT_ITEM_KEY;
	key.offset = 0;
	ret = btrfs_insert_root(trans, tree_root, &key, &root->root_item);
	if (ret)
		goto fail;

	return root;

fail_unlock:
	if (leaf)
		btrfs_tree_unlock(leaf);
fail:
	btrfs_put_root(root);

	return ERR_PTR(ret);
}

static struct btrfs_root *alloc_log_tree(struct btrfs_trans_handle *trans,
					 struct btrfs_fs_info *fs_info)
{
	struct btrfs_root *root;

	root = btrfs_alloc_root(fs_info, BTRFS_TREE_LOG_OBJECTID, GFP_NOFS);
	if (!root)
		return ERR_PTR(-ENOMEM);

	root->root_key.objectid = BTRFS_TREE_LOG_OBJECTID;
	root->root_key.type = BTRFS_ROOT_ITEM_KEY;
	root->root_key.offset = BTRFS_TREE_LOG_OBJECTID;

	return root;
}

int btrfs_alloc_log_tree_node(struct btrfs_trans_handle *trans,
			      struct btrfs_root *root)
{
	struct extent_buffer *leaf;

	/*
	 * DON'T set SHAREABLE bit for log trees.
	 *
	 * Log trees are not exposed to user space thus can't be snapshotted,
	 * and they go away before a real commit is actually done.
	 *
	 * They do store pointers to file data extents, and those reference
	 * counts still get updated (along with back refs to the log tree).
	 */

	leaf = btrfs_alloc_tree_block(trans, root, 0, BTRFS_TREE_LOG_OBJECTID,
			NULL, 0, 0, 0, BTRFS_NESTING_NORMAL);
	if (IS_ERR(leaf))
		return PTR_ERR(leaf);

	root->node = leaf;

	btrfs_mark_buffer_dirty(root->node);
	btrfs_tree_unlock(root->node);

	return 0;
}

int btrfs_init_log_root_tree(struct btrfs_trans_handle *trans,
			     struct btrfs_fs_info *fs_info)
{
	struct btrfs_root *log_root;

	log_root = alloc_log_tree(trans, fs_info);
	if (IS_ERR(log_root))
		return PTR_ERR(log_root);

	if (!btrfs_is_zoned(fs_info)) {
		int ret = btrfs_alloc_log_tree_node(trans, log_root);

		if (ret) {
			btrfs_put_root(log_root);
			return ret;
		}
	}

	WARN_ON(fs_info->log_root_tree);
	fs_info->log_root_tree = log_root;
	return 0;
}

int btrfs_add_log_tree(struct btrfs_trans_handle *trans,
		       struct btrfs_root *root)
{
	struct btrfs_fs_info *fs_info = root->fs_info;
	struct btrfs_root *log_root;
	struct btrfs_inode_item *inode_item;
	int ret;

	log_root = alloc_log_tree(trans, fs_info);
	if (IS_ERR(log_root))
		return PTR_ERR(log_root);

	ret = btrfs_alloc_log_tree_node(trans, log_root);
	if (ret) {
		btrfs_put_root(log_root);
		return ret;
	}

	log_root->last_trans = trans->transid;
	log_root->root_key.offset = root->root_key.objectid;

	inode_item = &log_root->root_item.inode;
	btrfs_set_stack_inode_generation(inode_item, 1);
	btrfs_set_stack_inode_size(inode_item, 3);
	btrfs_set_stack_inode_nlink(inode_item, 1);
	btrfs_set_stack_inode_nbytes(inode_item,
				     fs_info->nodesize);
	btrfs_set_stack_inode_mode(inode_item, S_IFDIR | 0755);

	btrfs_set_root_node(&log_root->root_item, log_root->node);

	WARN_ON(root->log_root);
	root->log_root = log_root;
	root->log_transid = 0;
	root->log_transid_committed = -1;
	root->last_log_commit = 0;
	return 0;
}

static struct btrfs_root *read_tree_root_path(struct btrfs_root *tree_root,
					      struct btrfs_path *path,
					      struct btrfs_key *key)
{
	struct btrfs_root *root;
	struct btrfs_fs_info *fs_info = tree_root->fs_info;
	u64 generation;
	int ret;
	int level;

	root = btrfs_alloc_root(fs_info, key->objectid, GFP_NOFS);
	if (!root)
		return ERR_PTR(-ENOMEM);

	ret = btrfs_find_root(tree_root, key, path,
			      &root->root_item, &root->root_key);
	if (ret) {
		if (ret > 0)
			ret = -ENOENT;
		goto fail;
	}

	generation = btrfs_root_generation(&root->root_item);
	level = btrfs_root_level(&root->root_item);
	root->node = read_tree_block(fs_info,
				     btrfs_root_bytenr(&root->root_item),
				     key->objectid, generation, level, NULL);
	if (IS_ERR(root->node)) {
		ret = PTR_ERR(root->node);
		root->node = NULL;
		goto fail;
	} else if (!btrfs_buffer_uptodate(root->node, generation, 0)) {
		ret = -EIO;
		goto fail;
	}
	root->commit_root = btrfs_root_node(root);
	return root;
fail:
	btrfs_put_root(root);
	return ERR_PTR(ret);
}

struct btrfs_root *btrfs_read_tree_root(struct btrfs_root *tree_root,
					struct btrfs_key *key)
{
	struct btrfs_root *root;
	struct btrfs_path *path;

	path = btrfs_alloc_path();
	if (!path)
		return ERR_PTR(-ENOMEM);
	root = read_tree_root_path(tree_root, path, key);
	btrfs_free_path(path);

	return root;
}

/*
 * Initialize subvolume root in-memory structure
 *
 * @anon_dev:	anonymous device to attach to the root, if zero, allocate new
 */
static int btrfs_init_fs_root(struct btrfs_root *root, dev_t anon_dev)
{
	int ret;
	unsigned int nofs_flag;

	/*
	 * We might be called under a transaction (e.g. indirect backref
	 * resolution) which could deadlock if it triggers memory reclaim
	 */
	nofs_flag = memalloc_nofs_save();
	ret = btrfs_drew_lock_init(&root->snapshot_lock);
	memalloc_nofs_restore(nofs_flag);
	if (ret)
		goto fail;

	if (root->root_key.objectid != BTRFS_TREE_LOG_OBJECTID &&
	    !btrfs_is_data_reloc_root(root)) {
		set_bit(BTRFS_ROOT_SHAREABLE, &root->state);
		btrfs_check_and_init_root_item(&root->root_item);
	}

	/*
	 * Don't assign anonymous block device to roots that are not exposed to
	 * userspace, the id pool is limited to 1M
	 */
	if (is_fstree(root->root_key.objectid) &&
	    btrfs_root_refs(&root->root_item) > 0) {
		if (!anon_dev) {
			ret = get_anon_bdev(&root->anon_dev);
			if (ret)
				goto fail;
		} else {
			root->anon_dev = anon_dev;
		}
	}

	mutex_lock(&root->objectid_mutex);
	ret = btrfs_init_root_free_objectid(root);
	if (ret) {
		mutex_unlock(&root->objectid_mutex);
		goto fail;
	}

	ASSERT(root->free_objectid <= BTRFS_LAST_FREE_OBJECTID);

	mutex_unlock(&root->objectid_mutex);

	return 0;
fail:
	/* The caller is responsible to call btrfs_free_fs_root */
	return ret;
}

static struct btrfs_root *btrfs_lookup_fs_root(struct btrfs_fs_info *fs_info,
					       u64 root_id)
{
	struct btrfs_root *root;

	spin_lock(&fs_info->fs_roots_radix_lock);
	root = radix_tree_lookup(&fs_info->fs_roots_radix,
				 (unsigned long)root_id);
	if (root)
		root = btrfs_grab_root(root);
	spin_unlock(&fs_info->fs_roots_radix_lock);
	return root;
}

static struct btrfs_root *btrfs_get_global_root(struct btrfs_fs_info *fs_info,
						u64 objectid)
{
	if (objectid == BTRFS_ROOT_TREE_OBJECTID)
		return btrfs_grab_root(fs_info->tree_root);
	if (objectid == BTRFS_EXTENT_TREE_OBJECTID)
		return btrfs_grab_root(fs_info->extent_root);
	if (objectid == BTRFS_CHUNK_TREE_OBJECTID)
		return btrfs_grab_root(fs_info->chunk_root);
	if (objectid == BTRFS_DEV_TREE_OBJECTID)
		return btrfs_grab_root(fs_info->dev_root);
	if (objectid == BTRFS_CSUM_TREE_OBJECTID)
		return btrfs_grab_root(fs_info->csum_root);
	if (objectid == BTRFS_QUOTA_TREE_OBJECTID)
		return btrfs_grab_root(fs_info->quota_root) ?
			fs_info->quota_root : ERR_PTR(-ENOENT);
	if (objectid == BTRFS_UUID_TREE_OBJECTID)
		return btrfs_grab_root(fs_info->uuid_root) ?
			fs_info->uuid_root : ERR_PTR(-ENOENT);
	if (objectid == BTRFS_FREE_SPACE_TREE_OBJECTID)
		return btrfs_grab_root(fs_info->free_space_root) ?
			fs_info->free_space_root : ERR_PTR(-ENOENT);
	return NULL;
}

int btrfs_insert_fs_root(struct btrfs_fs_info *fs_info,
			 struct btrfs_root *root)
{
	int ret;

	ret = radix_tree_preload(GFP_NOFS);
	if (ret)
		return ret;

	spin_lock(&fs_info->fs_roots_radix_lock);
	ret = radix_tree_insert(&fs_info->fs_roots_radix,
				(unsigned long)root->root_key.objectid,
				root);
	if (ret == 0) {
		btrfs_grab_root(root);
		set_bit(BTRFS_ROOT_IN_RADIX, &root->state);
	}
	spin_unlock(&fs_info->fs_roots_radix_lock);
	radix_tree_preload_end();

	return ret;
}

void btrfs_check_leaked_roots(struct btrfs_fs_info *fs_info)
{
#ifdef CONFIG_BTRFS_DEBUG
	struct btrfs_root *root;

	while (!list_empty(&fs_info->allocated_roots)) {
		char buf[BTRFS_ROOT_NAME_BUF_LEN];

		root = list_first_entry(&fs_info->allocated_roots,
					struct btrfs_root, leak_list);
		btrfs_err(fs_info, "leaked root %s refcount %d",
			  btrfs_root_name(&root->root_key, buf),
			  refcount_read(&root->refs));
		while (refcount_read(&root->refs) > 1)
			btrfs_put_root(root);
		btrfs_put_root(root);
	}
#endif
}

void btrfs_free_fs_info(struct btrfs_fs_info *fs_info)
{
	percpu_counter_destroy(&fs_info->dirty_metadata_bytes);
	percpu_counter_destroy(&fs_info->delalloc_bytes);
	percpu_counter_destroy(&fs_info->ordered_bytes);
	percpu_counter_destroy(&fs_info->dev_replace.bio_counter);
	btrfs_free_csum_hash(fs_info);
	btrfs_free_stripe_hash_table(fs_info);
	btrfs_free_ref_cache(fs_info);
	kfree(fs_info->balance_ctl);
	kfree(fs_info->delayed_root);
	btrfs_put_root(fs_info->extent_root);
	btrfs_put_root(fs_info->tree_root);
	btrfs_put_root(fs_info->chunk_root);
	btrfs_put_root(fs_info->dev_root);
	btrfs_put_root(fs_info->csum_root);
	btrfs_put_root(fs_info->quota_root);
	btrfs_put_root(fs_info->uuid_root);
	btrfs_put_root(fs_info->free_space_root);
	btrfs_put_root(fs_info->fs_root);
	btrfs_put_root(fs_info->data_reloc_root);
	btrfs_check_leaked_roots(fs_info);
	btrfs_extent_buffer_leak_debug_check(fs_info);
	kfree(fs_info->super_copy);
	kfree(fs_info->super_for_commit);
	kfree(fs_info->subpage_info);
	kvfree(fs_info);
}


/*
 * Get an in-memory reference of a root structure.
 *
 * For essential trees like root/extent tree, we grab it from fs_info directly.
 * For subvolume trees, we check the cached filesystem roots first. If not
 * found, then read it from disk and add it to cached fs roots.
 *
 * Caller should release the root by calling btrfs_put_root() after the usage.
 *
 * NOTE: Reloc and log trees can't be read by this function as they share the
 *	 same root objectid.
 *
 * @objectid:	root id
 * @anon_dev:	preallocated anonymous block device number for new roots,
 * 		pass 0 for new allocation.
 * @check_ref:	whether to check root item references, If true, return -ENOENT
 *		for orphan roots
 */
static struct btrfs_root *btrfs_get_root_ref(struct btrfs_fs_info *fs_info,
					     u64 objectid, dev_t anon_dev,
					     bool check_ref)
{
	struct btrfs_root *root;
	struct btrfs_path *path;
	struct btrfs_key key;
	int ret;

	root = btrfs_get_global_root(fs_info, objectid);
	if (root)
		return root;
again:
	root = btrfs_lookup_fs_root(fs_info, objectid);
	if (root) {
		/* Shouldn't get preallocated anon_dev for cached roots */
		ASSERT(!anon_dev);
		if (check_ref && btrfs_root_refs(&root->root_item) == 0) {
			btrfs_put_root(root);
			return ERR_PTR(-ENOENT);
		}
		return root;
	}

	key.objectid = objectid;
	key.type = BTRFS_ROOT_ITEM_KEY;
	key.offset = (u64)-1;
	root = btrfs_read_tree_root(fs_info->tree_root, &key);
	if (IS_ERR(root))
		return root;

	if (check_ref && btrfs_root_refs(&root->root_item) == 0) {
		ret = -ENOENT;
		goto fail;
	}

	ret = btrfs_init_fs_root(root, anon_dev);
	if (ret)
		goto fail;

	path = btrfs_alloc_path();
	if (!path) {
		ret = -ENOMEM;
		goto fail;
	}
	key.objectid = BTRFS_ORPHAN_OBJECTID;
	key.type = BTRFS_ORPHAN_ITEM_KEY;
	key.offset = objectid;

	ret = btrfs_search_slot(NULL, fs_info->tree_root, &key, path, 0, 0);
	btrfs_free_path(path);
	if (ret < 0)
		goto fail;
	if (ret == 0)
		set_bit(BTRFS_ROOT_ORPHAN_ITEM_INSERTED, &root->state);

	ret = btrfs_insert_fs_root(fs_info, root);
	if (ret) {
		btrfs_put_root(root);
		if (ret == -EEXIST)
			goto again;
		goto fail;
	}
	return root;
fail:
	/*
	 * If our caller provided us an anonymous device, then it's his
	 * responsability to free it in case we fail. So we have to set our
	 * root's anon_dev to 0 to avoid a double free, once by btrfs_put_root()
	 * and once again by our caller.
	 */
	if (anon_dev)
		root->anon_dev = 0;
	btrfs_put_root(root);
	return ERR_PTR(ret);
}

/*
 * Get in-memory reference of a root structure
 *
 * @objectid:	tree objectid
 * @check_ref:	if set, verify that the tree exists and the item has at least
 *		one reference
 */
struct btrfs_root *btrfs_get_fs_root(struct btrfs_fs_info *fs_info,
				     u64 objectid, bool check_ref)
{
	return btrfs_get_root_ref(fs_info, objectid, 0, check_ref);
}

/*
 * Get in-memory reference of a root structure, created as new, optionally pass
 * the anonymous block device id
 *
 * @objectid:	tree objectid
 * @anon_dev:	if zero, allocate a new anonymous block device or use the
 *		parameter value
 */
struct btrfs_root *btrfs_get_new_fs_root(struct btrfs_fs_info *fs_info,
					 u64 objectid, dev_t anon_dev)
{
	return btrfs_get_root_ref(fs_info, objectid, anon_dev, true);
}

/*
 * btrfs_get_fs_root_commit_root - return a root for the given objectid
 * @fs_info:	the fs_info
 * @objectid:	the objectid we need to lookup
 *
 * This is exclusively used for backref walking, and exists specifically because
 * of how qgroups does lookups.  Qgroups will do a backref lookup at delayed ref
 * creation time, which means we may have to read the tree_root in order to look
 * up a fs root that is not in memory.  If the root is not in memory we will
 * read the tree root commit root and look up the fs root from there.  This is a
 * temporary root, it will not be inserted into the radix tree as it doesn't
 * have the most uptodate information, it'll simply be discarded once the
 * backref code is finished using the root.
 */
struct btrfs_root *btrfs_get_fs_root_commit_root(struct btrfs_fs_info *fs_info,
						 struct btrfs_path *path,
						 u64 objectid)
{
	struct btrfs_root *root;
	struct btrfs_key key;

	ASSERT(path->search_commit_root && path->skip_locking);

	/*
	 * This can return -ENOENT if we ask for a root that doesn't exist, but
	 * since this is called via the backref walking code we won't be looking
	 * up a root that doesn't exist, unless there's corruption.  So if root
	 * != NULL just return it.
	 */
	root = btrfs_get_global_root(fs_info, objectid);
	if (root)
		return root;

	root = btrfs_lookup_fs_root(fs_info, objectid);
	if (root)
		return root;

	key.objectid = objectid;
	key.type = BTRFS_ROOT_ITEM_KEY;
	key.offset = (u64)-1;
	root = read_tree_root_path(fs_info->tree_root, path, &key);
	btrfs_release_path(path);

	return root;
}

/*
 * called by the kthread helper functions to finally call the bio end_io
 * functions.  This is where read checksum verification actually happens
 */
static void end_workqueue_fn(struct btrfs_work *work)
{
	struct bio *bio;
	struct btrfs_end_io_wq *end_io_wq;

	end_io_wq = container_of(work, struct btrfs_end_io_wq, work);
	bio = end_io_wq->bio;

	bio->bi_status = end_io_wq->status;
	bio->bi_private = end_io_wq->private;
	bio->bi_end_io = end_io_wq->end_io;
	bio_endio(bio);
	kmem_cache_free(btrfs_end_io_wq_cache, end_io_wq);
}

static int cleaner_kthread(void *arg)
{
	struct btrfs_root *root = arg;
	struct btrfs_fs_info *fs_info = root->fs_info;
	int again;

	while (1) {
		again = 0;

		set_bit(BTRFS_FS_CLEANER_RUNNING, &fs_info->flags);

		/* Make the cleaner go to sleep early. */
		if (btrfs_need_cleaner_sleep(fs_info))
			goto sleep;

		/*
		 * Do not do anything if we might cause open_ctree() to block
		 * before we have finished mounting the filesystem.
		 */
		if (!test_bit(BTRFS_FS_OPEN, &fs_info->flags))
			goto sleep;

		if (!mutex_trylock(&fs_info->cleaner_mutex))
			goto sleep;

		/*
		 * Avoid the problem that we change the status of the fs
		 * during the above check and trylock.
		 */
		if (btrfs_need_cleaner_sleep(fs_info)) {
			mutex_unlock(&fs_info->cleaner_mutex);
			goto sleep;
		}

		btrfs_run_delayed_iputs(fs_info);

		again = btrfs_clean_one_deleted_snapshot(root);
		mutex_unlock(&fs_info->cleaner_mutex);

		/*
		 * The defragger has dealt with the R/O remount and umount,
		 * needn't do anything special here.
		 */
		btrfs_run_defrag_inodes(fs_info);

		/*
		 * Acquires fs_info->reclaim_bgs_lock to avoid racing
		 * with relocation (btrfs_relocate_chunk) and relocation
		 * acquires fs_info->cleaner_mutex (btrfs_relocate_block_group)
		 * after acquiring fs_info->reclaim_bgs_lock. So we
		 * can't hold, nor need to, fs_info->cleaner_mutex when deleting
		 * unused block groups.
		 */
		btrfs_delete_unused_bgs(fs_info);

		/*
		 * Reclaim block groups in the reclaim_bgs list after we deleted
		 * all unused block_groups. This possibly gives us some more free
		 * space.
		 */
		btrfs_reclaim_bgs(fs_info);
sleep:
		clear_and_wake_up_bit(BTRFS_FS_CLEANER_RUNNING, &fs_info->flags);
		if (kthread_should_park())
			kthread_parkme();
		if (kthread_should_stop())
			return 0;
		if (!again) {
			set_current_state(TASK_INTERRUPTIBLE);
			schedule();
			__set_current_state(TASK_RUNNING);
		}
	}
}

static int transaction_kthread(void *arg)
{
	struct btrfs_root *root = arg;
	struct btrfs_fs_info *fs_info = root->fs_info;
	struct btrfs_trans_handle *trans;
	struct btrfs_transaction *cur;
	u64 transid;
	time64_t delta;
	unsigned long delay;
	bool cannot_commit;

	do {
		cannot_commit = false;
		delay = msecs_to_jiffies(fs_info->commit_interval * 1000);
		mutex_lock(&fs_info->transaction_kthread_mutex);

		spin_lock(&fs_info->trans_lock);
		cur = fs_info->running_transaction;
		if (!cur) {
			spin_unlock(&fs_info->trans_lock);
			goto sleep;
		}

		delta = ktime_get_seconds() - cur->start_time;
		if (cur->state < TRANS_STATE_COMMIT_START &&
		    delta < fs_info->commit_interval) {
			spin_unlock(&fs_info->trans_lock);
			delay -= msecs_to_jiffies((delta - 1) * 1000);
			delay = min(delay,
				    msecs_to_jiffies(fs_info->commit_interval * 1000));
			goto sleep;
		}
		transid = cur->transid;
		spin_unlock(&fs_info->trans_lock);

		/* If the file system is aborted, this will always fail. */
		trans = btrfs_attach_transaction(root);
		if (IS_ERR(trans)) {
			if (PTR_ERR(trans) != -ENOENT)
				cannot_commit = true;
			goto sleep;
		}
		if (transid == trans->transid) {
			btrfs_commit_transaction(trans);
		} else {
			btrfs_end_transaction(trans);
		}
sleep:
		wake_up_process(fs_info->cleaner_kthread);
		mutex_unlock(&fs_info->transaction_kthread_mutex);

		if (BTRFS_FS_ERROR(fs_info))
			btrfs_cleanup_transaction(fs_info);
		if (!kthread_should_stop() &&
				(!btrfs_transaction_blocked(fs_info) ||
				 cannot_commit))
			schedule_timeout_interruptible(delay);
	} while (!kthread_should_stop());
	return 0;
}

/*
 * This will find the highest generation in the array of root backups.  The
 * index of the highest array is returned, or -EINVAL if we can't find
 * anything.
 *
 * We check to make sure the array is valid by comparing the
 * generation of the latest  root in the array with the generation
 * in the super block.  If they don't match we pitch it.
 */
static int find_newest_super_backup(struct btrfs_fs_info *info)
{
	const u64 newest_gen = btrfs_super_generation(info->super_copy);
	u64 cur;
	struct btrfs_root_backup *root_backup;
	int i;

	for (i = 0; i < BTRFS_NUM_BACKUP_ROOTS; i++) {
		root_backup = info->super_copy->super_roots + i;
		cur = btrfs_backup_tree_root_gen(root_backup);
		if (cur == newest_gen)
			return i;
	}

	return -EINVAL;
}

/*
 * copy all the root pointers into the super backup array.
 * this will bump the backup pointer by one when it is
 * done
 */
static void backup_super_roots(struct btrfs_fs_info *info)
{
	const int next_backup = info->backup_root_index;
	struct btrfs_root_backup *root_backup;

	root_backup = info->super_for_commit->super_roots + next_backup;

	/*
	 * make sure all of our padding and empty slots get zero filled
	 * regardless of which ones we use today
	 */
	memset(root_backup, 0, sizeof(*root_backup));

	info->backup_root_index = (next_backup + 1) % BTRFS_NUM_BACKUP_ROOTS;

	btrfs_set_backup_tree_root(root_backup, info->tree_root->node->start);
	btrfs_set_backup_tree_root_gen(root_backup,
			       btrfs_header_generation(info->tree_root->node));

	btrfs_set_backup_tree_root_level(root_backup,
			       btrfs_header_level(info->tree_root->node));

	btrfs_set_backup_chunk_root(root_backup, info->chunk_root->node->start);
	btrfs_set_backup_chunk_root_gen(root_backup,
			       btrfs_header_generation(info->chunk_root->node));
	btrfs_set_backup_chunk_root_level(root_backup,
			       btrfs_header_level(info->chunk_root->node));

	btrfs_set_backup_extent_root(root_backup, info->extent_root->node->start);
	btrfs_set_backup_extent_root_gen(root_backup,
			       btrfs_header_generation(info->extent_root->node));
	btrfs_set_backup_extent_root_level(root_backup,
			       btrfs_header_level(info->extent_root->node));

	/*
	 * we might commit during log recovery, which happens before we set
	 * the fs_root.  Make sure it is valid before we fill it in.
	 */
	if (info->fs_root && info->fs_root->node) {
		btrfs_set_backup_fs_root(root_backup,
					 info->fs_root->node->start);
		btrfs_set_backup_fs_root_gen(root_backup,
			       btrfs_header_generation(info->fs_root->node));
		btrfs_set_backup_fs_root_level(root_backup,
			       btrfs_header_level(info->fs_root->node));
	}

	btrfs_set_backup_dev_root(root_backup, info->dev_root->node->start);
	btrfs_set_backup_dev_root_gen(root_backup,
			       btrfs_header_generation(info->dev_root->node));
	btrfs_set_backup_dev_root_level(root_backup,
				       btrfs_header_level(info->dev_root->node));

	btrfs_set_backup_csum_root(root_backup, info->csum_root->node->start);
	btrfs_set_backup_csum_root_gen(root_backup,
			       btrfs_header_generation(info->csum_root->node));
	btrfs_set_backup_csum_root_level(root_backup,
			       btrfs_header_level(info->csum_root->node));

	btrfs_set_backup_total_bytes(root_backup,
			     btrfs_super_total_bytes(info->super_copy));
	btrfs_set_backup_bytes_used(root_backup,
			     btrfs_super_bytes_used(info->super_copy));
	btrfs_set_backup_num_devices(root_backup,
			     btrfs_super_num_devices(info->super_copy));

	/*
	 * if we don't copy this out to the super_copy, it won't get remembered
	 * for the next commit
	 */
	memcpy(&info->super_copy->super_roots,
	       &info->super_for_commit->super_roots,
	       sizeof(*root_backup) * BTRFS_NUM_BACKUP_ROOTS);
}

/*
 * read_backup_root - Reads a backup root based on the passed priority. Prio 0
 * is the newest, prio 1/2/3 are 2nd newest/3rd newest/4th (oldest) backup roots
 *
 * fs_info - filesystem whose backup roots need to be read
 * priority - priority of backup root required
 *
 * Returns backup root index on success and -EINVAL otherwise.
 */
static int read_backup_root(struct btrfs_fs_info *fs_info, u8 priority)
{
	int backup_index = find_newest_super_backup(fs_info);
	struct btrfs_super_block *super = fs_info->super_copy;
	struct btrfs_root_backup *root_backup;

	if (priority < BTRFS_NUM_BACKUP_ROOTS && backup_index >= 0) {
		if (priority == 0)
			return backup_index;

		backup_index = backup_index + BTRFS_NUM_BACKUP_ROOTS - priority;
		backup_index %= BTRFS_NUM_BACKUP_ROOTS;
	} else {
		return -EINVAL;
	}

	root_backup = super->super_roots + backup_index;

	btrfs_set_super_generation(super,
				   btrfs_backup_tree_root_gen(root_backup));
	btrfs_set_super_root(super, btrfs_backup_tree_root(root_backup));
	btrfs_set_super_root_level(super,
				   btrfs_backup_tree_root_level(root_backup));
	btrfs_set_super_bytes_used(super, btrfs_backup_bytes_used(root_backup));

	/*
	 * Fixme: the total bytes and num_devices need to match or we should
	 * need a fsck
	 */
	btrfs_set_super_total_bytes(super, btrfs_backup_total_bytes(root_backup));
	btrfs_set_super_num_devices(super, btrfs_backup_num_devices(root_backup));

	return backup_index;
}

/* helper to cleanup workers */
static void btrfs_stop_all_workers(struct btrfs_fs_info *fs_info)
{
	btrfs_destroy_workqueue(fs_info->fixup_workers);
	btrfs_destroy_workqueue(fs_info->delalloc_workers);
	btrfs_destroy_workqueue(fs_info->workers);
	btrfs_destroy_workqueue(fs_info->endio_workers);
	btrfs_destroy_workqueue(fs_info->endio_raid56_workers);
	btrfs_destroy_workqueue(fs_info->rmw_workers);
	btrfs_destroy_workqueue(fs_info->endio_write_workers);
	btrfs_destroy_workqueue(fs_info->endio_freespace_worker);
	btrfs_destroy_workqueue(fs_info->delayed_workers);
	btrfs_destroy_workqueue(fs_info->caching_workers);
	btrfs_destroy_workqueue(fs_info->readahead_workers);
	btrfs_destroy_workqueue(fs_info->flush_workers);
	btrfs_destroy_workqueue(fs_info->qgroup_rescan_workers);
	if (fs_info->discard_ctl.discard_workers)
		destroy_workqueue(fs_info->discard_ctl.discard_workers);
	/*
	 * Now that all other work queues are destroyed, we can safely destroy
	 * the queues used for metadata I/O, since tasks from those other work
	 * queues can do metadata I/O operations.
	 */
	btrfs_destroy_workqueue(fs_info->endio_meta_workers);
	btrfs_destroy_workqueue(fs_info->endio_meta_write_workers);
}

static void free_root_extent_buffers(struct btrfs_root *root)
{
	if (root) {
		free_extent_buffer(root->node);
		free_extent_buffer(root->commit_root);
		root->node = NULL;
		root->commit_root = NULL;
	}
}

/* helper to cleanup tree roots */
static void free_root_pointers(struct btrfs_fs_info *info, bool free_chunk_root)
{
	free_root_extent_buffers(info->tree_root);

	free_root_extent_buffers(info->dev_root);
	free_root_extent_buffers(info->extent_root);
	free_root_extent_buffers(info->csum_root);
	free_root_extent_buffers(info->quota_root);
	free_root_extent_buffers(info->uuid_root);
	free_root_extent_buffers(info->fs_root);
	free_root_extent_buffers(info->data_reloc_root);
	if (free_chunk_root)
		free_root_extent_buffers(info->chunk_root);
	free_root_extent_buffers(info->free_space_root);
}

void btrfs_put_root(struct btrfs_root *root)
{
	if (!root)
		return;

	if (refcount_dec_and_test(&root->refs)) {
		WARN_ON(!RB_EMPTY_ROOT(&root->inode_tree));
		WARN_ON(test_bit(BTRFS_ROOT_DEAD_RELOC_TREE, &root->state));
		if (root->anon_dev)
			free_anon_bdev(root->anon_dev);
		btrfs_drew_lock_destroy(&root->snapshot_lock);
		free_root_extent_buffers(root);
#ifdef CONFIG_BTRFS_DEBUG
		spin_lock(&root->fs_info->fs_roots_radix_lock);
		list_del_init(&root->leak_list);
		spin_unlock(&root->fs_info->fs_roots_radix_lock);
#endif
		kfree(root);
	}
}

void btrfs_free_fs_roots(struct btrfs_fs_info *fs_info)
{
	int ret;
	struct btrfs_root *gang[8];
	int i;

	while (!list_empty(&fs_info->dead_roots)) {
		gang[0] = list_entry(fs_info->dead_roots.next,
				     struct btrfs_root, root_list);
		list_del(&gang[0]->root_list);

		if (test_bit(BTRFS_ROOT_IN_RADIX, &gang[0]->state))
			btrfs_drop_and_free_fs_root(fs_info, gang[0]);
		btrfs_put_root(gang[0]);
	}

	while (1) {
		ret = radix_tree_gang_lookup(&fs_info->fs_roots_radix,
					     (void **)gang, 0,
					     ARRAY_SIZE(gang));
		if (!ret)
			break;
		for (i = 0; i < ret; i++)
			btrfs_drop_and_free_fs_root(fs_info, gang[i]);
	}
}

static void btrfs_init_scrub(struct btrfs_fs_info *fs_info)
{
	mutex_init(&fs_info->scrub_lock);
	atomic_set(&fs_info->scrubs_running, 0);
	atomic_set(&fs_info->scrub_pause_req, 0);
	atomic_set(&fs_info->scrubs_paused, 0);
	atomic_set(&fs_info->scrub_cancel_req, 0);
	init_waitqueue_head(&fs_info->scrub_pause_wait);
	refcount_set(&fs_info->scrub_workers_refcnt, 0);
}

static void btrfs_init_balance(struct btrfs_fs_info *fs_info)
{
	spin_lock_init(&fs_info->balance_lock);
	mutex_init(&fs_info->balance_mutex);
	atomic_set(&fs_info->balance_pause_req, 0);
	atomic_set(&fs_info->balance_cancel_req, 0);
	fs_info->balance_ctl = NULL;
	init_waitqueue_head(&fs_info->balance_wait_q);
	atomic_set(&fs_info->reloc_cancel_req, 0);
}

static void btrfs_init_btree_inode(struct btrfs_fs_info *fs_info)
{
	struct inode *inode = fs_info->btree_inode;

	inode->i_ino = BTRFS_BTREE_INODE_OBJECTID;
	set_nlink(inode, 1);
	/*
	 * we set the i_size on the btree inode to the max possible int.
	 * the real end of the address space is determined by all of
	 * the devices in the system
	 */
	inode->i_size = OFFSET_MAX;
	inode->i_mapping->a_ops = &btree_aops;

	RB_CLEAR_NODE(&BTRFS_I(inode)->rb_node);
	extent_io_tree_init(fs_info, &BTRFS_I(inode)->io_tree,
			    IO_TREE_BTREE_INODE_IO, inode);
	BTRFS_I(inode)->io_tree.track_uptodate = false;
	extent_map_tree_init(&BTRFS_I(inode)->extent_tree);

	BTRFS_I(inode)->root = btrfs_grab_root(fs_info->tree_root);
	memset(&BTRFS_I(inode)->location, 0, sizeof(struct btrfs_key));
	set_bit(BTRFS_INODE_DUMMY, &BTRFS_I(inode)->runtime_flags);
	btrfs_insert_inode_hash(inode);
}

static void btrfs_init_dev_replace_locks(struct btrfs_fs_info *fs_info)
{
	mutex_init(&fs_info->dev_replace.lock_finishing_cancel_unmount);
	init_rwsem(&fs_info->dev_replace.rwsem);
	init_waitqueue_head(&fs_info->dev_replace.replace_wait);
}

static void btrfs_init_qgroup(struct btrfs_fs_info *fs_info)
{
	spin_lock_init(&fs_info->qgroup_lock);
	mutex_init(&fs_info->qgroup_ioctl_lock);
	fs_info->qgroup_tree = RB_ROOT;
	INIT_LIST_HEAD(&fs_info->dirty_qgroups);
	fs_info->qgroup_seq = 1;
	fs_info->qgroup_ulist = NULL;
	fs_info->qgroup_rescan_running = false;
	mutex_init(&fs_info->qgroup_rescan_lock);
}

static int btrfs_init_workqueues(struct btrfs_fs_info *fs_info,
		struct btrfs_fs_devices *fs_devices)
{
	u32 max_active = fs_info->thread_pool_size;
	unsigned int flags = WQ_MEM_RECLAIM | WQ_FREEZABLE | WQ_UNBOUND;

	fs_info->workers =
		btrfs_alloc_workqueue(fs_info, "worker",
				      flags | WQ_HIGHPRI, max_active, 16);

	fs_info->delalloc_workers =
		btrfs_alloc_workqueue(fs_info, "delalloc",
				      flags, max_active, 2);

	fs_info->flush_workers =
		btrfs_alloc_workqueue(fs_info, "flush_delalloc",
				      flags, max_active, 0);

	fs_info->caching_workers =
		btrfs_alloc_workqueue(fs_info, "cache", flags, max_active, 0);

	fs_info->fixup_workers =
		btrfs_alloc_workqueue(fs_info, "fixup", flags, 1, 0);

	/*
	 * endios are largely parallel and should have a very
	 * low idle thresh
	 */
	fs_info->endio_workers =
		btrfs_alloc_workqueue(fs_info, "endio", flags, max_active, 4);
	fs_info->endio_meta_workers =
		btrfs_alloc_workqueue(fs_info, "endio-meta", flags,
				      max_active, 4);
	fs_info->endio_meta_write_workers =
		btrfs_alloc_workqueue(fs_info, "endio-meta-write", flags,
				      max_active, 2);
	fs_info->endio_raid56_workers =
		btrfs_alloc_workqueue(fs_info, "endio-raid56", flags,
				      max_active, 4);
	fs_info->rmw_workers =
		btrfs_alloc_workqueue(fs_info, "rmw", flags, max_active, 2);
	fs_info->endio_write_workers =
		btrfs_alloc_workqueue(fs_info, "endio-write", flags,
				      max_active, 2);
	fs_info->endio_freespace_worker =
		btrfs_alloc_workqueue(fs_info, "freespace-write", flags,
				      max_active, 0);
	fs_info->delayed_workers =
		btrfs_alloc_workqueue(fs_info, "delayed-meta", flags,
				      max_active, 0);
	fs_info->readahead_workers =
		btrfs_alloc_workqueue(fs_info, "readahead", flags,
				      max_active, 2);
	fs_info->qgroup_rescan_workers =
		btrfs_alloc_workqueue(fs_info, "qgroup-rescan", flags, 1, 0);
	fs_info->discard_ctl.discard_workers =
		alloc_workqueue("btrfs_discard", WQ_UNBOUND | WQ_FREEZABLE, 1);

	if (!(fs_info->workers && fs_info->delalloc_workers &&
	      fs_info->flush_workers &&
	      fs_info->endio_workers && fs_info->endio_meta_workers &&
	      fs_info->endio_meta_write_workers &&
	      fs_info->endio_write_workers && fs_info->endio_raid56_workers &&
	      fs_info->endio_freespace_worker && fs_info->rmw_workers &&
	      fs_info->caching_workers && fs_info->readahead_workers &&
	      fs_info->fixup_workers && fs_info->delayed_workers &&
	      fs_info->qgroup_rescan_workers &&
	      fs_info->discard_ctl.discard_workers)) {
		return -ENOMEM;
	}

	return 0;
}

static int btrfs_init_csum_hash(struct btrfs_fs_info *fs_info, u16 csum_type)
{
	struct crypto_shash *csum_shash;
	const char *csum_driver = btrfs_super_csum_driver(csum_type);

	csum_shash = crypto_alloc_shash(csum_driver, 0, 0);

	if (IS_ERR(csum_shash)) {
		btrfs_err(fs_info, "error allocating %s hash for checksum",
			  csum_driver);
		return PTR_ERR(csum_shash);
	}

	fs_info->csum_shash = csum_shash;

	return 0;
}

static int btrfs_replay_log(struct btrfs_fs_info *fs_info,
			    struct btrfs_fs_devices *fs_devices)
{
	int ret;
	struct btrfs_root *log_tree_root;
	struct btrfs_super_block *disk_super = fs_info->super_copy;
	u64 bytenr = btrfs_super_log_root(disk_super);
	int level = btrfs_super_log_root_level(disk_super);

	if (fs_devices->rw_devices == 0) {
		btrfs_warn(fs_info, "log replay required on RO media");
		return -EIO;
	}

	log_tree_root = btrfs_alloc_root(fs_info, BTRFS_TREE_LOG_OBJECTID,
					 GFP_KERNEL);
	if (!log_tree_root)
		return -ENOMEM;

	log_tree_root->node = read_tree_block(fs_info, bytenr,
					      BTRFS_TREE_LOG_OBJECTID,
					      fs_info->generation + 1, level,
					      NULL);
	if (IS_ERR(log_tree_root->node)) {
		btrfs_warn(fs_info, "failed to read log tree");
		ret = PTR_ERR(log_tree_root->node);
		log_tree_root->node = NULL;
		btrfs_put_root(log_tree_root);
		return ret;
	} else if (!extent_buffer_uptodate(log_tree_root->node)) {
		btrfs_err(fs_info, "failed to read log tree");
		btrfs_put_root(log_tree_root);
		return -EIO;
	}
	/* returns with log_tree_root freed on success */
	ret = btrfs_recover_log_trees(log_tree_root);
	if (ret) {
		btrfs_handle_fs_error(fs_info, ret,
				      "Failed to recover log tree");
		btrfs_put_root(log_tree_root);
		return ret;
	}

	if (sb_rdonly(fs_info->sb)) {
		ret = btrfs_commit_super(fs_info);
		if (ret)
			return ret;
	}

	return 0;
}

static int btrfs_read_roots(struct btrfs_fs_info *fs_info)
{
	struct btrfs_root *tree_root = fs_info->tree_root;
	struct btrfs_root *root;
	struct btrfs_key location;
	int ret;

	BUG_ON(!fs_info->tree_root);

	location.objectid = BTRFS_EXTENT_TREE_OBJECTID;
	location.type = BTRFS_ROOT_ITEM_KEY;
	location.offset = 0;

	root = btrfs_read_tree_root(tree_root, &location);
	if (IS_ERR(root)) {
		if (!btrfs_test_opt(fs_info, IGNOREBADROOTS)) {
			ret = PTR_ERR(root);
			goto out;
		}
	} else {
		set_bit(BTRFS_ROOT_TRACK_DIRTY, &root->state);
		fs_info->extent_root = root;
	}

	location.objectid = BTRFS_DEV_TREE_OBJECTID;
	root = btrfs_read_tree_root(tree_root, &location);
	if (IS_ERR(root)) {
		if (!btrfs_test_opt(fs_info, IGNOREBADROOTS)) {
			ret = PTR_ERR(root);
			goto out;
		}
	} else {
		set_bit(BTRFS_ROOT_TRACK_DIRTY, &root->state);
		fs_info->dev_root = root;
	}
	/* Initialize fs_info for all devices in any case */
	btrfs_init_devices_late(fs_info);

	/* If IGNOREDATACSUMS is set don't bother reading the csum root. */
	if (!btrfs_test_opt(fs_info, IGNOREDATACSUMS)) {
		location.objectid = BTRFS_CSUM_TREE_OBJECTID;
		root = btrfs_read_tree_root(tree_root, &location);
		if (IS_ERR(root)) {
			if (!btrfs_test_opt(fs_info, IGNOREBADROOTS)) {
				ret = PTR_ERR(root);
				goto out;
			}
		} else {
			set_bit(BTRFS_ROOT_TRACK_DIRTY, &root->state);
			fs_info->csum_root = root;
		}
	}

	/*
	 * This tree can share blocks with some other fs tree during relocation
	 * and we need a proper setup by btrfs_get_fs_root
	 */
	root = btrfs_get_fs_root(tree_root->fs_info,
				 BTRFS_DATA_RELOC_TREE_OBJECTID, true);
	if (IS_ERR(root)) {
		if (!btrfs_test_opt(fs_info, IGNOREBADROOTS)) {
			ret = PTR_ERR(root);
			goto out;
		}
	} else {
		set_bit(BTRFS_ROOT_TRACK_DIRTY, &root->state);
		fs_info->data_reloc_root = root;
	}

	location.objectid = BTRFS_QUOTA_TREE_OBJECTID;
	root = btrfs_read_tree_root(tree_root, &location);
	if (!IS_ERR(root)) {
		set_bit(BTRFS_ROOT_TRACK_DIRTY, &root->state);
		set_bit(BTRFS_FS_QUOTA_ENABLED, &fs_info->flags);
		fs_info->quota_root = root;
	}

	location.objectid = BTRFS_UUID_TREE_OBJECTID;
	root = btrfs_read_tree_root(tree_root, &location);
	if (IS_ERR(root)) {
		if (!btrfs_test_opt(fs_info, IGNOREBADROOTS)) {
			ret = PTR_ERR(root);
			if (ret != -ENOENT)
				goto out;
		}
	} else {
		set_bit(BTRFS_ROOT_TRACK_DIRTY, &root->state);
		fs_info->uuid_root = root;
	}

	if (btrfs_fs_compat_ro(fs_info, FREE_SPACE_TREE)) {
		location.objectid = BTRFS_FREE_SPACE_TREE_OBJECTID;
		root = btrfs_read_tree_root(tree_root, &location);
		if (IS_ERR(root)) {
			if (!btrfs_test_opt(fs_info, IGNOREBADROOTS)) {
				ret = PTR_ERR(root);
				goto out;
			}
		}  else {
			set_bit(BTRFS_ROOT_TRACK_DIRTY, &root->state);
			fs_info->free_space_root = root;
		}
	}

	return 0;
out:
	btrfs_warn(fs_info, "failed to read root (objectid=%llu): %d",
		   location.objectid, ret);
	return ret;
}

/*
 * Real super block validation
 * NOTE: super csum type and incompat features will not be checked here.
 *
 * @sb:		super block to check
 * @mirror_num:	the super block number to check its bytenr:
 * 		0	the primary (1st) sb
 * 		1, 2	2nd and 3rd backup copy
 * 	       -1	skip bytenr check
 */
static int validate_super(struct btrfs_fs_info *fs_info,
			    struct btrfs_super_block *sb, int mirror_num)
{
	u64 nodesize = btrfs_super_nodesize(sb);
	u64 sectorsize = btrfs_super_sectorsize(sb);
	int ret = 0;

	if (btrfs_super_magic(sb) != BTRFS_MAGIC) {
		btrfs_err(fs_info, "no valid FS found");
		ret = -EINVAL;
	}
	if (btrfs_super_flags(sb) & ~BTRFS_SUPER_FLAG_SUPP) {
		btrfs_err(fs_info, "unrecognized or unsupported super flag: %llu",
				btrfs_super_flags(sb) & ~BTRFS_SUPER_FLAG_SUPP);
		ret = -EINVAL;
	}
	if (btrfs_super_root_level(sb) >= BTRFS_MAX_LEVEL) {
		btrfs_err(fs_info, "tree_root level too big: %d >= %d",
				btrfs_super_root_level(sb), BTRFS_MAX_LEVEL);
		ret = -EINVAL;
	}
	if (btrfs_super_chunk_root_level(sb) >= BTRFS_MAX_LEVEL) {
		btrfs_err(fs_info, "chunk_root level too big: %d >= %d",
				btrfs_super_chunk_root_level(sb), BTRFS_MAX_LEVEL);
		ret = -EINVAL;
	}
	if (btrfs_super_log_root_level(sb) >= BTRFS_MAX_LEVEL) {
		btrfs_err(fs_info, "log_root level too big: %d >= %d",
				btrfs_super_log_root_level(sb), BTRFS_MAX_LEVEL);
		ret = -EINVAL;
	}

	/*
	 * Check sectorsize and nodesize first, other check will need it.
	 * Check all possible sectorsize(4K, 8K, 16K, 32K, 64K) here.
	 */
	if (!is_power_of_2(sectorsize) || sectorsize < 4096 ||
	    sectorsize > BTRFS_MAX_METADATA_BLOCKSIZE) {
		btrfs_err(fs_info, "invalid sectorsize %llu", sectorsize);
		ret = -EINVAL;
	}

	/*
	 * For 4K page size, we only support 4K sector size.
	 * For 64K page size, we support 64K and 4K sector sizes.
	 */
	if ((PAGE_SIZE == SZ_4K && sectorsize != PAGE_SIZE) ||
	    (PAGE_SIZE == SZ_64K && (sectorsize != SZ_4K &&
				     sectorsize != SZ_64K))) {
		btrfs_err(fs_info,
			"sectorsize %llu not yet supported for page size %lu",
			sectorsize, PAGE_SIZE);
		ret = -EINVAL;
	}

	if (!is_power_of_2(nodesize) || nodesize < sectorsize ||
	    nodesize > BTRFS_MAX_METADATA_BLOCKSIZE) {
		btrfs_err(fs_info, "invalid nodesize %llu", nodesize);
		ret = -EINVAL;
	}
	if (nodesize != le32_to_cpu(sb->__unused_leafsize)) {
		btrfs_err(fs_info, "invalid leafsize %u, should be %llu",
			  le32_to_cpu(sb->__unused_leafsize), nodesize);
		ret = -EINVAL;
	}

	/* Root alignment check */
	if (!IS_ALIGNED(btrfs_super_root(sb), sectorsize)) {
		btrfs_warn(fs_info, "tree_root block unaligned: %llu",
			   btrfs_super_root(sb));
		ret = -EINVAL;
	}
	if (!IS_ALIGNED(btrfs_super_chunk_root(sb), sectorsize)) {
		btrfs_warn(fs_info, "chunk_root block unaligned: %llu",
			   btrfs_super_chunk_root(sb));
		ret = -EINVAL;
	}
	if (!IS_ALIGNED(btrfs_super_log_root(sb), sectorsize)) {
		btrfs_warn(fs_info, "log_root block unaligned: %llu",
			   btrfs_super_log_root(sb));
		ret = -EINVAL;
	}

	if (memcmp(fs_info->fs_devices->fsid, fs_info->super_copy->fsid,
		   BTRFS_FSID_SIZE)) {
		btrfs_err(fs_info,
		"superblock fsid doesn't match fsid of fs_devices: %pU != %pU",
			fs_info->super_copy->fsid, fs_info->fs_devices->fsid);
		ret = -EINVAL;
	}

	if (btrfs_fs_incompat(fs_info, METADATA_UUID) &&
	    memcmp(fs_info->fs_devices->metadata_uuid,
		   fs_info->super_copy->metadata_uuid, BTRFS_FSID_SIZE)) {
		btrfs_err(fs_info,
"superblock metadata_uuid doesn't match metadata uuid of fs_devices: %pU != %pU",
			fs_info->super_copy->metadata_uuid,
			fs_info->fs_devices->metadata_uuid);
		ret = -EINVAL;
	}

	if (memcmp(fs_info->fs_devices->metadata_uuid, sb->dev_item.fsid,
		   BTRFS_FSID_SIZE) != 0) {
		btrfs_err(fs_info,
			"dev_item UUID does not match metadata fsid: %pU != %pU",
			fs_info->fs_devices->metadata_uuid, sb->dev_item.fsid);
		ret = -EINVAL;
	}

	/*
	 * Hint to catch really bogus numbers, bitflips or so, more exact checks are
	 * done later
	 */
	if (btrfs_super_bytes_used(sb) < 6 * btrfs_super_nodesize(sb)) {
		btrfs_err(fs_info, "bytes_used is too small %llu",
			  btrfs_super_bytes_used(sb));
		ret = -EINVAL;
	}
	if (!is_power_of_2(btrfs_super_stripesize(sb))) {
		btrfs_err(fs_info, "invalid stripesize %u",
			  btrfs_super_stripesize(sb));
		ret = -EINVAL;
	}
	if (btrfs_super_num_devices(sb) > (1UL << 31))
		btrfs_warn(fs_info, "suspicious number of devices: %llu",
			   btrfs_super_num_devices(sb));
	if (btrfs_super_num_devices(sb) == 0) {
		btrfs_err(fs_info, "number of devices is 0");
		ret = -EINVAL;
	}

	if (mirror_num >= 0 &&
	    btrfs_super_bytenr(sb) != btrfs_sb_offset(mirror_num)) {
		btrfs_err(fs_info, "super offset mismatch %llu != %u",
			  btrfs_super_bytenr(sb), BTRFS_SUPER_INFO_OFFSET);
		ret = -EINVAL;
	}

	/*
	 * Obvious sys_chunk_array corruptions, it must hold at least one key
	 * and one chunk
	 */
	if (btrfs_super_sys_array_size(sb) > BTRFS_SYSTEM_CHUNK_ARRAY_SIZE) {
		btrfs_err(fs_info, "system chunk array too big %u > %u",
			  btrfs_super_sys_array_size(sb),
			  BTRFS_SYSTEM_CHUNK_ARRAY_SIZE);
		ret = -EINVAL;
	}
	if (btrfs_super_sys_array_size(sb) < sizeof(struct btrfs_disk_key)
			+ sizeof(struct btrfs_chunk)) {
		btrfs_err(fs_info, "system chunk array too small %u < %zu",
			  btrfs_super_sys_array_size(sb),
			  sizeof(struct btrfs_disk_key)
			  + sizeof(struct btrfs_chunk));
		ret = -EINVAL;
	}

	/*
	 * The generation is a global counter, we'll trust it more than the others
	 * but it's still possible that it's the one that's wrong.
	 */
	if (btrfs_super_generation(sb) < btrfs_super_chunk_root_generation(sb))
		btrfs_warn(fs_info,
			"suspicious: generation < chunk_root_generation: %llu < %llu",
			btrfs_super_generation(sb),
			btrfs_super_chunk_root_generation(sb));
	if (btrfs_super_generation(sb) < btrfs_super_cache_generation(sb)
	    && btrfs_super_cache_generation(sb) != (u64)-1)
		btrfs_warn(fs_info,
			"suspicious: generation < cache_generation: %llu < %llu",
			btrfs_super_generation(sb),
			btrfs_super_cache_generation(sb));

	return ret;
}

/*
 * Validation of super block at mount time.
 * Some checks already done early at mount time, like csum type and incompat
 * flags will be skipped.
 */
static int btrfs_validate_mount_super(struct btrfs_fs_info *fs_info)
{
	return validate_super(fs_info, fs_info->super_copy, 0);
}

/*
 * Validation of super block at write time.
 * Some checks like bytenr check will be skipped as their values will be
 * overwritten soon.
 * Extra checks like csum type and incompat flags will be done here.
 */
static int btrfs_validate_write_super(struct btrfs_fs_info *fs_info,
				      struct btrfs_super_block *sb)
{
	int ret;

	ret = validate_super(fs_info, sb, -1);
	if (ret < 0)
		goto out;
	if (!btrfs_supported_super_csum(btrfs_super_csum_type(sb))) {
		ret = -EUCLEAN;
		btrfs_err(fs_info, "invalid csum type, has %u want %u",
			  btrfs_super_csum_type(sb), BTRFS_CSUM_TYPE_CRC32);
		goto out;
	}
	if (btrfs_super_incompat_flags(sb) & ~BTRFS_FEATURE_INCOMPAT_SUPP) {
		ret = -EUCLEAN;
		btrfs_err(fs_info,
		"invalid incompat flags, has 0x%llx valid mask 0x%llx",
			  btrfs_super_incompat_flags(sb),
			  (unsigned long long)BTRFS_FEATURE_INCOMPAT_SUPP);
		goto out;
	}
out:
	if (ret < 0)
		btrfs_err(fs_info,
		"super block corruption detected before writing it to disk");
	return ret;
}

static int __cold init_tree_roots(struct btrfs_fs_info *fs_info)
{
	int backup_index = find_newest_super_backup(fs_info);
	struct btrfs_super_block *sb = fs_info->super_copy;
	struct btrfs_root *tree_root = fs_info->tree_root;
	bool handle_error = false;
	int ret = 0;
	int i;

	for (i = 0; i < BTRFS_NUM_BACKUP_ROOTS; i++) {
		u64 generation;
		int level;

		if (handle_error) {
			if (!IS_ERR(tree_root->node))
				free_extent_buffer(tree_root->node);
			tree_root->node = NULL;

			if (!btrfs_test_opt(fs_info, USEBACKUPROOT))
				break;

			free_root_pointers(fs_info, 0);

			/*
			 * Don't use the log in recovery mode, it won't be
			 * valid
			 */
			btrfs_set_super_log_root(sb, 0);

			/* We can't trust the free space cache either */
			btrfs_set_opt(fs_info->mount_opt, CLEAR_CACHE);

			ret = read_backup_root(fs_info, i);
			backup_index = ret;
			if (ret < 0)
				return ret;
		}
		generation = btrfs_super_generation(sb);
		level = btrfs_super_root_level(sb);
		tree_root->node = read_tree_block(fs_info, btrfs_super_root(sb),
						  BTRFS_ROOT_TREE_OBJECTID,
						  generation, level, NULL);
		if (IS_ERR(tree_root->node)) {
			handle_error = true;
			ret = PTR_ERR(tree_root->node);
			tree_root->node = NULL;
			btrfs_warn(fs_info, "couldn't read tree root");
			continue;

		} else if (!extent_buffer_uptodate(tree_root->node)) {
			handle_error = true;
			ret = -EIO;
			btrfs_warn(fs_info, "error while reading tree root");
			continue;
		}

		btrfs_set_root_node(&tree_root->root_item, tree_root->node);
		tree_root->commit_root = btrfs_root_node(tree_root);
		btrfs_set_root_refs(&tree_root->root_item, 1);

		/*
		 * No need to hold btrfs_root::objectid_mutex since the fs
		 * hasn't been fully initialised and we are the only user
		 */
		ret = btrfs_init_root_free_objectid(tree_root);
		if (ret < 0) {
			handle_error = true;
			continue;
		}

		ASSERT(tree_root->free_objectid <= BTRFS_LAST_FREE_OBJECTID);

		ret = btrfs_read_roots(fs_info);
		if (ret < 0) {
			handle_error = true;
			continue;
		}

		/* All successful */
		fs_info->generation = generation;
		fs_info->last_trans_committed = generation;

		/* Always begin writing backup roots after the one being used */
		if (backup_index < 0) {
			fs_info->backup_root_index = 0;
		} else {
			fs_info->backup_root_index = backup_index + 1;
			fs_info->backup_root_index %= BTRFS_NUM_BACKUP_ROOTS;
		}
		break;
	}

	return ret;
}

void btrfs_init_fs_info(struct btrfs_fs_info *fs_info)
{
	INIT_RADIX_TREE(&fs_info->fs_roots_radix, GFP_ATOMIC);
	INIT_RADIX_TREE(&fs_info->buffer_radix, GFP_ATOMIC);
	INIT_LIST_HEAD(&fs_info->trans_list);
	INIT_LIST_HEAD(&fs_info->dead_roots);
	INIT_LIST_HEAD(&fs_info->delayed_iputs);
	INIT_LIST_HEAD(&fs_info->delalloc_roots);
	INIT_LIST_HEAD(&fs_info->caching_block_groups);
	spin_lock_init(&fs_info->delalloc_root_lock);
	spin_lock_init(&fs_info->trans_lock);
	spin_lock_init(&fs_info->fs_roots_radix_lock);
	spin_lock_init(&fs_info->delayed_iput_lock);
	spin_lock_init(&fs_info->defrag_inodes_lock);
	spin_lock_init(&fs_info->super_lock);
	spin_lock_init(&fs_info->buffer_lock);
	spin_lock_init(&fs_info->unused_bgs_lock);
	spin_lock_init(&fs_info->treelog_bg_lock);
	spin_lock_init(&fs_info->zone_active_bgs_lock);
	spin_lock_init(&fs_info->relocation_bg_lock);
	rwlock_init(&fs_info->tree_mod_log_lock);
	mutex_init(&fs_info->unused_bg_unpin_mutex);
	mutex_init(&fs_info->reclaim_bgs_lock);
	mutex_init(&fs_info->reloc_mutex);
	mutex_init(&fs_info->delalloc_root_mutex);
	mutex_init(&fs_info->zoned_meta_io_lock);
	seqlock_init(&fs_info->profiles_lock);

	INIT_LIST_HEAD(&fs_info->dirty_cowonly_roots);
	INIT_LIST_HEAD(&fs_info->space_info);
	INIT_LIST_HEAD(&fs_info->tree_mod_seq_list);
	INIT_LIST_HEAD(&fs_info->unused_bgs);
	INIT_LIST_HEAD(&fs_info->reclaim_bgs);
	INIT_LIST_HEAD(&fs_info->zone_active_bgs);
#ifdef CONFIG_BTRFS_DEBUG
	INIT_LIST_HEAD(&fs_info->allocated_roots);
	INIT_LIST_HEAD(&fs_info->allocated_ebs);
	spin_lock_init(&fs_info->eb_leak_lock);
#endif
	extent_map_tree_init(&fs_info->mapping_tree);
	btrfs_init_block_rsv(&fs_info->global_block_rsv,
			     BTRFS_BLOCK_RSV_GLOBAL);
	btrfs_init_block_rsv(&fs_info->trans_block_rsv, BTRFS_BLOCK_RSV_TRANS);
	btrfs_init_block_rsv(&fs_info->chunk_block_rsv, BTRFS_BLOCK_RSV_CHUNK);
	btrfs_init_block_rsv(&fs_info->empty_block_rsv, BTRFS_BLOCK_RSV_EMPTY);
	btrfs_init_block_rsv(&fs_info->delayed_block_rsv,
			     BTRFS_BLOCK_RSV_DELOPS);
	btrfs_init_block_rsv(&fs_info->delayed_refs_rsv,
			     BTRFS_BLOCK_RSV_DELREFS);

	atomic_set(&fs_info->async_delalloc_pages, 0);
	atomic_set(&fs_info->defrag_running, 0);
	atomic_set(&fs_info->reada_works_cnt, 0);
	atomic_set(&fs_info->nr_delayed_iputs, 0);
	atomic64_set(&fs_info->tree_mod_seq, 0);
	fs_info->max_inline = BTRFS_DEFAULT_MAX_INLINE;
	fs_info->metadata_ratio = 0;
	fs_info->defrag_inodes = RB_ROOT;
	atomic64_set(&fs_info->free_chunk_space, 0);
	fs_info->tree_mod_log = RB_ROOT;
	fs_info->commit_interval = BTRFS_DEFAULT_COMMIT_INTERVAL;
	fs_info->avg_delayed_ref_runtime = NSEC_PER_SEC >> 6; /* div by 64 */
	/* readahead state */
	INIT_RADIX_TREE(&fs_info->reada_tree, GFP_NOFS & ~__GFP_DIRECT_RECLAIM);
	spin_lock_init(&fs_info->reada_lock);
	btrfs_init_ref_verify(fs_info);

	fs_info->thread_pool_size = min_t(unsigned long,
					  num_online_cpus() + 2, 8);

	INIT_LIST_HEAD(&fs_info->ordered_roots);
	spin_lock_init(&fs_info->ordered_root_lock);

	btrfs_init_scrub(fs_info);
#ifdef CONFIG_BTRFS_FS_CHECK_INTEGRITY
	fs_info->check_integrity_print_mask = 0;
#endif
	btrfs_init_balance(fs_info);
	btrfs_init_async_reclaim_work(fs_info);

	spin_lock_init(&fs_info->block_group_cache_lock);
	fs_info->block_group_cache_tree = RB_ROOT;
	fs_info->first_logical_byte = (u64)-1;

	extent_io_tree_init(fs_info, &fs_info->excluded_extents,
			    IO_TREE_FS_EXCLUDED_EXTENTS, NULL);
	set_bit(BTRFS_FS_BARRIER, &fs_info->flags);

	mutex_init(&fs_info->ordered_operations_mutex);
	mutex_init(&fs_info->tree_log_mutex);
	mutex_init(&fs_info->chunk_mutex);
	mutex_init(&fs_info->transaction_kthread_mutex);
	mutex_init(&fs_info->cleaner_mutex);
	mutex_init(&fs_info->ro_block_group_mutex);
	init_rwsem(&fs_info->commit_root_sem);
	init_rwsem(&fs_info->cleanup_work_sem);
	init_rwsem(&fs_info->subvol_sem);
	sema_init(&fs_info->uuid_tree_rescan_sem, 1);

	btrfs_init_dev_replace_locks(fs_info);
	btrfs_init_qgroup(fs_info);
	btrfs_discard_init(fs_info);

	btrfs_init_free_cluster(&fs_info->meta_alloc_cluster);
	btrfs_init_free_cluster(&fs_info->data_alloc_cluster);

	init_waitqueue_head(&fs_info->transaction_throttle);
	init_waitqueue_head(&fs_info->transaction_wait);
	init_waitqueue_head(&fs_info->transaction_blocked_wait);
	init_waitqueue_head(&fs_info->async_submit_wait);
	init_waitqueue_head(&fs_info->delayed_iputs_wait);

	/* Usable values until the real ones are cached from the superblock */
	fs_info->nodesize = 4096;
	fs_info->sectorsize = 4096;
	fs_info->sectorsize_bits = ilog2(4096);
	fs_info->stripesize = 4096;

	spin_lock_init(&fs_info->swapfile_pins_lock);
	fs_info->swapfile_pins = RB_ROOT;

	spin_lock_init(&fs_info->send_reloc_lock);
	fs_info->send_in_progress = 0;

	fs_info->bg_reclaim_threshold = BTRFS_DEFAULT_RECLAIM_THRESH;
	INIT_WORK(&fs_info->reclaim_bgs_work, btrfs_reclaim_bgs_work);
}

static int init_mount_fs_info(struct btrfs_fs_info *fs_info, struct super_block *sb)
{
	int ret;

	fs_info->sb = sb;
	sb->s_blocksize = BTRFS_BDEV_BLOCKSIZE;
	sb->s_blocksize_bits = blksize_bits(BTRFS_BDEV_BLOCKSIZE);

	ret = percpu_counter_init(&fs_info->ordered_bytes, 0, GFP_KERNEL);
	if (ret)
		return ret;

	ret = percpu_counter_init(&fs_info->dirty_metadata_bytes, 0, GFP_KERNEL);
	if (ret)
		return ret;

	fs_info->dirty_metadata_batch = PAGE_SIZE *
					(1 + ilog2(nr_cpu_ids));

	ret = percpu_counter_init(&fs_info->delalloc_bytes, 0, GFP_KERNEL);
	if (ret)
		return ret;

	ret = percpu_counter_init(&fs_info->dev_replace.bio_counter, 0,
			GFP_KERNEL);
	if (ret)
		return ret;

	fs_info->delayed_root = kmalloc(sizeof(struct btrfs_delayed_root),
					GFP_KERNEL);
	if (!fs_info->delayed_root)
		return -ENOMEM;
	btrfs_init_delayed_root(fs_info->delayed_root);

	if (sb_rdonly(sb))
		set_bit(BTRFS_FS_STATE_RO, &fs_info->fs_state);

	return btrfs_alloc_stripe_hash_table(fs_info);
}

static int btrfs_uuid_rescan_kthread(void *data)
{
	struct btrfs_fs_info *fs_info = (struct btrfs_fs_info *)data;
	int ret;

	/*
	 * 1st step is to iterate through the existing UUID tree and
	 * to delete all entries that contain outdated data.
	 * 2nd step is to add all missing entries to the UUID tree.
	 */
	ret = btrfs_uuid_tree_iterate(fs_info);
	if (ret < 0) {
		if (ret != -EINTR)
			btrfs_warn(fs_info, "iterating uuid_tree failed %d",
				   ret);
		up(&fs_info->uuid_tree_rescan_sem);
		return ret;
	}
	return btrfs_uuid_scan_kthread(data);
}

static int btrfs_check_uuid_tree(struct btrfs_fs_info *fs_info)
{
	struct task_struct *task;

	down(&fs_info->uuid_tree_rescan_sem);
	task = kthread_run(btrfs_uuid_rescan_kthread, fs_info, "btrfs-uuid");
	if (IS_ERR(task)) {
		/* fs_info->update_uuid_tree_gen remains 0 in all error case */
		btrfs_warn(fs_info, "failed to start uuid_rescan task");
		up(&fs_info->uuid_tree_rescan_sem);
		return PTR_ERR(task);
	}

	return 0;
}

/*
 * Some options only have meaning at mount time and shouldn't persist across
 * remounts, or be displayed. Clear these at the end of mount and remount
 * code paths.
 */
void btrfs_clear_oneshot_options(struct btrfs_fs_info *fs_info)
{
	btrfs_clear_opt(fs_info->mount_opt, USEBACKUPROOT);
	btrfs_clear_opt(fs_info->mount_opt, CLEAR_CACHE);
}

/*
 * Mounting logic specific to read-write file systems. Shared by open_ctree
 * and btrfs_remount when remounting from read-only to read-write.
 */
int btrfs_start_pre_rw_mount(struct btrfs_fs_info *fs_info)
{
	int ret;
	const bool cache_opt = btrfs_test_opt(fs_info, SPACE_CACHE);
	bool clear_free_space_tree = false;

	if (btrfs_test_opt(fs_info, CLEAR_CACHE) &&
	    btrfs_fs_compat_ro(fs_info, FREE_SPACE_TREE)) {
		clear_free_space_tree = true;
	} else if (btrfs_fs_compat_ro(fs_info, FREE_SPACE_TREE) &&
		   !btrfs_fs_compat_ro(fs_info, FREE_SPACE_TREE_VALID)) {
		btrfs_warn(fs_info, "free space tree is invalid");
		clear_free_space_tree = true;
	}

	if (clear_free_space_tree) {
		btrfs_info(fs_info, "clearing free space tree");
		ret = btrfs_clear_free_space_tree(fs_info);
		if (ret) {
			btrfs_warn(fs_info,
				   "failed to clear free space tree: %d", ret);
			goto out;
		}
	}

	/*
	 * btrfs_find_orphan_roots() is responsible for finding all the dead
	 * roots (with 0 refs), flag them with BTRFS_ROOT_DEAD_TREE and load
	 * them into the fs_info->fs_roots_radix tree. This must be done before
	 * calling btrfs_orphan_cleanup() on the tree root. If we don't do it
	 * first, then btrfs_orphan_cleanup() will delete a dead root's orphan
	 * item before the root's tree is deleted - this means that if we unmount
	 * or crash before the deletion completes, on the next mount we will not
	 * delete what remains of the tree because the orphan item does not
	 * exists anymore, which is what tells us we have a pending deletion.
	 */
	ret = btrfs_find_orphan_roots(fs_info);
	if (ret)
		goto out;

	ret = btrfs_cleanup_fs_roots(fs_info);
	if (ret)
		goto out;

	down_read(&fs_info->cleanup_work_sem);
	if ((ret = btrfs_orphan_cleanup(fs_info->fs_root)) ||
	    (ret = btrfs_orphan_cleanup(fs_info->tree_root))) {
		up_read(&fs_info->cleanup_work_sem);
		goto out;
	}
	up_read(&fs_info->cleanup_work_sem);

	mutex_lock(&fs_info->cleaner_mutex);
	ret = btrfs_recover_relocation(fs_info->tree_root);
	mutex_unlock(&fs_info->cleaner_mutex);
	if (ret < 0) {
		btrfs_warn(fs_info, "failed to recover relocation: %d", ret);
		goto out;
	}

	if (btrfs_test_opt(fs_info, FREE_SPACE_TREE) &&
	    !btrfs_fs_compat_ro(fs_info, FREE_SPACE_TREE)) {
		btrfs_info(fs_info, "creating free space tree");
		ret = btrfs_create_free_space_tree(fs_info);
		if (ret) {
			btrfs_warn(fs_info,
				"failed to create free space tree: %d", ret);
			goto out;
		}
	}

	if (cache_opt != btrfs_free_space_cache_v1_active(fs_info)) {
		ret = btrfs_set_free_space_cache_v1_active(fs_info, cache_opt);
		if (ret)
			goto out;
	}

	ret = btrfs_resume_balance_async(fs_info);
	if (ret)
		goto out;

	ret = btrfs_resume_dev_replace_async(fs_info);
	if (ret) {
		btrfs_warn(fs_info, "failed to resume dev_replace");
		goto out;
	}

	btrfs_qgroup_rescan_resume(fs_info);

	if (!fs_info->uuid_root) {
		btrfs_info(fs_info, "creating UUID tree");
		ret = btrfs_create_uuid_tree(fs_info);
		if (ret) {
			btrfs_warn(fs_info,
				   "failed to create the UUID tree %d", ret);
			goto out;
		}
	}

out:
	return ret;
}

int __cold open_ctree(struct super_block *sb, struct btrfs_fs_devices *fs_devices,
		      char *options)
{
	u32 sectorsize;
	u32 nodesize;
	u32 stripesize;
	u64 generation;
	u64 features;
	u16 csum_type;
	struct btrfs_super_block *disk_super;
	struct btrfs_fs_info *fs_info = btrfs_sb(sb);
	struct btrfs_root *tree_root;
	struct btrfs_root *chunk_root;
	int ret;
	int err = -EINVAL;
	int level;

	ret = init_mount_fs_info(fs_info, sb);
	if (ret) {
		err = ret;
		goto fail;
	}

	/* These need to be init'ed before we start creating inodes and such. */
	tree_root = btrfs_alloc_root(fs_info, BTRFS_ROOT_TREE_OBJECTID,
				     GFP_KERNEL);
	fs_info->tree_root = tree_root;
	chunk_root = btrfs_alloc_root(fs_info, BTRFS_CHUNK_TREE_OBJECTID,
				      GFP_KERNEL);
	fs_info->chunk_root = chunk_root;
	if (!tree_root || !chunk_root) {
		err = -ENOMEM;
		goto fail;
	}

	fs_info->btree_inode = new_inode(sb);
	if (!fs_info->btree_inode) {
		err = -ENOMEM;
		goto fail;
	}
	mapping_set_gfp_mask(fs_info->btree_inode->i_mapping, GFP_NOFS);
	btrfs_init_btree_inode(fs_info);

	invalidate_bdev(fs_devices->latest_dev->bdev);

	/*
	 * Read super block and check the signature bytes only
	 */
	disk_super = btrfs_read_dev_super(fs_devices->latest_dev->bdev);
	if (IS_ERR(disk_super)) {
		err = PTR_ERR(disk_super);
		goto fail_alloc;
	}

	/*
	 * Verify the type first, if that or the checksum value are
	 * corrupted, we'll find out
	 */
	csum_type = btrfs_super_csum_type(disk_super);
	if (!btrfs_supported_super_csum(csum_type)) {
		btrfs_err(fs_info, "unsupported checksum algorithm: %u",
			  csum_type);
		err = -EINVAL;
		btrfs_release_disk_super(disk_super);
		goto fail_alloc;
	}

	fs_info->csum_size = btrfs_super_csum_size(disk_super);

	ret = btrfs_init_csum_hash(fs_info, csum_type);
	if (ret) {
		err = ret;
		btrfs_release_disk_super(disk_super);
		goto fail_alloc;
	}

	/*
	 * We want to check superblock checksum, the type is stored inside.
	 * Pass the whole disk block of size BTRFS_SUPER_INFO_SIZE (4k).
	 */
	if (btrfs_check_super_csum(fs_info, (u8 *)disk_super)) {
		btrfs_err(fs_info, "superblock checksum mismatch");
		err = -EINVAL;
		btrfs_release_disk_super(disk_super);
		goto fail_alloc;
	}

	/*
	 * super_copy is zeroed at allocation time and we never touch the
	 * following bytes up to INFO_SIZE, the checksum is calculated from
	 * the whole block of INFO_SIZE
	 */
	memcpy(fs_info->super_copy, disk_super, sizeof(*fs_info->super_copy));
	btrfs_release_disk_super(disk_super);

	disk_super = fs_info->super_copy;


	features = btrfs_super_flags(disk_super);
	if (features & BTRFS_SUPER_FLAG_CHANGING_FSID_V2) {
		features &= ~BTRFS_SUPER_FLAG_CHANGING_FSID_V2;
		btrfs_set_super_flags(disk_super, features);
		btrfs_info(fs_info,
			"found metadata UUID change in progress flag, clearing");
	}

	memcpy(fs_info->super_for_commit, fs_info->super_copy,
	       sizeof(*fs_info->super_for_commit));

	ret = btrfs_validate_mount_super(fs_info);
	if (ret) {
		btrfs_err(fs_info, "superblock contains fatal errors");
		err = -EINVAL;
		goto fail_alloc;
	}

	if (!btrfs_super_root(disk_super))
		goto fail_alloc;

	/* check FS state, whether FS is broken. */
	if (btrfs_super_flags(disk_super) & BTRFS_SUPER_FLAG_ERROR)
		set_bit(BTRFS_FS_STATE_ERROR, &fs_info->fs_state);

	/*
	 * In the long term, we'll store the compression type in the super
	 * block, and it'll be used for per file compression control.
	 */
	fs_info->compress_type = BTRFS_COMPRESS_ZLIB;

	/*
	 * Flag our filesystem as having big metadata blocks if they are bigger
	 * than the page size.
	 */
	if (btrfs_super_nodesize(disk_super) > PAGE_SIZE) {
		if (!(features & BTRFS_FEATURE_INCOMPAT_BIG_METADATA))
			btrfs_info(fs_info,
				"flagging fs with big metadata feature");
		features |= BTRFS_FEATURE_INCOMPAT_BIG_METADATA;
	}

	/* Set up fs_info before parsing mount options */
	nodesize = btrfs_super_nodesize(disk_super);
	sectorsize = btrfs_super_sectorsize(disk_super);
	stripesize = sectorsize;
	fs_info->dirty_metadata_batch = nodesize * (1 + ilog2(nr_cpu_ids));
	fs_info->delalloc_batch = sectorsize * 512 * (1 + ilog2(nr_cpu_ids));

	fs_info->nodesize = nodesize;
	fs_info->sectorsize = sectorsize;
	fs_info->sectorsize_bits = ilog2(sectorsize);
	fs_info->csums_per_leaf = BTRFS_MAX_ITEM_SIZE(fs_info) / fs_info->csum_size;
	fs_info->stripesize = stripesize;

	ret = btrfs_parse_options(fs_info, options, sb->s_flags);
	if (ret) {
		err = ret;
		goto fail_alloc;
	}

	features = btrfs_super_incompat_flags(disk_super) &
		~BTRFS_FEATURE_INCOMPAT_SUPP;
	if (features) {
		btrfs_err(fs_info,
		    "cannot mount because of unsupported optional features (%llx)",
		    features);
		err = -EINVAL;
		goto fail_alloc;
	}

	features = btrfs_super_incompat_flags(disk_super);
	features |= BTRFS_FEATURE_INCOMPAT_MIXED_BACKREF;
	if (fs_info->compress_type == BTRFS_COMPRESS_LZO)
		features |= BTRFS_FEATURE_INCOMPAT_COMPRESS_LZO;
	else if (fs_info->compress_type == BTRFS_COMPRESS_ZSTD)
		features |= BTRFS_FEATURE_INCOMPAT_COMPRESS_ZSTD;

	if (features & BTRFS_FEATURE_INCOMPAT_SKINNY_METADATA)
		btrfs_info(fs_info, "has skinny extents");

	/*
	 * mixed block groups end up with duplicate but slightly offset
	 * extent buffers for the same range.  It leads to corruptions
	 */
	if ((features & BTRFS_FEATURE_INCOMPAT_MIXED_GROUPS) &&
	    (sectorsize != nodesize)) {
		btrfs_err(fs_info,
"unequal nodesize/sectorsize (%u != %u) are not allowed for mixed block groups",
			nodesize, sectorsize);
		goto fail_alloc;
	}

	/*
	 * Needn't use the lock because there is no other task which will
	 * update the flag.
	 */
	btrfs_set_super_incompat_flags(disk_super, features);

	features = btrfs_super_compat_ro_flags(disk_super) &
		~BTRFS_FEATURE_COMPAT_RO_SUPP;
	if (!sb_rdonly(sb) && features) {
		btrfs_err(fs_info,
	"cannot mount read-write because of unsupported optional features (%llx)",
		       features);
		err = -EINVAL;
		goto fail_alloc;
	}

<<<<<<< HEAD
	if (sectorsize != PAGE_SIZE) {
		btrfs_warn(fs_info,
		"read-write for sector size %u with page size %lu is experimental",
			   sectorsize, PAGE_SIZE);
	}
	if (sectorsize != PAGE_SIZE) {
=======
	if (sectorsize < PAGE_SIZE) {
		struct btrfs_subpage_info *subpage_info;

		btrfs_warn(fs_info,
		"read-write for sector size %u with page size %lu is experimental",
			   sectorsize, PAGE_SIZE);
>>>>>>> df0cc57e
		if (btrfs_super_incompat_flags(fs_info->super_copy) &
			BTRFS_FEATURE_INCOMPAT_RAID56) {
			btrfs_err(fs_info,
		"RAID56 is not yet supported for sector size %u with page size %lu",
				sectorsize, PAGE_SIZE);
			err = -EINVAL;
			goto fail_alloc;
		}
		subpage_info = kzalloc(sizeof(*subpage_info), GFP_KERNEL);
		if (!subpage_info)
			goto fail_alloc;
		btrfs_init_subpage_info(subpage_info, sectorsize);
		fs_info->subpage_info = subpage_info;
	}

	ret = btrfs_init_workqueues(fs_info, fs_devices);
	if (ret) {
		err = ret;
		goto fail_sb_buffer;
	}

	sb->s_bdi->ra_pages *= btrfs_super_num_devices(disk_super);
	sb->s_bdi->ra_pages = max(sb->s_bdi->ra_pages, SZ_4M / PAGE_SIZE);

	sb->s_blocksize = sectorsize;
	sb->s_blocksize_bits = blksize_bits(sectorsize);
	memcpy(&sb->s_uuid, fs_info->fs_devices->fsid, BTRFS_FSID_SIZE);

	mutex_lock(&fs_info->chunk_mutex);
	ret = btrfs_read_sys_array(fs_info);
	mutex_unlock(&fs_info->chunk_mutex);
	if (ret) {
		btrfs_err(fs_info, "failed to read the system array: %d", ret);
		goto fail_sb_buffer;
	}

	generation = btrfs_super_chunk_root_generation(disk_super);
	level = btrfs_super_chunk_root_level(disk_super);

	chunk_root->node = read_tree_block(fs_info,
					   btrfs_super_chunk_root(disk_super),
					   BTRFS_CHUNK_TREE_OBJECTID,
					   generation, level, NULL);
	if (IS_ERR(chunk_root->node) ||
	    !extent_buffer_uptodate(chunk_root->node)) {
		btrfs_err(fs_info, "failed to read chunk root");
		if (!IS_ERR(chunk_root->node))
			free_extent_buffer(chunk_root->node);
		chunk_root->node = NULL;
		goto fail_tree_roots;
	}
	btrfs_set_root_node(&chunk_root->root_item, chunk_root->node);
	chunk_root->commit_root = btrfs_root_node(chunk_root);

	read_extent_buffer(chunk_root->node, fs_info->chunk_tree_uuid,
			   offsetof(struct btrfs_header, chunk_tree_uuid),
			   BTRFS_UUID_SIZE);

	ret = btrfs_read_chunk_tree(fs_info);
	if (ret) {
		btrfs_err(fs_info, "failed to read chunk tree: %d", ret);
		goto fail_tree_roots;
	}

	/*
	 * At this point we know all the devices that make this filesystem,
	 * including the seed devices but we don't know yet if the replace
	 * target is required. So free devices that are not part of this
	 * filesystem but skip the replace target device which is checked
	 * below in btrfs_init_dev_replace().
	 */
	btrfs_free_extra_devids(fs_devices);
	if (!fs_devices->latest_dev->bdev) {
		btrfs_err(fs_info, "failed to read devices");
		goto fail_tree_roots;
	}

	ret = init_tree_roots(fs_info);
	if (ret)
		goto fail_tree_roots;

	/*
	 * Get zone type information of zoned block devices. This will also
	 * handle emulation of a zoned filesystem if a regular device has the
	 * zoned incompat feature flag set.
	 */
	ret = btrfs_get_dev_zone_info_all_devices(fs_info);
	if (ret) {
		btrfs_err(fs_info,
			  "zoned: failed to read device zone info: %d",
			  ret);
		goto fail_block_groups;
	}

	/*
	 * If we have a uuid root and we're not being told to rescan we need to
	 * check the generation here so we can set the
	 * BTRFS_FS_UPDATE_UUID_TREE_GEN bit.  Otherwise we could commit the
	 * transaction during a balance or the log replay without updating the
	 * uuid generation, and then if we crash we would rescan the uuid tree,
	 * even though it was perfectly fine.
	 */
	if (fs_info->uuid_root && !btrfs_test_opt(fs_info, RESCAN_UUID_TREE) &&
	    fs_info->generation == btrfs_super_uuid_tree_generation(disk_super))
		set_bit(BTRFS_FS_UPDATE_UUID_TREE_GEN, &fs_info->flags);

	ret = btrfs_verify_dev_extents(fs_info);
	if (ret) {
		btrfs_err(fs_info,
			  "failed to verify dev extents against chunks: %d",
			  ret);
		goto fail_block_groups;
	}
	ret = btrfs_recover_balance(fs_info);
	if (ret) {
		btrfs_err(fs_info, "failed to recover balance: %d", ret);
		goto fail_block_groups;
	}

	ret = btrfs_init_dev_stats(fs_info);
	if (ret) {
		btrfs_err(fs_info, "failed to init dev_stats: %d", ret);
		goto fail_block_groups;
	}

	ret = btrfs_init_dev_replace(fs_info);
	if (ret) {
		btrfs_err(fs_info, "failed to init dev_replace: %d", ret);
		goto fail_block_groups;
	}

	ret = btrfs_check_zoned_mode(fs_info);
	if (ret) {
		btrfs_err(fs_info, "failed to initialize zoned mode: %d",
			  ret);
		goto fail_block_groups;
	}

	ret = btrfs_sysfs_add_fsid(fs_devices);
	if (ret) {
		btrfs_err(fs_info, "failed to init sysfs fsid interface: %d",
				ret);
		goto fail_block_groups;
	}

	ret = btrfs_sysfs_add_mounted(fs_info);
	if (ret) {
		btrfs_err(fs_info, "failed to init sysfs interface: %d", ret);
		goto fail_fsdev_sysfs;
	}

	ret = btrfs_init_space_info(fs_info);
	if (ret) {
		btrfs_err(fs_info, "failed to initialize space info: %d", ret);
		goto fail_sysfs;
	}

	ret = btrfs_read_block_groups(fs_info);
	if (ret) {
		btrfs_err(fs_info, "failed to read block groups: %d", ret);
		goto fail_sysfs;
	}

	if (!sb_rdonly(sb) && fs_info->fs_devices->missing_devices &&
	    !btrfs_check_rw_degradable(fs_info, NULL)) {
		btrfs_warn(fs_info,
		"writable mount is not allowed due to too many missing devices");
		goto fail_sysfs;
	}

	fs_info->cleaner_kthread = kthread_run(cleaner_kthread, tree_root,
					       "btrfs-cleaner");
	if (IS_ERR(fs_info->cleaner_kthread))
		goto fail_sysfs;

	fs_info->transaction_kthread = kthread_run(transaction_kthread,
						   tree_root,
						   "btrfs-transaction");
	if (IS_ERR(fs_info->transaction_kthread))
		goto fail_cleaner;

	if (!btrfs_test_opt(fs_info, NOSSD) &&
	    !fs_info->fs_devices->rotating) {
		btrfs_set_and_info(fs_info, SSD, "enabling ssd optimizations");
	}

	/*
	 * Mount does not set all options immediately, we can do it now and do
	 * not have to wait for transaction commit
	 */
	btrfs_apply_pending_changes(fs_info);

#ifdef CONFIG_BTRFS_FS_CHECK_INTEGRITY
	if (btrfs_test_opt(fs_info, CHECK_INTEGRITY)) {
		ret = btrfsic_mount(fs_info, fs_devices,
				    btrfs_test_opt(fs_info,
					CHECK_INTEGRITY_DATA) ? 1 : 0,
				    fs_info->check_integrity_print_mask);
		if (ret)
			btrfs_warn(fs_info,
				"failed to initialize integrity check module: %d",
				ret);
	}
#endif
	ret = btrfs_read_qgroup_config(fs_info);
	if (ret)
		goto fail_trans_kthread;

	if (btrfs_build_ref_tree(fs_info))
		btrfs_err(fs_info, "couldn't build ref tree");

	/* do not make disk changes in broken FS or nologreplay is given */
	if (btrfs_super_log_root(disk_super) != 0 &&
	    !btrfs_test_opt(fs_info, NOLOGREPLAY)) {
		btrfs_info(fs_info, "start tree-log replay");
		ret = btrfs_replay_log(fs_info, fs_devices);
		if (ret) {
			err = ret;
			goto fail_qgroup;
		}
	}

	fs_info->fs_root = btrfs_get_fs_root(fs_info, BTRFS_FS_TREE_OBJECTID, true);
	if (IS_ERR(fs_info->fs_root)) {
		err = PTR_ERR(fs_info->fs_root);
		btrfs_warn(fs_info, "failed to read fs tree: %d", err);
		fs_info->fs_root = NULL;
		goto fail_qgroup;
	}

	if (sb_rdonly(sb))
		goto clear_oneshot;

	ret = btrfs_start_pre_rw_mount(fs_info);
	if (ret) {
		close_ctree(fs_info);
		return ret;
	}
	btrfs_discard_resume(fs_info);

	if (fs_info->uuid_root &&
	    (btrfs_test_opt(fs_info, RESCAN_UUID_TREE) ||
	     fs_info->generation != btrfs_super_uuid_tree_generation(disk_super))) {
		btrfs_info(fs_info, "checking UUID tree");
		ret = btrfs_check_uuid_tree(fs_info);
		if (ret) {
			btrfs_warn(fs_info,
				"failed to check the UUID tree: %d", ret);
			close_ctree(fs_info);
			return ret;
		}
	}

	set_bit(BTRFS_FS_OPEN, &fs_info->flags);

clear_oneshot:
	btrfs_clear_oneshot_options(fs_info);
	return 0;

fail_qgroup:
	btrfs_free_qgroup_config(fs_info);
fail_trans_kthread:
	kthread_stop(fs_info->transaction_kthread);
	btrfs_cleanup_transaction(fs_info);
	btrfs_free_fs_roots(fs_info);
fail_cleaner:
	kthread_stop(fs_info->cleaner_kthread);

	/*
	 * make sure we're done with the btree inode before we stop our
	 * kthreads
	 */
	filemap_write_and_wait(fs_info->btree_inode->i_mapping);

fail_sysfs:
	btrfs_sysfs_remove_mounted(fs_info);

fail_fsdev_sysfs:
	btrfs_sysfs_remove_fsid(fs_info->fs_devices);

fail_block_groups:
	btrfs_put_block_group_cache(fs_info);

fail_tree_roots:
	if (fs_info->data_reloc_root)
		btrfs_drop_and_free_fs_root(fs_info, fs_info->data_reloc_root);
	free_root_pointers(fs_info, true);
	invalidate_inode_pages2(fs_info->btree_inode->i_mapping);

fail_sb_buffer:
	btrfs_stop_all_workers(fs_info);
	btrfs_free_block_groups(fs_info);
fail_alloc:
	btrfs_mapping_tree_free(&fs_info->mapping_tree);

	iput(fs_info->btree_inode);
fail:
	btrfs_close_devices(fs_info->fs_devices);
	return err;
}
ALLOW_ERROR_INJECTION(open_ctree, ERRNO);

static void btrfs_end_super_write(struct bio *bio)
{
	struct btrfs_device *device = bio->bi_private;
	struct bio_vec *bvec;
	struct bvec_iter_all iter_all;
	struct page *page;

	bio_for_each_segment_all(bvec, bio, iter_all) {
		page = bvec->bv_page;

		if (bio->bi_status) {
			btrfs_warn_rl_in_rcu(device->fs_info,
				"lost page write due to IO error on %s (%d)",
				rcu_str_deref(device->name),
				blk_status_to_errno(bio->bi_status));
			ClearPageUptodate(page);
			SetPageError(page);
			btrfs_dev_stat_inc_and_print(device,
						     BTRFS_DEV_STAT_WRITE_ERRS);
		} else {
			SetPageUptodate(page);
		}

		put_page(page);
		unlock_page(page);
	}

	bio_put(bio);
}

struct btrfs_super_block *btrfs_read_dev_one_super(struct block_device *bdev,
						   int copy_num)
{
	struct btrfs_super_block *super;
	struct page *page;
	u64 bytenr, bytenr_orig;
	struct address_space *mapping = bdev->bd_inode->i_mapping;
	int ret;

	bytenr_orig = btrfs_sb_offset(copy_num);
	ret = btrfs_sb_log_location_bdev(bdev, copy_num, READ, &bytenr);
	if (ret == -ENOENT)
		return ERR_PTR(-EINVAL);
	else if (ret)
		return ERR_PTR(ret);

	if (bytenr + BTRFS_SUPER_INFO_SIZE >= bdev_nr_bytes(bdev))
		return ERR_PTR(-EINVAL);

	page = read_cache_page_gfp(mapping, bytenr >> PAGE_SHIFT, GFP_NOFS);
	if (IS_ERR(page))
		return ERR_CAST(page);

	super = page_address(page);
	if (btrfs_super_magic(super) != BTRFS_MAGIC) {
		btrfs_release_disk_super(super);
		return ERR_PTR(-ENODATA);
	}

	if (btrfs_super_bytenr(super) != bytenr_orig) {
		btrfs_release_disk_super(super);
		return ERR_PTR(-EINVAL);
	}

	return super;
}


struct btrfs_super_block *btrfs_read_dev_super(struct block_device *bdev)
{
	struct btrfs_super_block *super, *latest = NULL;
	int i;
	u64 transid = 0;

	/* we would like to check all the supers, but that would make
	 * a btrfs mount succeed after a mkfs from a different FS.
	 * So, we need to add a special mount option to scan for
	 * later supers, using BTRFS_SUPER_MIRROR_MAX instead
	 */
	for (i = 0; i < 1; i++) {
		super = btrfs_read_dev_one_super(bdev, i);
		if (IS_ERR(super))
			continue;

		if (!latest || btrfs_super_generation(super) > transid) {
			if (latest)
				btrfs_release_disk_super(super);

			latest = super;
			transid = btrfs_super_generation(super);
		}
	}

	return super;
}

/*
 * Write superblock @sb to the @device. Do not wait for completion, all the
 * pages we use for writing are locked.
 *
 * Write @max_mirrors copies of the superblock, where 0 means default that fit
 * the expected device size at commit time. Note that max_mirrors must be
 * same for write and wait phases.
 *
 * Return number of errors when page is not found or submission fails.
 */
static int write_dev_supers(struct btrfs_device *device,
			    struct btrfs_super_block *sb, int max_mirrors)
{
	struct btrfs_fs_info *fs_info = device->fs_info;
	struct address_space *mapping = device->bdev->bd_inode->i_mapping;
	SHASH_DESC_ON_STACK(shash, fs_info->csum_shash);
	int i;
	int errors = 0;
	int ret;
	u64 bytenr, bytenr_orig;

	if (max_mirrors == 0)
		max_mirrors = BTRFS_SUPER_MIRROR_MAX;

	shash->tfm = fs_info->csum_shash;

	for (i = 0; i < max_mirrors; i++) {
		struct page *page;
		struct bio *bio;
		struct btrfs_super_block *disk_super;

		bytenr_orig = btrfs_sb_offset(i);
		ret = btrfs_sb_log_location(device, i, WRITE, &bytenr);
		if (ret == -ENOENT) {
			continue;
		} else if (ret < 0) {
			btrfs_err(device->fs_info,
				"couldn't get super block location for mirror %d",
				i);
			errors++;
			continue;
		}
		if (bytenr + BTRFS_SUPER_INFO_SIZE >=
		    device->commit_total_bytes)
			break;

		btrfs_set_super_bytenr(sb, bytenr_orig);

		crypto_shash_digest(shash, (const char *)sb + BTRFS_CSUM_SIZE,
				    BTRFS_SUPER_INFO_SIZE - BTRFS_CSUM_SIZE,
				    sb->csum);

		page = find_or_create_page(mapping, bytenr >> PAGE_SHIFT,
					   GFP_NOFS);
		if (!page) {
			btrfs_err(device->fs_info,
			    "couldn't get super block page for bytenr %llu",
			    bytenr);
			errors++;
			continue;
		}

		/* Bump the refcount for wait_dev_supers() */
		get_page(page);

		disk_super = page_address(page);
		memcpy(disk_super, sb, BTRFS_SUPER_INFO_SIZE);

		/*
		 * Directly use bios here instead of relying on the page cache
		 * to do I/O, so we don't lose the ability to do integrity
		 * checking.
		 */
		bio = bio_alloc(GFP_NOFS, 1);
		bio_set_dev(bio, device->bdev);
		bio->bi_iter.bi_sector = bytenr >> SECTOR_SHIFT;
		bio->bi_private = device;
		bio->bi_end_io = btrfs_end_super_write;
		__bio_add_page(bio, page, BTRFS_SUPER_INFO_SIZE,
			       offset_in_page(bytenr));

		/*
		 * We FUA only the first super block.  The others we allow to
		 * go down lazy and there's a short window where the on-disk
		 * copies might still contain the older version.
		 */
		bio->bi_opf = REQ_OP_WRITE | REQ_SYNC | REQ_META | REQ_PRIO;
		if (i == 0 && !btrfs_test_opt(device->fs_info, NOBARRIER))
			bio->bi_opf |= REQ_FUA;

		btrfsic_submit_bio(bio);

		if (btrfs_advance_sb_log(device, i))
			errors++;
	}
	return errors < i ? 0 : -1;
}

/*
 * Wait for write completion of superblocks done by write_dev_supers,
 * @max_mirrors same for write and wait phases.
 *
 * Return number of errors when page is not found or not marked up to
 * date.
 */
static int wait_dev_supers(struct btrfs_device *device, int max_mirrors)
{
	int i;
	int errors = 0;
	bool primary_failed = false;
	int ret;
	u64 bytenr;

	if (max_mirrors == 0)
		max_mirrors = BTRFS_SUPER_MIRROR_MAX;

	for (i = 0; i < max_mirrors; i++) {
		struct page *page;

		ret = btrfs_sb_log_location(device, i, READ, &bytenr);
		if (ret == -ENOENT) {
			break;
		} else if (ret < 0) {
			errors++;
			if (i == 0)
				primary_failed = true;
			continue;
		}
		if (bytenr + BTRFS_SUPER_INFO_SIZE >=
		    device->commit_total_bytes)
			break;

		page = find_get_page(device->bdev->bd_inode->i_mapping,
				     bytenr >> PAGE_SHIFT);
		if (!page) {
			errors++;
			if (i == 0)
				primary_failed = true;
			continue;
		}
		/* Page is submitted locked and unlocked once the IO completes */
		wait_on_page_locked(page);
		if (PageError(page)) {
			errors++;
			if (i == 0)
				primary_failed = true;
		}

		/* Drop our reference */
		put_page(page);

		/* Drop the reference from the writing run */
		put_page(page);
	}

	/* log error, force error return */
	if (primary_failed) {
		btrfs_err(device->fs_info, "error writing primary super block to device %llu",
			  device->devid);
		return -1;
	}

	return errors < i ? 0 : -1;
}

/*
 * endio for the write_dev_flush, this will wake anyone waiting
 * for the barrier when it is done
 */
static void btrfs_end_empty_barrier(struct bio *bio)
{
	complete(bio->bi_private);
}

/*
 * Submit a flush request to the device if it supports it. Error handling is
 * done in the waiting counterpart.
 */
static void write_dev_flush(struct btrfs_device *device)
{
	struct bio *bio = device->flush_bio;

#ifndef CONFIG_BTRFS_FS_CHECK_INTEGRITY
	/*
	 * When a disk has write caching disabled, we skip submission of a bio
	 * with flush and sync requests before writing the superblock, since
	 * it's not needed. However when the integrity checker is enabled, this
	 * results in reports that there are metadata blocks referred by a
	 * superblock that were not properly flushed. So don't skip the bio
	 * submission only when the integrity checker is enabled for the sake
	 * of simplicity, since this is a debug tool and not meant for use in
	 * non-debug builds.
	 */
	struct request_queue *q = bdev_get_queue(device->bdev);
	if (!test_bit(QUEUE_FLAG_WC, &q->queue_flags))
		return;
#endif

	bio_reset(bio);
	bio->bi_end_io = btrfs_end_empty_barrier;
	bio_set_dev(bio, device->bdev);
	bio->bi_opf = REQ_OP_WRITE | REQ_SYNC | REQ_PREFLUSH;
	init_completion(&device->flush_wait);
	bio->bi_private = &device->flush_wait;

	btrfsic_submit_bio(bio);
	set_bit(BTRFS_DEV_STATE_FLUSH_SENT, &device->dev_state);
}

/*
 * If the flush bio has been submitted by write_dev_flush, wait for it.
 */
static blk_status_t wait_dev_flush(struct btrfs_device *device)
{
	struct bio *bio = device->flush_bio;

	if (!test_bit(BTRFS_DEV_STATE_FLUSH_SENT, &device->dev_state))
		return BLK_STS_OK;

	clear_bit(BTRFS_DEV_STATE_FLUSH_SENT, &device->dev_state);
	wait_for_completion_io(&device->flush_wait);

	return bio->bi_status;
}

static int check_barrier_error(struct btrfs_fs_info *fs_info)
{
	if (!btrfs_check_rw_degradable(fs_info, NULL))
		return -EIO;
	return 0;
}

/*
 * send an empty flush down to each device in parallel,
 * then wait for them
 */
static int barrier_all_devices(struct btrfs_fs_info *info)
{
	struct list_head *head;
	struct btrfs_device *dev;
	int errors_wait = 0;
	blk_status_t ret;

	lockdep_assert_held(&info->fs_devices->device_list_mutex);
	/* send down all the barriers */
	head = &info->fs_devices->devices;
	list_for_each_entry(dev, head, dev_list) {
		if (test_bit(BTRFS_DEV_STATE_MISSING, &dev->dev_state))
			continue;
		if (!dev->bdev)
			continue;
		if (!test_bit(BTRFS_DEV_STATE_IN_FS_METADATA, &dev->dev_state) ||
		    !test_bit(BTRFS_DEV_STATE_WRITEABLE, &dev->dev_state))
			continue;

		write_dev_flush(dev);
		dev->last_flush_error = BLK_STS_OK;
	}

	/* wait for all the barriers */
	list_for_each_entry(dev, head, dev_list) {
		if (test_bit(BTRFS_DEV_STATE_MISSING, &dev->dev_state))
			continue;
		if (!dev->bdev) {
			errors_wait++;
			continue;
		}
		if (!test_bit(BTRFS_DEV_STATE_IN_FS_METADATA, &dev->dev_state) ||
		    !test_bit(BTRFS_DEV_STATE_WRITEABLE, &dev->dev_state))
			continue;

		ret = wait_dev_flush(dev);
		if (ret) {
			dev->last_flush_error = ret;
			btrfs_dev_stat_inc_and_print(dev,
					BTRFS_DEV_STAT_FLUSH_ERRS);
			errors_wait++;
		}
	}

	if (errors_wait) {
		/*
		 * At some point we need the status of all disks
		 * to arrive at the volume status. So error checking
		 * is being pushed to a separate loop.
		 */
		return check_barrier_error(info);
	}
	return 0;
}

int btrfs_get_num_tolerated_disk_barrier_failures(u64 flags)
{
	int raid_type;
	int min_tolerated = INT_MAX;

	if ((flags & BTRFS_BLOCK_GROUP_PROFILE_MASK) == 0 ||
	    (flags & BTRFS_AVAIL_ALLOC_BIT_SINGLE))
		min_tolerated = min_t(int, min_tolerated,
				    btrfs_raid_array[BTRFS_RAID_SINGLE].
				    tolerated_failures);

	for (raid_type = 0; raid_type < BTRFS_NR_RAID_TYPES; raid_type++) {
		if (raid_type == BTRFS_RAID_SINGLE)
			continue;
		if (!(flags & btrfs_raid_array[raid_type].bg_flag))
			continue;
		min_tolerated = min_t(int, min_tolerated,
				    btrfs_raid_array[raid_type].
				    tolerated_failures);
	}

	if (min_tolerated == INT_MAX) {
		pr_warn("BTRFS: unknown raid flag: %llu", flags);
		min_tolerated = 0;
	}

	return min_tolerated;
}

int write_all_supers(struct btrfs_fs_info *fs_info, int max_mirrors)
{
	struct list_head *head;
	struct btrfs_device *dev;
	struct btrfs_super_block *sb;
	struct btrfs_dev_item *dev_item;
	int ret;
	int do_barriers;
	int max_errors;
	int total_errors = 0;
	u64 flags;

	do_barriers = !btrfs_test_opt(fs_info, NOBARRIER);

	/*
	 * max_mirrors == 0 indicates we're from commit_transaction,
	 * not from fsync where the tree roots in fs_info have not
	 * been consistent on disk.
	 */
	if (max_mirrors == 0)
		backup_super_roots(fs_info);

	sb = fs_info->super_for_commit;
	dev_item = &sb->dev_item;

	mutex_lock(&fs_info->fs_devices->device_list_mutex);
	head = &fs_info->fs_devices->devices;
	max_errors = btrfs_super_num_devices(fs_info->super_copy) - 1;

	if (do_barriers) {
		ret = barrier_all_devices(fs_info);
		if (ret) {
			mutex_unlock(
				&fs_info->fs_devices->device_list_mutex);
			btrfs_handle_fs_error(fs_info, ret,
					      "errors while submitting device barriers.");
			return ret;
		}
	}

	list_for_each_entry(dev, head, dev_list) {
		if (!dev->bdev) {
			total_errors++;
			continue;
		}
		if (!test_bit(BTRFS_DEV_STATE_IN_FS_METADATA, &dev->dev_state) ||
		    !test_bit(BTRFS_DEV_STATE_WRITEABLE, &dev->dev_state))
			continue;

		btrfs_set_stack_device_generation(dev_item, 0);
		btrfs_set_stack_device_type(dev_item, dev->type);
		btrfs_set_stack_device_id(dev_item, dev->devid);
		btrfs_set_stack_device_total_bytes(dev_item,
						   dev->commit_total_bytes);
		btrfs_set_stack_device_bytes_used(dev_item,
						  dev->commit_bytes_used);
		btrfs_set_stack_device_io_align(dev_item, dev->io_align);
		btrfs_set_stack_device_io_width(dev_item, dev->io_width);
		btrfs_set_stack_device_sector_size(dev_item, dev->sector_size);
		memcpy(dev_item->uuid, dev->uuid, BTRFS_UUID_SIZE);
		memcpy(dev_item->fsid, dev->fs_devices->metadata_uuid,
		       BTRFS_FSID_SIZE);

		flags = btrfs_super_flags(sb);
		btrfs_set_super_flags(sb, flags | BTRFS_HEADER_FLAG_WRITTEN);

		ret = btrfs_validate_write_super(fs_info, sb);
		if (ret < 0) {
			mutex_unlock(&fs_info->fs_devices->device_list_mutex);
			btrfs_handle_fs_error(fs_info, -EUCLEAN,
				"unexpected superblock corruption detected");
			return -EUCLEAN;
		}

		ret = write_dev_supers(dev, sb, max_mirrors);
		if (ret)
			total_errors++;
	}
	if (total_errors > max_errors) {
		btrfs_err(fs_info, "%d errors while writing supers",
			  total_errors);
		mutex_unlock(&fs_info->fs_devices->device_list_mutex);

		/* FUA is masked off if unsupported and can't be the reason */
		btrfs_handle_fs_error(fs_info, -EIO,
				      "%d errors while writing supers",
				      total_errors);
		return -EIO;
	}

	total_errors = 0;
	list_for_each_entry(dev, head, dev_list) {
		if (!dev->bdev)
			continue;
		if (!test_bit(BTRFS_DEV_STATE_IN_FS_METADATA, &dev->dev_state) ||
		    !test_bit(BTRFS_DEV_STATE_WRITEABLE, &dev->dev_state))
			continue;

		ret = wait_dev_supers(dev, max_mirrors);
		if (ret)
			total_errors++;
	}
	mutex_unlock(&fs_info->fs_devices->device_list_mutex);
	if (total_errors > max_errors) {
		btrfs_handle_fs_error(fs_info, -EIO,
				      "%d errors while writing supers",
				      total_errors);
		return -EIO;
	}
	return 0;
}

/* Drop a fs root from the radix tree and free it. */
void btrfs_drop_and_free_fs_root(struct btrfs_fs_info *fs_info,
				  struct btrfs_root *root)
{
	bool drop_ref = false;

	spin_lock(&fs_info->fs_roots_radix_lock);
	radix_tree_delete(&fs_info->fs_roots_radix,
			  (unsigned long)root->root_key.objectid);
	if (test_and_clear_bit(BTRFS_ROOT_IN_RADIX, &root->state))
		drop_ref = true;
	spin_unlock(&fs_info->fs_roots_radix_lock);

	if (BTRFS_FS_ERROR(fs_info)) {
		ASSERT(root->log_root == NULL);
		if (root->reloc_root) {
			btrfs_put_root(root->reloc_root);
			root->reloc_root = NULL;
		}
	}

	if (drop_ref)
		btrfs_put_root(root);
}

int btrfs_cleanup_fs_roots(struct btrfs_fs_info *fs_info)
{
	u64 root_objectid = 0;
	struct btrfs_root *gang[8];
	int i = 0;
	int err = 0;
	unsigned int ret = 0;

	while (1) {
		spin_lock(&fs_info->fs_roots_radix_lock);
		ret = radix_tree_gang_lookup(&fs_info->fs_roots_radix,
					     (void **)gang, root_objectid,
					     ARRAY_SIZE(gang));
		if (!ret) {
			spin_unlock(&fs_info->fs_roots_radix_lock);
			break;
		}
		root_objectid = gang[ret - 1]->root_key.objectid + 1;

		for (i = 0; i < ret; i++) {
			/* Avoid to grab roots in dead_roots */
			if (btrfs_root_refs(&gang[i]->root_item) == 0) {
				gang[i] = NULL;
				continue;
			}
			/* grab all the search result for later use */
			gang[i] = btrfs_grab_root(gang[i]);
		}
		spin_unlock(&fs_info->fs_roots_radix_lock);

		for (i = 0; i < ret; i++) {
			if (!gang[i])
				continue;
			root_objectid = gang[i]->root_key.objectid;
			err = btrfs_orphan_cleanup(gang[i]);
			if (err)
				break;
			btrfs_put_root(gang[i]);
		}
		root_objectid++;
	}

	/* release the uncleaned roots due to error */
	for (; i < ret; i++) {
		if (gang[i])
			btrfs_put_root(gang[i]);
	}
	return err;
}

int btrfs_commit_super(struct btrfs_fs_info *fs_info)
{
	struct btrfs_root *root = fs_info->tree_root;
	struct btrfs_trans_handle *trans;

	mutex_lock(&fs_info->cleaner_mutex);
	btrfs_run_delayed_iputs(fs_info);
	mutex_unlock(&fs_info->cleaner_mutex);
	wake_up_process(fs_info->cleaner_kthread);

	/* wait until ongoing cleanup work done */
	down_write(&fs_info->cleanup_work_sem);
	up_write(&fs_info->cleanup_work_sem);

	trans = btrfs_join_transaction(root);
	if (IS_ERR(trans))
		return PTR_ERR(trans);
	return btrfs_commit_transaction(trans);
}

void __cold close_ctree(struct btrfs_fs_info *fs_info)
{
	int ret;

	set_bit(BTRFS_FS_CLOSING_START, &fs_info->flags);
	/*
	 * We don't want the cleaner to start new transactions, add more delayed
	 * iputs, etc. while we're closing. We can't use kthread_stop() yet
	 * because that frees the task_struct, and the transaction kthread might
	 * still try to wake up the cleaner.
	 */
	kthread_park(fs_info->cleaner_kthread);

	/* wait for the qgroup rescan worker to stop */
	btrfs_qgroup_wait_for_completion(fs_info, false);

	/* wait for the uuid_scan task to finish */
	down(&fs_info->uuid_tree_rescan_sem);
	/* avoid complains from lockdep et al., set sem back to initial state */
	up(&fs_info->uuid_tree_rescan_sem);

	/* pause restriper - we want to resume on mount */
	btrfs_pause_balance(fs_info);

	btrfs_dev_replace_suspend_for_unmount(fs_info);

	btrfs_scrub_cancel(fs_info);

	/* wait for any defraggers to finish */
	wait_event(fs_info->transaction_wait,
		   (atomic_read(&fs_info->defrag_running) == 0));

	/* clear out the rbtree of defraggable inodes */
	btrfs_cleanup_defrag_inodes(fs_info);

	cancel_work_sync(&fs_info->async_reclaim_work);
	cancel_work_sync(&fs_info->async_data_reclaim_work);
	cancel_work_sync(&fs_info->preempt_reclaim_work);

	cancel_work_sync(&fs_info->reclaim_bgs_work);

	/* Cancel or finish ongoing discard work */
	btrfs_discard_cleanup(fs_info);

	if (!sb_rdonly(fs_info->sb)) {
		/*
		 * The cleaner kthread is stopped, so do one final pass over
		 * unused block groups.
		 */
		btrfs_delete_unused_bgs(fs_info);

		/*
		 * There might be existing delayed inode workers still running
		 * and holding an empty delayed inode item. We must wait for
		 * them to complete first because they can create a transaction.
		 * This happens when someone calls btrfs_balance_delayed_items()
		 * and then a transaction commit runs the same delayed nodes
		 * before any delayed worker has done something with the nodes.
		 * We must wait for any worker here and not at transaction
		 * commit time since that could cause a deadlock.
		 * This is a very rare case.
		 */
		btrfs_flush_workqueue(fs_info->delayed_workers);

		ret = btrfs_commit_super(fs_info);
		if (ret)
			btrfs_err(fs_info, "commit super ret %d", ret);
	}

	if (BTRFS_FS_ERROR(fs_info))
		btrfs_error_commit_super(fs_info);

	kthread_stop(fs_info->transaction_kthread);
	kthread_stop(fs_info->cleaner_kthread);

	ASSERT(list_empty(&fs_info->delayed_iputs));
	set_bit(BTRFS_FS_CLOSING_DONE, &fs_info->flags);

	if (btrfs_check_quota_leak(fs_info)) {
		WARN_ON(IS_ENABLED(CONFIG_BTRFS_DEBUG));
		btrfs_err(fs_info, "qgroup reserved space leaked");
	}

	btrfs_free_qgroup_config(fs_info);
	ASSERT(list_empty(&fs_info->delalloc_roots));

	if (percpu_counter_sum(&fs_info->delalloc_bytes)) {
		btrfs_info(fs_info, "at unmount delalloc count %lld",
		       percpu_counter_sum(&fs_info->delalloc_bytes));
	}

	if (percpu_counter_sum(&fs_info->ordered_bytes))
		btrfs_info(fs_info, "at unmount dio bytes count %lld",
			   percpu_counter_sum(&fs_info->ordered_bytes));

	btrfs_sysfs_remove_mounted(fs_info);
	btrfs_sysfs_remove_fsid(fs_info->fs_devices);

	btrfs_put_block_group_cache(fs_info);

	/*
	 * we must make sure there is not any read request to
	 * submit after we stopping all workers.
	 */
	invalidate_inode_pages2(fs_info->btree_inode->i_mapping);
	btrfs_stop_all_workers(fs_info);

	/* We shouldn't have any transaction open at this point */
	ASSERT(list_empty(&fs_info->trans_list));

	clear_bit(BTRFS_FS_OPEN, &fs_info->flags);
	free_root_pointers(fs_info, true);
	btrfs_free_fs_roots(fs_info);

	/*
	 * We must free the block groups after dropping the fs_roots as we could
	 * have had an IO error and have left over tree log blocks that aren't
	 * cleaned up until the fs roots are freed.  This makes the block group
	 * accounting appear to be wrong because there's pending reserved bytes,
	 * so make sure we do the block group cleanup afterwards.
	 */
	btrfs_free_block_groups(fs_info);

	iput(fs_info->btree_inode);

#ifdef CONFIG_BTRFS_FS_CHECK_INTEGRITY
	if (btrfs_test_opt(fs_info, CHECK_INTEGRITY))
		btrfsic_unmount(fs_info->fs_devices);
#endif

	btrfs_mapping_tree_free(&fs_info->mapping_tree);
	btrfs_close_devices(fs_info->fs_devices);
}

int btrfs_buffer_uptodate(struct extent_buffer *buf, u64 parent_transid,
			  int atomic)
{
	int ret;
	struct inode *btree_inode = buf->pages[0]->mapping->host;

	ret = extent_buffer_uptodate(buf);
	if (!ret)
		return ret;

	ret = verify_parent_transid(&BTRFS_I(btree_inode)->io_tree, buf,
				    parent_transid, atomic);
	if (ret == -EAGAIN)
		return ret;
	return !ret;
}

void btrfs_mark_buffer_dirty(struct extent_buffer *buf)
{
	struct btrfs_fs_info *fs_info = buf->fs_info;
	u64 transid = btrfs_header_generation(buf);
	int was_dirty;

#ifdef CONFIG_BTRFS_FS_RUN_SANITY_TESTS
	/*
	 * This is a fast path so only do this check if we have sanity tests
	 * enabled.  Normal people shouldn't be using unmapped buffers as dirty
	 * outside of the sanity tests.
	 */
	if (unlikely(test_bit(EXTENT_BUFFER_UNMAPPED, &buf->bflags)))
		return;
#endif
	btrfs_assert_tree_write_locked(buf);
	if (transid != fs_info->generation)
		WARN(1, KERN_CRIT "btrfs transid mismatch buffer %llu, found %llu running %llu\n",
			buf->start, transid, fs_info->generation);
	was_dirty = set_extent_buffer_dirty(buf);
	if (!was_dirty)
		percpu_counter_add_batch(&fs_info->dirty_metadata_bytes,
					 buf->len,
					 fs_info->dirty_metadata_batch);
#ifdef CONFIG_BTRFS_FS_CHECK_INTEGRITY
	/*
	 * Since btrfs_mark_buffer_dirty() can be called with item pointer set
	 * but item data not updated.
	 * So here we should only check item pointers, not item data.
	 */
	if (btrfs_header_level(buf) == 0 &&
	    btrfs_check_leaf_relaxed(buf)) {
		btrfs_print_leaf(buf);
		ASSERT(0);
	}
#endif
}

static void __btrfs_btree_balance_dirty(struct btrfs_fs_info *fs_info,
					int flush_delayed)
{
	/*
	 * looks as though older kernels can get into trouble with
	 * this code, they end up stuck in balance_dirty_pages forever
	 */
	int ret;

	if (current->flags & PF_MEMALLOC)
		return;

	if (flush_delayed)
		btrfs_balance_delayed_items(fs_info);

	ret = __percpu_counter_compare(&fs_info->dirty_metadata_bytes,
				     BTRFS_DIRTY_METADATA_THRESH,
				     fs_info->dirty_metadata_batch);
	if (ret > 0) {
		balance_dirty_pages_ratelimited(fs_info->btree_inode->i_mapping);
	}
}

void btrfs_btree_balance_dirty(struct btrfs_fs_info *fs_info)
{
	__btrfs_btree_balance_dirty(fs_info, 1);
}

void btrfs_btree_balance_dirty_nodelay(struct btrfs_fs_info *fs_info)
{
	__btrfs_btree_balance_dirty(fs_info, 0);
}

int btrfs_read_buffer(struct extent_buffer *buf, u64 parent_transid, int level,
		      struct btrfs_key *first_key)
{
	return btree_read_extent_buffer_pages(buf, parent_transid,
					      level, first_key);
}

static void btrfs_error_commit_super(struct btrfs_fs_info *fs_info)
{
	/* cleanup FS via transaction */
	btrfs_cleanup_transaction(fs_info);

	mutex_lock(&fs_info->cleaner_mutex);
	btrfs_run_delayed_iputs(fs_info);
	mutex_unlock(&fs_info->cleaner_mutex);

	down_write(&fs_info->cleanup_work_sem);
	up_write(&fs_info->cleanup_work_sem);
}

static void btrfs_drop_all_logs(struct btrfs_fs_info *fs_info)
{
	struct btrfs_root *gang[8];
	u64 root_objectid = 0;
	int ret;

	spin_lock(&fs_info->fs_roots_radix_lock);
	while ((ret = radix_tree_gang_lookup(&fs_info->fs_roots_radix,
					     (void **)gang, root_objectid,
					     ARRAY_SIZE(gang))) != 0) {
		int i;

		for (i = 0; i < ret; i++)
			gang[i] = btrfs_grab_root(gang[i]);
		spin_unlock(&fs_info->fs_roots_radix_lock);

		for (i = 0; i < ret; i++) {
			if (!gang[i])
				continue;
			root_objectid = gang[i]->root_key.objectid;
			btrfs_free_log(NULL, gang[i]);
			btrfs_put_root(gang[i]);
		}
		root_objectid++;
		spin_lock(&fs_info->fs_roots_radix_lock);
	}
	spin_unlock(&fs_info->fs_roots_radix_lock);
	btrfs_free_log_root_tree(NULL, fs_info);
}

static void btrfs_destroy_ordered_extents(struct btrfs_root *root)
{
	struct btrfs_ordered_extent *ordered;

	spin_lock(&root->ordered_extent_lock);
	/*
	 * This will just short circuit the ordered completion stuff which will
	 * make sure the ordered extent gets properly cleaned up.
	 */
	list_for_each_entry(ordered, &root->ordered_extents,
			    root_extent_list)
		set_bit(BTRFS_ORDERED_IOERR, &ordered->flags);
	spin_unlock(&root->ordered_extent_lock);
}

static void btrfs_destroy_all_ordered_extents(struct btrfs_fs_info *fs_info)
{
	struct btrfs_root *root;
	struct list_head splice;

	INIT_LIST_HEAD(&splice);

	spin_lock(&fs_info->ordered_root_lock);
	list_splice_init(&fs_info->ordered_roots, &splice);
	while (!list_empty(&splice)) {
		root = list_first_entry(&splice, struct btrfs_root,
					ordered_root);
		list_move_tail(&root->ordered_root,
			       &fs_info->ordered_roots);

		spin_unlock(&fs_info->ordered_root_lock);
		btrfs_destroy_ordered_extents(root);

		cond_resched();
		spin_lock(&fs_info->ordered_root_lock);
	}
	spin_unlock(&fs_info->ordered_root_lock);

	/*
	 * We need this here because if we've been flipped read-only we won't
	 * get sync() from the umount, so we need to make sure any ordered
	 * extents that haven't had their dirty pages IO start writeout yet
	 * actually get run and error out properly.
	 */
	btrfs_wait_ordered_roots(fs_info, U64_MAX, 0, (u64)-1);
}

static int btrfs_destroy_delayed_refs(struct btrfs_transaction *trans,
				      struct btrfs_fs_info *fs_info)
{
	struct rb_node *node;
	struct btrfs_delayed_ref_root *delayed_refs;
	struct btrfs_delayed_ref_node *ref;
	int ret = 0;

	delayed_refs = &trans->delayed_refs;

	spin_lock(&delayed_refs->lock);
	if (atomic_read(&delayed_refs->num_entries) == 0) {
		spin_unlock(&delayed_refs->lock);
		btrfs_debug(fs_info, "delayed_refs has NO entry");
		return ret;
	}

	while ((node = rb_first_cached(&delayed_refs->href_root)) != NULL) {
		struct btrfs_delayed_ref_head *head;
		struct rb_node *n;
		bool pin_bytes = false;

		head = rb_entry(node, struct btrfs_delayed_ref_head,
				href_node);
		if (btrfs_delayed_ref_lock(delayed_refs, head))
			continue;

		spin_lock(&head->lock);
		while ((n = rb_first_cached(&head->ref_tree)) != NULL) {
			ref = rb_entry(n, struct btrfs_delayed_ref_node,
				       ref_node);
			ref->in_tree = 0;
			rb_erase_cached(&ref->ref_node, &head->ref_tree);
			RB_CLEAR_NODE(&ref->ref_node);
			if (!list_empty(&ref->add_list))
				list_del(&ref->add_list);
			atomic_dec(&delayed_refs->num_entries);
			btrfs_put_delayed_ref(ref);
		}
		if (head->must_insert_reserved)
			pin_bytes = true;
		btrfs_free_delayed_extent_op(head->extent_op);
		btrfs_delete_ref_head(delayed_refs, head);
		spin_unlock(&head->lock);
		spin_unlock(&delayed_refs->lock);
		mutex_unlock(&head->mutex);

		if (pin_bytes) {
			struct btrfs_block_group *cache;

			cache = btrfs_lookup_block_group(fs_info, head->bytenr);
			BUG_ON(!cache);

			spin_lock(&cache->space_info->lock);
			spin_lock(&cache->lock);
			cache->pinned += head->num_bytes;
			btrfs_space_info_update_bytes_pinned(fs_info,
				cache->space_info, head->num_bytes);
			cache->reserved -= head->num_bytes;
			cache->space_info->bytes_reserved -= head->num_bytes;
			spin_unlock(&cache->lock);
			spin_unlock(&cache->space_info->lock);

			btrfs_put_block_group(cache);

			btrfs_error_unpin_extent_range(fs_info, head->bytenr,
				head->bytenr + head->num_bytes - 1);
		}
		btrfs_cleanup_ref_head_accounting(fs_info, delayed_refs, head);
		btrfs_put_delayed_ref_head(head);
		cond_resched();
		spin_lock(&delayed_refs->lock);
	}
	btrfs_qgroup_destroy_extent_records(trans);

	spin_unlock(&delayed_refs->lock);

	return ret;
}

static void btrfs_destroy_delalloc_inodes(struct btrfs_root *root)
{
	struct btrfs_inode *btrfs_inode;
	struct list_head splice;

	INIT_LIST_HEAD(&splice);

	spin_lock(&root->delalloc_lock);
	list_splice_init(&root->delalloc_inodes, &splice);

	while (!list_empty(&splice)) {
		struct inode *inode = NULL;
		btrfs_inode = list_first_entry(&splice, struct btrfs_inode,
					       delalloc_inodes);
		__btrfs_del_delalloc_inode(root, btrfs_inode);
		spin_unlock(&root->delalloc_lock);

		/*
		 * Make sure we get a live inode and that it'll not disappear
		 * meanwhile.
		 */
		inode = igrab(&btrfs_inode->vfs_inode);
		if (inode) {
			invalidate_inode_pages2(inode->i_mapping);
			iput(inode);
		}
		spin_lock(&root->delalloc_lock);
	}
	spin_unlock(&root->delalloc_lock);
}

static void btrfs_destroy_all_delalloc_inodes(struct btrfs_fs_info *fs_info)
{
	struct btrfs_root *root;
	struct list_head splice;

	INIT_LIST_HEAD(&splice);

	spin_lock(&fs_info->delalloc_root_lock);
	list_splice_init(&fs_info->delalloc_roots, &splice);
	while (!list_empty(&splice)) {
		root = list_first_entry(&splice, struct btrfs_root,
					 delalloc_root);
		root = btrfs_grab_root(root);
		BUG_ON(!root);
		spin_unlock(&fs_info->delalloc_root_lock);

		btrfs_destroy_delalloc_inodes(root);
		btrfs_put_root(root);

		spin_lock(&fs_info->delalloc_root_lock);
	}
	spin_unlock(&fs_info->delalloc_root_lock);
}

static int btrfs_destroy_marked_extents(struct btrfs_fs_info *fs_info,
					struct extent_io_tree *dirty_pages,
					int mark)
{
	int ret;
	struct extent_buffer *eb;
	u64 start = 0;
	u64 end;

	while (1) {
		ret = find_first_extent_bit(dirty_pages, start, &start, &end,
					    mark, NULL);
		if (ret)
			break;

		clear_extent_bits(dirty_pages, start, end, mark);
		while (start <= end) {
			eb = find_extent_buffer(fs_info, start);
			start += fs_info->nodesize;
			if (!eb)
				continue;
			wait_on_extent_buffer_writeback(eb);

			if (test_and_clear_bit(EXTENT_BUFFER_DIRTY,
					       &eb->bflags))
				clear_extent_buffer_dirty(eb);
			free_extent_buffer_stale(eb);
		}
	}

	return ret;
}

static int btrfs_destroy_pinned_extent(struct btrfs_fs_info *fs_info,
				       struct extent_io_tree *unpin)
{
	u64 start;
	u64 end;
	int ret;

	while (1) {
		struct extent_state *cached_state = NULL;

		/*
		 * The btrfs_finish_extent_commit() may get the same range as
		 * ours between find_first_extent_bit and clear_extent_dirty.
		 * Hence, hold the unused_bg_unpin_mutex to avoid double unpin
		 * the same extent range.
		 */
		mutex_lock(&fs_info->unused_bg_unpin_mutex);
		ret = find_first_extent_bit(unpin, 0, &start, &end,
					    EXTENT_DIRTY, &cached_state);
		if (ret) {
			mutex_unlock(&fs_info->unused_bg_unpin_mutex);
			break;
		}

		clear_extent_dirty(unpin, start, end, &cached_state);
		free_extent_state(cached_state);
		btrfs_error_unpin_extent_range(fs_info, start, end);
		mutex_unlock(&fs_info->unused_bg_unpin_mutex);
		cond_resched();
	}

	return 0;
}

static void btrfs_cleanup_bg_io(struct btrfs_block_group *cache)
{
	struct inode *inode;

	inode = cache->io_ctl.inode;
	if (inode) {
		invalidate_inode_pages2(inode->i_mapping);
		BTRFS_I(inode)->generation = 0;
		cache->io_ctl.inode = NULL;
		iput(inode);
	}
	ASSERT(cache->io_ctl.pages == NULL);
	btrfs_put_block_group(cache);
}

void btrfs_cleanup_dirty_bgs(struct btrfs_transaction *cur_trans,
			     struct btrfs_fs_info *fs_info)
{
	struct btrfs_block_group *cache;

	spin_lock(&cur_trans->dirty_bgs_lock);
	while (!list_empty(&cur_trans->dirty_bgs)) {
		cache = list_first_entry(&cur_trans->dirty_bgs,
					 struct btrfs_block_group,
					 dirty_list);

		if (!list_empty(&cache->io_list)) {
			spin_unlock(&cur_trans->dirty_bgs_lock);
			list_del_init(&cache->io_list);
			btrfs_cleanup_bg_io(cache);
			spin_lock(&cur_trans->dirty_bgs_lock);
		}

		list_del_init(&cache->dirty_list);
		spin_lock(&cache->lock);
		cache->disk_cache_state = BTRFS_DC_ERROR;
		spin_unlock(&cache->lock);

		spin_unlock(&cur_trans->dirty_bgs_lock);
		btrfs_put_block_group(cache);
		btrfs_delayed_refs_rsv_release(fs_info, 1);
		spin_lock(&cur_trans->dirty_bgs_lock);
	}
	spin_unlock(&cur_trans->dirty_bgs_lock);

	/*
	 * Refer to the definition of io_bgs member for details why it's safe
	 * to use it without any locking
	 */
	while (!list_empty(&cur_trans->io_bgs)) {
		cache = list_first_entry(&cur_trans->io_bgs,
					 struct btrfs_block_group,
					 io_list);

		list_del_init(&cache->io_list);
		spin_lock(&cache->lock);
		cache->disk_cache_state = BTRFS_DC_ERROR;
		spin_unlock(&cache->lock);
		btrfs_cleanup_bg_io(cache);
	}
}

void btrfs_cleanup_one_transaction(struct btrfs_transaction *cur_trans,
				   struct btrfs_fs_info *fs_info)
{
	struct btrfs_device *dev, *tmp;

	btrfs_cleanup_dirty_bgs(cur_trans, fs_info);
	ASSERT(list_empty(&cur_trans->dirty_bgs));
	ASSERT(list_empty(&cur_trans->io_bgs));

	list_for_each_entry_safe(dev, tmp, &cur_trans->dev_update_list,
				 post_commit_list) {
		list_del_init(&dev->post_commit_list);
	}

	btrfs_destroy_delayed_refs(cur_trans, fs_info);

	cur_trans->state = TRANS_STATE_COMMIT_START;
	wake_up(&fs_info->transaction_blocked_wait);

	cur_trans->state = TRANS_STATE_UNBLOCKED;
	wake_up(&fs_info->transaction_wait);

	btrfs_destroy_delayed_inodes(fs_info);

	btrfs_destroy_marked_extents(fs_info, &cur_trans->dirty_pages,
				     EXTENT_DIRTY);
	btrfs_destroy_pinned_extent(fs_info, &cur_trans->pinned_extents);

	btrfs_free_redirty_list(cur_trans);

	cur_trans->state =TRANS_STATE_COMPLETED;
	wake_up(&cur_trans->commit_wait);
}

static int btrfs_cleanup_transaction(struct btrfs_fs_info *fs_info)
{
	struct btrfs_transaction *t;

	mutex_lock(&fs_info->transaction_kthread_mutex);

	spin_lock(&fs_info->trans_lock);
	while (!list_empty(&fs_info->trans_list)) {
		t = list_first_entry(&fs_info->trans_list,
				     struct btrfs_transaction, list);
		if (t->state >= TRANS_STATE_COMMIT_START) {
			refcount_inc(&t->use_count);
			spin_unlock(&fs_info->trans_lock);
			btrfs_wait_for_commit(fs_info, t->transid);
			btrfs_put_transaction(t);
			spin_lock(&fs_info->trans_lock);
			continue;
		}
		if (t == fs_info->running_transaction) {
			t->state = TRANS_STATE_COMMIT_DOING;
			spin_unlock(&fs_info->trans_lock);
			/*
			 * We wait for 0 num_writers since we don't hold a trans
			 * handle open currently for this transaction.
			 */
			wait_event(t->writer_wait,
				   atomic_read(&t->num_writers) == 0);
		} else {
			spin_unlock(&fs_info->trans_lock);
		}
		btrfs_cleanup_one_transaction(t, fs_info);

		spin_lock(&fs_info->trans_lock);
		if (t == fs_info->running_transaction)
			fs_info->running_transaction = NULL;
		list_del_init(&t->list);
		spin_unlock(&fs_info->trans_lock);

		btrfs_put_transaction(t);
		trace_btrfs_transaction_commit(fs_info->tree_root);
		spin_lock(&fs_info->trans_lock);
	}
	spin_unlock(&fs_info->trans_lock);
	btrfs_destroy_all_ordered_extents(fs_info);
	btrfs_destroy_delayed_inodes(fs_info);
	btrfs_assert_delayed_root_empty(fs_info);
	btrfs_destroy_all_delalloc_inodes(fs_info);
	btrfs_drop_all_logs(fs_info);
	mutex_unlock(&fs_info->transaction_kthread_mutex);

	return 0;
}

int btrfs_init_root_free_objectid(struct btrfs_root *root)
{
	struct btrfs_path *path;
	int ret;
	struct extent_buffer *l;
	struct btrfs_key search_key;
	struct btrfs_key found_key;
	int slot;

	path = btrfs_alloc_path();
	if (!path)
		return -ENOMEM;

	search_key.objectid = BTRFS_LAST_FREE_OBJECTID;
	search_key.type = -1;
	search_key.offset = (u64)-1;
	ret = btrfs_search_slot(NULL, root, &search_key, path, 0, 0);
	if (ret < 0)
		goto error;
	BUG_ON(ret == 0); /* Corruption */
	if (path->slots[0] > 0) {
		slot = path->slots[0] - 1;
		l = path->nodes[0];
		btrfs_item_key_to_cpu(l, &found_key, slot);
		root->free_objectid = max_t(u64, found_key.objectid + 1,
					    BTRFS_FIRST_FREE_OBJECTID);
	} else {
		root->free_objectid = BTRFS_FIRST_FREE_OBJECTID;
	}
	ret = 0;
error:
	btrfs_free_path(path);
	return ret;
}

int btrfs_get_free_objectid(struct btrfs_root *root, u64 *objectid)
{
	int ret;
	mutex_lock(&root->objectid_mutex);

	if (unlikely(root->free_objectid >= BTRFS_LAST_FREE_OBJECTID)) {
		btrfs_warn(root->fs_info,
			   "the objectid of root %llu reaches its highest value",
			   root->root_key.objectid);
		ret = -ENOSPC;
		goto out;
	}

	*objectid = root->free_objectid++;
	ret = 0;
out:
	mutex_unlock(&root->objectid_mutex);
	return ret;
}<|MERGE_RESOLUTION|>--- conflicted
+++ resolved
@@ -3402,21 +3402,12 @@
 		goto fail_alloc;
 	}
 
-<<<<<<< HEAD
-	if (sectorsize != PAGE_SIZE) {
+	if (sectorsize < PAGE_SIZE) {
+		struct btrfs_subpage_info *subpage_info;
+
 		btrfs_warn(fs_info,
 		"read-write for sector size %u with page size %lu is experimental",
 			   sectorsize, PAGE_SIZE);
-	}
-	if (sectorsize != PAGE_SIZE) {
-=======
-	if (sectorsize < PAGE_SIZE) {
-		struct btrfs_subpage_info *subpage_info;
-
-		btrfs_warn(fs_info,
-		"read-write for sector size %u with page size %lu is experimental",
-			   sectorsize, PAGE_SIZE);
->>>>>>> df0cc57e
 		if (btrfs_super_incompat_flags(fs_info->super_copy) &
 			BTRFS_FEATURE_INCOMPAT_RAID56) {
 			btrfs_err(fs_info,
