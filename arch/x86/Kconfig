# SPDX-License-Identifier: GPL-2.0
# Select 32 or 64 bit
config 64BIT
	bool "64-bit kernel" if "$(ARCH)" = "x86"
	default "$(ARCH)" != "i386"
	help
	  Say yes to build a 64-bit kernel - formerly known as x86_64
	  Say no to build a 32-bit kernel - formerly known as i386

config X86_32
	def_bool y
	depends on !64BIT
	# Options that are inherently 32-bit kernel only:
	select ARCH_WANT_IPC_PARSE_VERSION
	select CLKSRC_I8253
	select CLONE_BACKWARDS
	select HAVE_DEBUG_STACKOVERFLOW
	select MODULES_USE_ELF_REL
	select OLD_SIGACTION
	select GENERIC_VDSO_32

config X86_64
	def_bool y
	depends on 64BIT
	# Options that are inherently 64-bit kernel only:
	select ARCH_HAS_GIGANTIC_PAGE
	select ARCH_SUPPORTS_INT128 if CC_HAS_INT128
	select ARCH_USE_CMPXCHG_LOCKREF
	select HAVE_ARCH_SOFT_DIRTY
	select MODULES_USE_ELF_RELA
	select NEED_DMA_MAP_STATE
	select SWIOTLB

config FORCE_DYNAMIC_FTRACE
	def_bool y
	depends on X86_32
	depends on FUNCTION_TRACER
	select DYNAMIC_FTRACE
	help
	 We keep the static function tracing (!DYNAMIC_FTRACE) around
	 in order to test the non static function tracing in the
	 generic code, as other architectures still use it. But we
	 only need to keep it around for x86_64. No need to keep it
	 for x86_32. For x86_32, force DYNAMIC_FTRACE. 
#
# Arch settings
#
# ( Note that options that are marked 'if X86_64' could in principle be
#   ported to 32-bit as well. )
#
config X86
	def_bool y
	#
	# Note: keep this list sorted alphabetically
	#
	select ACPI_LEGACY_TABLES_LOOKUP	if ACPI
	select ACPI_SYSTEM_POWER_STATES_SUPPORT	if ACPI
	select ARCH_32BIT_OFF_T			if X86_32
	select ARCH_CLOCKSOURCE_INIT
	select ARCH_HAS_ACPI_TABLE_UPGRADE	if ACPI
	select ARCH_HAS_DEBUG_VIRTUAL
	select ARCH_HAS_DEBUG_VM_PGTABLE	if !X86_PAE
	select ARCH_HAS_DEVMEM_IS_ALLOWED
	select ARCH_HAS_EARLY_DEBUG		if KGDB
	select ARCH_HAS_ELF_RANDOMIZE
	select ARCH_HAS_FAST_MULTIPLIER
	select ARCH_HAS_FILTER_PGPROT
	select ARCH_HAS_FORTIFY_SOURCE
	select ARCH_HAS_GCOV_PROFILE_ALL
	select ARCH_HAS_KCOV			if X86_64 && STACK_VALIDATION
	select ARCH_HAS_MEM_ENCRYPT
	select ARCH_HAS_MEMBARRIER_SYNC_CORE
	select ARCH_HAS_NON_OVERLAPPING_ADDRESS_SPACE
	select ARCH_HAS_PMEM_API		if X86_64
	select ARCH_HAS_PTE_DEVMAP		if X86_64
	select ARCH_HAS_PTE_SPECIAL
	select ARCH_HAS_UACCESS_FLUSHCACHE	if X86_64
	select ARCH_HAS_UACCESS_MCSAFE		if X86_64 && X86_MCE
	select ARCH_HAS_SET_MEMORY
	select ARCH_HAS_SET_DIRECT_MAP
	select ARCH_HAS_STRICT_KERNEL_RWX
	select ARCH_HAS_STRICT_MODULE_RWX
	select ARCH_HAS_SYNC_CORE_BEFORE_USERMODE
	select ARCH_HAS_SYSCALL_WRAPPER
	select ARCH_HAS_UBSAN_SANITIZE_ALL
	select ARCH_HAS_DEBUG_WX
	select ARCH_HAVE_NMI_SAFE_CMPXCHG
	select ARCH_MIGHT_HAVE_ACPI_PDC		if ACPI
	select ARCH_MIGHT_HAVE_PC_PARPORT
	select ARCH_MIGHT_HAVE_PC_SERIO
	select ARCH_STACKWALK
	select ARCH_SUPPORTS_ACPI
	select ARCH_SUPPORTS_ATOMIC_RMW
	select ARCH_SUPPORTS_NUMA_BALANCING	if X86_64
	select ARCH_USE_BUILTIN_BSWAP
	select ARCH_USE_QUEUED_RWLOCKS
	select ARCH_USE_QUEUED_SPINLOCKS
	select ARCH_USE_SYM_ANNOTATIONS
	select ARCH_WANT_BATCHED_UNMAP_TLB_FLUSH
	select ARCH_WANT_DEFAULT_BPF_JIT	if X86_64
	select ARCH_WANTS_DYNAMIC_TASK_STRUCT
	select ARCH_WANT_HUGE_PMD_SHARE
	select ARCH_WANTS_THP_SWAP		if X86_64
	select BUILDTIME_TABLE_SORT
	select CLKEVT_I8253
	select CLOCKSOURCE_VALIDATE_LAST_CYCLE
	select CLOCKSOURCE_WATCHDOG
	select DCACHE_WORD_ACCESS
	select EDAC_ATOMIC_SCRUB
	select EDAC_SUPPORT
	select GENERIC_CLOCKEVENTS
	select GENERIC_CLOCKEVENTS_BROADCAST	if X86_64 || (X86_32 && X86_LOCAL_APIC)
	select GENERIC_CLOCKEVENTS_MIN_ADJUST
	select GENERIC_CMOS_UPDATE
	select GENERIC_CPU_AUTOPROBE
	select GENERIC_CPU_VULNERABILITIES
	select GENERIC_EARLY_IOREMAP
	select GENERIC_ENTRY
	select GENERIC_FIND_FIRST_BIT
	select GENERIC_IOMAP
	select GENERIC_IRQ_EFFECTIVE_AFF_MASK	if SMP
	select GENERIC_IRQ_MATRIX_ALLOCATOR	if X86_LOCAL_APIC
	select GENERIC_IRQ_MIGRATION		if SMP
	select GENERIC_IRQ_PROBE
	select GENERIC_IRQ_RESERVATION_MODE
	select GENERIC_IRQ_SHOW
	select GENERIC_PENDING_IRQ		if SMP
	select GENERIC_PTDUMP
	select GENERIC_SMP_IDLE_THREAD
	select GENERIC_STRNCPY_FROM_USER
	select GENERIC_STRNLEN_USER
	select GENERIC_TIME_VSYSCALL
	select GENERIC_GETTIMEOFDAY
	select GENERIC_VDSO_TIME_NS
	select GUP_GET_PTE_LOW_HIGH		if X86_PAE
	select HARDIRQS_SW_RESEND
	select HARDLOCKUP_CHECK_TIMESTAMP	if X86_64
	select HAVE_ACPI_APEI			if ACPI
	select HAVE_ACPI_APEI_NMI		if ACPI
	select HAVE_ALIGNED_STRUCT_PAGE		if SLUB
	select HAVE_ARCH_AUDITSYSCALL
	select HAVE_ARCH_HUGE_VMAP		if X86_64 || X86_PAE
	select HAVE_ARCH_JUMP_LABEL
	select HAVE_ARCH_JUMP_LABEL_RELATIVE
	select HAVE_ARCH_KASAN			if X86_64
	select HAVE_ARCH_KASAN_VMALLOC		if X86_64
	select HAVE_ARCH_KGDB
	select HAVE_ARCH_MMAP_RND_BITS		if MMU
	select HAVE_ARCH_MMAP_RND_COMPAT_BITS	if MMU && COMPAT
	select HAVE_ARCH_COMPAT_MMAP_BASES	if MMU && COMPAT
	select HAVE_ARCH_PREL32_RELOCATIONS
	select HAVE_ARCH_SECCOMP_FILTER
	select HAVE_ARCH_THREAD_STRUCT_WHITELIST
	select HAVE_ARCH_STACKLEAK
	select HAVE_ARCH_TRACEHOOK
	select HAVE_ARCH_TRANSPARENT_HUGEPAGE
	select HAVE_ARCH_TRANSPARENT_HUGEPAGE_PUD if X86_64
	select HAVE_ARCH_USERFAULTFD_WP         if X86_64 && USERFAULTFD
	select HAVE_ARCH_VMAP_STACK		if X86_64
	select HAVE_ARCH_WITHIN_STACK_FRAMES
	select HAVE_ASM_MODVERSIONS
	select HAVE_CMPXCHG_DOUBLE
	select HAVE_CMPXCHG_LOCAL
	select HAVE_CONTEXT_TRACKING		if X86_64
	select HAVE_C_RECORDMCOUNT
	select HAVE_DEBUG_KMEMLEAK
	select HAVE_DMA_CONTIGUOUS
	select HAVE_DYNAMIC_FTRACE
	select HAVE_DYNAMIC_FTRACE_WITH_REGS
	select HAVE_DYNAMIC_FTRACE_WITH_DIRECT_CALLS
	select HAVE_EBPF_JIT
	select HAVE_EFFICIENT_UNALIGNED_ACCESS
	select HAVE_EISA
	select HAVE_EXIT_THREAD
	select HAVE_FAST_GUP
	select HAVE_FENTRY			if X86_64 || DYNAMIC_FTRACE
	select HAVE_FTRACE_MCOUNT_RECORD
	select HAVE_FUNCTION_GRAPH_TRACER
	select HAVE_FUNCTION_TRACER
	select HAVE_GCC_PLUGINS
	select HAVE_HW_BREAKPOINT
	select HAVE_IDE
	select HAVE_IOREMAP_PROT
	select HAVE_IRQ_TIME_ACCOUNTING
	select HAVE_KERNEL_BZIP2
	select HAVE_KERNEL_GZIP
	select HAVE_KERNEL_LZ4
	select HAVE_KERNEL_LZMA
	select HAVE_KERNEL_LZO
	select HAVE_KERNEL_XZ
	select HAVE_KERNEL_ZSTD
	select HAVE_KPROBES
	select HAVE_KPROBES_ON_FTRACE
	select HAVE_FUNCTION_ERROR_INJECTION
	select HAVE_KRETPROBES
	select HAVE_KVM
	select HAVE_LIVEPATCH			if X86_64
	select HAVE_MIXED_BREAKPOINTS_REGS
	select HAVE_MOD_ARCH_SPECIFIC
	select HAVE_MOVE_PMD
	select HAVE_NMI
	select HAVE_OPROFILE
	select HAVE_OPTPROBES
	select HAVE_PCSPKR_PLATFORM
	select HAVE_PERF_EVENTS
	select HAVE_PERF_EVENTS_NMI
	select HAVE_HARDLOCKUP_DETECTOR_PERF	if PERF_EVENTS && HAVE_PERF_EVENTS_NMI
	select HAVE_PCI
	select HAVE_PERF_REGS
	select HAVE_PERF_USER_STACK_DUMP
	select MMU_GATHER_RCU_TABLE_FREE		if PARAVIRT
	select HAVE_POSIX_CPU_TIMERS_TASK_WORK
	select HAVE_REGS_AND_STACK_ACCESS_API
	select HAVE_RELIABLE_STACKTRACE		if X86_64 && (UNWINDER_FRAME_POINTER || UNWINDER_ORC) && STACK_VALIDATION
	select HAVE_FUNCTION_ARG_ACCESS_API
	select HAVE_STACKPROTECTOR		if CC_HAS_SANE_STACKPROTECTOR
	select HAVE_STACK_VALIDATION		if X86_64
	select HAVE_RSEQ
	select HAVE_SYSCALL_TRACEPOINTS
	select HAVE_UNSTABLE_SCHED_CLOCK
	select HAVE_USER_RETURN_NOTIFIER
	select HAVE_GENERIC_VDSO
	select HOTPLUG_SMT			if SMP
	select IRQ_FORCED_THREADING
	select NEED_SG_DMA_LENGTH
	select PCI_DOMAINS			if PCI
	select PCI_LOCKLESS_CONFIG		if PCI
	select PERF_EVENTS
	select RTC_LIB
	select RTC_MC146818_LIB
	select SPARSE_IRQ
	select SRCU
	select SYSCTL_EXCEPTION_TRACE
	select THREAD_INFO_IN_TASK
	select USER_STACKTRACE_SUPPORT
	select VIRT_TO_BUS
	select HAVE_ARCH_KCSAN			if X86_64
	select X86_FEATURE_NAMES		if PROC_FS
	select PROC_PID_ARCH_STATUS		if PROC_FS
	imply IMA_SECURE_AND_OR_TRUSTED_BOOT    if EFI

config INSTRUCTION_DECODER
	def_bool y
	depends on KPROBES || PERF_EVENTS || UPROBES

config OUTPUT_FORMAT
	string
	default "elf32-i386" if X86_32
	default "elf64-x86-64" if X86_64

config LOCKDEP_SUPPORT
	def_bool y

config STACKTRACE_SUPPORT
	def_bool y

config MMU
	def_bool y

config ARCH_MMAP_RND_BITS_MIN
	default 28 if 64BIT
	default 8

config ARCH_MMAP_RND_BITS_MAX
	default 32 if 64BIT
	default 16

config ARCH_MMAP_RND_COMPAT_BITS_MIN
	default 8

config ARCH_MMAP_RND_COMPAT_BITS_MAX
	default 16

config SBUS
	bool

config GENERIC_ISA_DMA
	def_bool y
	depends on ISA_DMA_API

config GENERIC_BUG
	def_bool y
	depends on BUG
	select GENERIC_BUG_RELATIVE_POINTERS if X86_64

config GENERIC_BUG_RELATIVE_POINTERS
	bool

config ARCH_MAY_HAVE_PC_FDC
	def_bool y
	depends on ISA_DMA_API

config GENERIC_CALIBRATE_DELAY
	def_bool y

config ARCH_HAS_CPU_RELAX
	def_bool y

config ARCH_HAS_CACHE_LINE_SIZE
	def_bool y

config ARCH_HAS_FILTER_PGPROT
	def_bool y

config HAVE_SETUP_PER_CPU_AREA
	def_bool y

config NEED_PER_CPU_EMBED_FIRST_CHUNK
	def_bool y

config NEED_PER_CPU_PAGE_FIRST_CHUNK
	def_bool y

config ARCH_HIBERNATION_POSSIBLE
	def_bool y

config ARCH_SUSPEND_POSSIBLE
	def_bool y

config ARCH_WANT_GENERAL_HUGETLB
	def_bool y

config ZONE_DMA32
	def_bool y if X86_64

config AUDIT_ARCH
	def_bool y if X86_64

config ARCH_SUPPORTS_DEBUG_PAGEALLOC
	def_bool y

config KASAN_SHADOW_OFFSET
	hex
	depends on KASAN
	default 0xdffffc0000000000

config HAVE_INTEL_TXT
	def_bool y
	depends on INTEL_IOMMU && ACPI

config X86_32_SMP
	def_bool y
	depends on X86_32 && SMP

config X86_64_SMP
	def_bool y
	depends on X86_64 && SMP

config X86_32_LAZY_GS
	def_bool y
	depends on X86_32 && !STACKPROTECTOR

config ARCH_SUPPORTS_UPROBES
	def_bool y

config FIX_EARLYCON_MEM
	def_bool y

config DYNAMIC_PHYSICAL_MASK
	bool

config PGTABLE_LEVELS
	int
	default 5 if X86_5LEVEL
	default 4 if X86_64
	default 3 if X86_PAE
	default 2

config CC_HAS_SANE_STACKPROTECTOR
	bool
	default $(success,$(srctree)/scripts/gcc-x86_64-has-stack-protector.sh $(CC)) if 64BIT
	default $(success,$(srctree)/scripts/gcc-x86_32-has-stack-protector.sh $(CC))
	help
	   We have to make sure stack protector is unconditionally disabled if
	   the compiler produces broken code.

menu "Processor type and features"

config ZONE_DMA
	bool "DMA memory allocation support" if EXPERT
	default y
	help
	  DMA memory allocation support allows devices with less than 32-bit
	  addressing to allocate within the first 16MB of address space.
	  Disable if no such devices will be used.

	  If unsure, say Y.

config SMP
	bool "Symmetric multi-processing support"
	help
	  This enables support for systems with more than one CPU. If you have
	  a system with only one CPU, say N. If you have a system with more
	  than one CPU, say Y.

	  If you say N here, the kernel will run on uni- and multiprocessor
	  machines, but will use only one CPU of a multiprocessor machine. If
	  you say Y here, the kernel will run on many, but not all,
	  uniprocessor machines. On a uniprocessor machine, the kernel
	  will run faster if you say N here.

	  Note that if you say Y here and choose architecture "586" or
	  "Pentium" under "Processor family", the kernel will not work on 486
	  architectures. Similarly, multiprocessor kernels for the "PPro"
	  architecture may not work on all Pentium based boards.

	  People using multiprocessor machines who say Y here should also say
	  Y to "Enhanced Real Time Clock Support", below. The "Advanced Power
	  Management" code will be disabled if you say Y here.

	  See also <file:Documentation/x86/i386/IO-APIC.rst>,
	  <file:Documentation/admin-guide/lockup-watchdogs.rst> and the SMP-HOWTO available at
	  <http://www.tldp.org/docs.html#howto>.

	  If you don't know what to do here, say N.

config X86_FEATURE_NAMES
	bool "Processor feature human-readable names" if EMBEDDED
	default y
	help
	  This option compiles in a table of x86 feature bits and corresponding
	  names.  This is required to support /proc/cpuinfo and a few kernel
	  messages.  You can disable this to save space, at the expense of
	  making those few kernel messages show numeric feature bits instead.

	  If in doubt, say Y.

config X86_X2APIC
	bool "Support x2apic"
	depends on X86_LOCAL_APIC && X86_64 && (IRQ_REMAP || HYPERVISOR_GUEST)
	help
	  This enables x2apic support on CPUs that have this feature.

	  This allows 32-bit apic IDs (so it can support very large systems),
	  and accesses the local apic via MSRs not via mmio.

	  If you don't know what to do here, say N.

config X86_MPPARSE
	bool "Enable MPS table" if ACPI || SFI
	default y
	depends on X86_LOCAL_APIC
	help
	  For old smp systems that do not have proper acpi support. Newer systems
	  (esp with 64bit cpus) with acpi support, MADT and DSDT will override it

config GOLDFISH
	def_bool y
	depends on X86_GOLDFISH

config RETPOLINE
	bool "Avoid speculative indirect branches in kernel"
	default y
	select STACK_VALIDATION if HAVE_STACK_VALIDATION
	help
	  Compile kernel with the retpoline compiler options to guard against
	  kernel-to-user data leaks by avoiding speculative indirect
	  branches. Requires a compiler with -mindirect-branch=thunk-extern
	  support for full protection. The kernel may run slower.

config X86_CPU_RESCTRL
	bool "x86 CPU resource control support"
	depends on X86 && (CPU_SUP_INTEL || CPU_SUP_AMD)
	select KERNFS
	select PROC_CPU_RESCTRL		if PROC_FS
	help
	  Enable x86 CPU resource control support.

	  Provide support for the allocation and monitoring of system resources
	  usage by the CPU.

	  Intel calls this Intel Resource Director Technology
	  (Intel(R) RDT). More information about RDT can be found in the
	  Intel x86 Architecture Software Developer Manual.

	  AMD calls this AMD Platform Quality of Service (AMD QoS).
	  More information about AMD QoS can be found in the AMD64 Technology
	  Platform Quality of Service Extensions manual.

	  Say N if unsure.

if X86_32
config X86_BIGSMP
	bool "Support for big SMP systems with more than 8 CPUs"
	depends on SMP
	help
	  This option is needed for the systems that have more than 8 CPUs.

config X86_EXTENDED_PLATFORM
	bool "Support for extended (non-PC) x86 platforms"
	default y
	help
	  If you disable this option then the kernel will only support
	  standard PC platforms. (which covers the vast majority of
	  systems out there.)

	  If you enable this option then you'll be able to select support
	  for the following (non-PC) 32 bit x86 platforms:
		Goldfish (Android emulator)
		AMD Elan
		RDC R-321x SoC
		SGI 320/540 (Visual Workstation)
		STA2X11-based (e.g. Northville)
		Moorestown MID devices

	  If you have one of these systems, or if you want to build a
	  generic distribution kernel, say Y here - otherwise say N.
endif

if X86_64
config X86_EXTENDED_PLATFORM
	bool "Support for extended (non-PC) x86 platforms"
	default y
	help
	  If you disable this option then the kernel will only support
	  standard PC platforms. (which covers the vast majority of
	  systems out there.)

	  If you enable this option then you'll be able to select support
	  for the following (non-PC) 64 bit x86 platforms:
		Numascale NumaChip
		ScaleMP vSMP
		SGI Ultraviolet

	  If you have one of these systems, or if you want to build a
	  generic distribution kernel, say Y here - otherwise say N.
endif
# This is an alphabetically sorted list of 64 bit extended platforms
# Please maintain the alphabetic order if and when there are additions
config X86_NUMACHIP
	bool "Numascale NumaChip"
	depends on X86_64
	depends on X86_EXTENDED_PLATFORM
	depends on NUMA
	depends on SMP
	depends on X86_X2APIC
	depends on PCI_MMCONFIG
	help
	  Adds support for Numascale NumaChip large-SMP systems. Needed to
	  enable more than ~168 cores.
	  If you don't have one of these, you should say N here.

config X86_VSMP
	bool "ScaleMP vSMP"
	select HYPERVISOR_GUEST
	select PARAVIRT
	depends on X86_64 && PCI
	depends on X86_EXTENDED_PLATFORM
	depends on SMP
	help
	  Support for ScaleMP vSMP systems.  Say 'Y' here if this kernel is
	  supposed to run on these EM64T-based machines.  Only choose this option
	  if you have one of these machines.

config X86_UV
	bool "SGI Ultraviolet"
	depends on X86_64
	depends on X86_EXTENDED_PLATFORM
	depends on NUMA
	depends on EFI
	depends on X86_X2APIC
	depends on PCI
	help
	  This option is needed in order to support SGI Ultraviolet systems.
	  If you don't have one of these, you should say N here.

# Following is an alphabetically sorted list of 32 bit extended platforms
# Please maintain the alphabetic order if and when there are additions

config X86_GOLDFISH
	bool "Goldfish (Virtual Platform)"
	depends on X86_EXTENDED_PLATFORM
	help
	 Enable support for the Goldfish virtual platform used primarily
	 for Android development. Unless you are building for the Android
	 Goldfish emulator say N here.

config X86_INTEL_CE
	bool "CE4100 TV platform"
	depends on PCI
	depends on PCI_GODIRECT
	depends on X86_IO_APIC
	depends on X86_32
	depends on X86_EXTENDED_PLATFORM
	select X86_REBOOTFIXUPS
	select OF
	select OF_EARLY_FLATTREE
	help
	  Select for the Intel CE media processor (CE4100) SOC.
	  This option compiles in support for the CE4100 SOC for settop
	  boxes and media devices.

config X86_INTEL_MID
	bool "Intel MID platform support"
	depends on X86_EXTENDED_PLATFORM
	depends on X86_PLATFORM_DEVICES
	depends on PCI
	depends on X86_64 || (PCI_GOANY && X86_32)
	depends on X86_IO_APIC
	select SFI
	select I2C
	select DW_APB_TIMER
	select APB_TIMER
	select INTEL_SCU_PCI
	select MFD_INTEL_MSIC
	help
	  Select to build a kernel capable of supporting Intel MID (Mobile
	  Internet Device) platform systems which do not have the PCI legacy
	  interfaces. If you are building for a PC class system say N here.

	  Intel MID platforms are based on an Intel processor and chipset which
	  consume less power than most of the x86 derivatives.

config X86_INTEL_QUARK
	bool "Intel Quark platform support"
	depends on X86_32
	depends on X86_EXTENDED_PLATFORM
	depends on X86_PLATFORM_DEVICES
	depends on X86_TSC
	depends on PCI
	depends on PCI_GOANY
	depends on X86_IO_APIC
	select IOSF_MBI
	select INTEL_IMR
	select COMMON_CLK
	help
	  Select to include support for Quark X1000 SoC.
	  Say Y here if you have a Quark based system such as the Arduino
	  compatible Intel Galileo.

config X86_INTEL_LPSS
	bool "Intel Low Power Subsystem Support"
	depends on X86 && ACPI && PCI
	select COMMON_CLK
	select PINCTRL
	select IOSF_MBI
	help
	  Select to build support for Intel Low Power Subsystem such as
	  found on Intel Lynxpoint PCH. Selecting this option enables
	  things like clock tree (common clock framework) and pincontrol
	  which are needed by the LPSS peripheral drivers.

config X86_AMD_PLATFORM_DEVICE
	bool "AMD ACPI2Platform devices support"
	depends on ACPI
	select COMMON_CLK
	select PINCTRL
	help
	  Select to interpret AMD specific ACPI device to platform device
	  such as I2C, UART, GPIO found on AMD Carrizo and later chipsets.
	  I2C and UART depend on COMMON_CLK to set clock. GPIO driver is
	  implemented under PINCTRL subsystem.

config IOSF_MBI
	tristate "Intel SoC IOSF Sideband support for SoC platforms"
	depends on PCI
	help
	  This option enables sideband register access support for Intel SoC
	  platforms. On these platforms the IOSF sideband is used in lieu of
	  MSR's for some register accesses, mostly but not limited to thermal
	  and power. Drivers may query the availability of this device to
	  determine if they need the sideband in order to work on these
	  platforms. The sideband is available on the following SoC products.
	  This list is not meant to be exclusive.
	   - BayTrail
	   - Braswell
	   - Quark

	  You should say Y if you are running a kernel on one of these SoC's.

config IOSF_MBI_DEBUG
	bool "Enable IOSF sideband access through debugfs"
	depends on IOSF_MBI && DEBUG_FS
	help
	  Select this option to expose the IOSF sideband access registers (MCR,
	  MDR, MCRX) through debugfs to write and read register information from
	  different units on the SoC. This is most useful for obtaining device
	  state information for debug and analysis. As this is a general access
	  mechanism, users of this option would have specific knowledge of the
	  device they want to access.

	  If you don't require the option or are in doubt, say N.

config X86_RDC321X
	bool "RDC R-321x SoC"
	depends on X86_32
	depends on X86_EXTENDED_PLATFORM
	select M486
	select X86_REBOOTFIXUPS
	help
	  This option is needed for RDC R-321x system-on-chip, also known
	  as R-8610-(G).
	  If you don't have one of these chips, you should say N here.

config X86_32_NON_STANDARD
	bool "Support non-standard 32-bit SMP architectures"
	depends on X86_32 && SMP
	depends on X86_EXTENDED_PLATFORM
	help
	  This option compiles in the bigsmp and STA2X11 default
	  subarchitectures.  It is intended for a generic binary
	  kernel. If you select them all, kernel will probe it one by
	  one and will fallback to default.

# Alphabetically sorted list of Non standard 32 bit platforms

config X86_SUPPORTS_MEMORY_FAILURE
	def_bool y
	# MCE code calls memory_failure():
	depends on X86_MCE
	# On 32-bit this adds too big of NODES_SHIFT and we run out of page flags:
	# On 32-bit SPARSEMEM adds too big of SECTIONS_WIDTH:
	depends on X86_64 || !SPARSEMEM
	select ARCH_SUPPORTS_MEMORY_FAILURE

config STA2X11
	bool "STA2X11 Companion Chip Support"
	depends on X86_32_NON_STANDARD && PCI
	select SWIOTLB
	select MFD_STA2X11
	select GPIOLIB
	help
	  This adds support for boards based on the STA2X11 IO-Hub,
	  a.k.a. "ConneXt". The chip is used in place of the standard
	  PC chipset, so all "standard" peripherals are missing. If this
	  option is selected the kernel will still be able to boot on
	  standard PC machines.

config X86_32_IRIS
	tristate "Eurobraille/Iris poweroff module"
	depends on X86_32
	help
	  The Iris machines from EuroBraille do not have APM or ACPI support
	  to shut themselves down properly.  A special I/O sequence is
	  needed to do so, which is what this module does at
	  kernel shutdown.

	  This is only for Iris machines from EuroBraille.

	  If unused, say N.

config SCHED_OMIT_FRAME_POINTER
	def_bool y
	prompt "Single-depth WCHAN output"
	depends on X86
	help
	  Calculate simpler /proc/<PID>/wchan values. If this option
	  is disabled then wchan values will recurse back to the
	  caller function. This provides more accurate wchan values,
	  at the expense of slightly more scheduling overhead.

	  If in doubt, say "Y".

menuconfig HYPERVISOR_GUEST
	bool "Linux guest support"
	help
	  Say Y here to enable options for running Linux under various hyper-
	  visors. This option enables basic hypervisor detection and platform
	  setup.

	  If you say N, all options in this submenu will be skipped and
	  disabled, and Linux guest support won't be built in.

if HYPERVISOR_GUEST

config PARAVIRT
	bool "Enable paravirtualization code"
	help
	  This changes the kernel so it can modify itself when it is run
	  under a hypervisor, potentially improving performance significantly
	  over full virtualization.  However, when run without a hypervisor
	  the kernel is theoretically slower and slightly larger.

config PARAVIRT_XXL
	bool

config PARAVIRT_DEBUG
	bool "paravirt-ops debugging"
	depends on PARAVIRT && DEBUG_KERNEL
	help
	  Enable to debug paravirt_ops internals.  Specifically, BUG if
	  a paravirt_op is missing when it is called.

config PARAVIRT_SPINLOCKS
	bool "Paravirtualization layer for spinlocks"
	depends on PARAVIRT && SMP
	help
	  Paravirtualized spinlocks allow a pvops backend to replace the
	  spinlock implementation with something virtualization-friendly
	  (for example, block the virtual CPU rather than spinning).

	  It has a minimal impact on native kernels and gives a nice performance
	  benefit on paravirtualized KVM / Xen kernels.

	  If you are unsure how to answer this question, answer Y.

config X86_HV_CALLBACK_VECTOR
	def_bool n

source "arch/x86/xen/Kconfig"

config KVM_GUEST
	bool "KVM Guest support (including kvmclock)"
	depends on PARAVIRT
	select PARAVIRT_CLOCK
	select ARCH_CPUIDLE_HALTPOLL
	select X86_HV_CALLBACK_VECTOR
	default y
	help
	  This option enables various optimizations for running under the KVM
	  hypervisor. It includes a paravirtualized clock, so that instead
	  of relying on a PIT (or probably other) emulation by the
	  underlying device model, the host provides the guest with
	  timing infrastructure such as time of day, and system time

config ARCH_CPUIDLE_HALTPOLL
	def_bool n
	prompt "Disable host haltpoll when loading haltpoll driver"
	help
	  If virtualized under KVM, disable host haltpoll.

config PVH
	bool "Support for running PVH guests"
	help
	  This option enables the PVH entry point for guest virtual machines
	  as specified in the x86/HVM direct boot ABI.

config PARAVIRT_TIME_ACCOUNTING
	bool "Paravirtual steal time accounting"
	depends on PARAVIRT
	help
	  Select this option to enable fine granularity task steal time
	  accounting. Time spent executing other tasks in parallel with
	  the current vCPU is discounted from the vCPU power. To account for
	  that, there can be a small performance impact.

	  If in doubt, say N here.

config PARAVIRT_CLOCK
	bool

config JAILHOUSE_GUEST
	bool "Jailhouse non-root cell support"
	depends on X86_64 && PCI
	select X86_PM_TIMER
	help
	  This option allows to run Linux as guest in a Jailhouse non-root
	  cell. You can leave this option disabled if you only want to start
	  Jailhouse and run Linux afterwards in the root cell.

config ACRN_GUEST
	bool "ACRN Guest support"
	depends on X86_64
	select X86_HV_CALLBACK_VECTOR
	help
	  This option allows to run Linux as guest in the ACRN hypervisor. ACRN is
	  a flexible, lightweight reference open-source hypervisor, built with
	  real-time and safety-criticality in mind. It is built for embedded
	  IOT with small footprint and real-time features. More details can be
	  found in https://projectacrn.org/.

endif #HYPERVISOR_GUEST

source "arch/x86/Kconfig.cpu"

config HPET_TIMER
	def_bool X86_64
	prompt "HPET Timer Support" if X86_32
	help
	  Use the IA-PC HPET (High Precision Event Timer) to manage
	  time in preference to the PIT and RTC, if a HPET is
	  present.
	  HPET is the next generation timer replacing legacy 8254s.
	  The HPET provides a stable time base on SMP
	  systems, unlike the TSC, but it is more expensive to access,
	  as it is off-chip.  The interface used is documented
	  in the HPET spec, revision 1.

	  You can safely choose Y here.  However, HPET will only be
	  activated if the platform and the BIOS support this feature.
	  Otherwise the 8254 will be used for timing services.

	  Choose N to continue using the legacy 8254 timer.

config HPET_EMULATE_RTC
	def_bool y
	depends on HPET_TIMER && (RTC=y || RTC=m || RTC_DRV_CMOS=m || RTC_DRV_CMOS=y)

config APB_TIMER
	def_bool y if X86_INTEL_MID
	prompt "Intel MID APB Timer Support" if X86_INTEL_MID
	select DW_APB_TIMER
	depends on X86_INTEL_MID && SFI
	help
	 APB timer is the replacement for 8254, HPET on X86 MID platforms.
	 The APBT provides a stable time base on SMP
	 systems, unlike the TSC, but it is more expensive to access,
	 as it is off-chip. APB timers are always running regardless of CPU
	 C states, they are used as per CPU clockevent device when possible.

# Mark as expert because too many people got it wrong.
# The code disables itself when not needed.
config DMI
	default y
	select DMI_SCAN_MACHINE_NON_EFI_FALLBACK
	bool "Enable DMI scanning" if EXPERT
	help
	  Enabled scanning of DMI to identify machine quirks. Say Y
	  here unless you have verified that your setup is not
	  affected by entries in the DMI blacklist. Required by PNP
	  BIOS code.

config GART_IOMMU
	bool "Old AMD GART IOMMU support"
	select DMA_OPS
	select IOMMU_HELPER
	select SWIOTLB
	depends on X86_64 && PCI && AMD_NB
	help
	  Provides a driver for older AMD Athlon64/Opteron/Turion/Sempron
	  GART based hardware IOMMUs.

	  The GART supports full DMA access for devices with 32-bit access
	  limitations, on systems with more than 3 GB. This is usually needed
	  for USB, sound, many IDE/SATA chipsets and some other devices.

	  Newer systems typically have a modern AMD IOMMU, supported via
	  the CONFIG_AMD_IOMMU=y config option.

	  In normal configurations this driver is only active when needed:
	  there's more than 3 GB of memory and the system contains a
	  32-bit limited device.

	  If unsure, say Y.

config MAXSMP
	bool "Enable Maximum number of SMP Processors and NUMA Nodes"
	depends on X86_64 && SMP && DEBUG_KERNEL
	select CPUMASK_OFFSTACK
	help
	  Enable maximum number of CPUS and NUMA Nodes for this architecture.
	  If unsure, say N.

#
# The maximum number of CPUs supported:
#
# The main config value is NR_CPUS, which defaults to NR_CPUS_DEFAULT,
# and which can be configured interactively in the
# [NR_CPUS_RANGE_BEGIN ... NR_CPUS_RANGE_END] range.
#
# The ranges are different on 32-bit and 64-bit kernels, depending on
# hardware capabilities and scalability features of the kernel.
#
# ( If MAXSMP is enabled we just use the highest possible value and disable
#   interactive configuration. )
#

config NR_CPUS_RANGE_BEGIN
	int
	default NR_CPUS_RANGE_END if MAXSMP
	default    1 if !SMP
	default    2

config NR_CPUS_RANGE_END
	int
	depends on X86_32
	default   64 if  SMP &&  X86_BIGSMP
	default    8 if  SMP && !X86_BIGSMP
	default    1 if !SMP

config NR_CPUS_RANGE_END
	int
	depends on X86_64
	default 8192 if  SMP && CPUMASK_OFFSTACK
	default  512 if  SMP && !CPUMASK_OFFSTACK
	default    1 if !SMP

config NR_CPUS_DEFAULT
	int
	depends on X86_32
	default   32 if  X86_BIGSMP
	default    8 if  SMP
	default    1 if !SMP

config NR_CPUS_DEFAULT
	int
	depends on X86_64
	default 8192 if  MAXSMP
	default   64 if  SMP
	default    1 if !SMP

config NR_CPUS
	int "Maximum number of CPUs" if SMP && !MAXSMP
	range NR_CPUS_RANGE_BEGIN NR_CPUS_RANGE_END
	default NR_CPUS_DEFAULT
	help
	  This allows you to specify the maximum number of CPUs which this
	  kernel will support.  If CPUMASK_OFFSTACK is enabled, the maximum
	  supported value is 8192, otherwise the maximum value is 512.  The
	  minimum value which makes sense is 2.

	  This is purely to save memory: each supported CPU adds about 8KB
	  to the kernel image.

config SCHED_SMT
	def_bool y if SMP

config SCHED_MC
	def_bool y
	prompt "Multi-core scheduler support"
	depends on SMP
	help
	  Multi-core scheduler support improves the CPU scheduler's decision
	  making when dealing with multi-core CPU chips at a cost of slightly
	  increased overhead in some places. If unsure say N here.

config SCHED_MC_PRIO
	bool "CPU core priorities scheduler support"
	depends on SCHED_MC && CPU_SUP_INTEL
	select X86_INTEL_PSTATE
	select CPU_FREQ
	default y
	help
	  Intel Turbo Boost Max Technology 3.0 enabled CPUs have a
	  core ordering determined at manufacturing time, which allows
	  certain cores to reach higher turbo frequencies (when running
	  single threaded workloads) than others.

	  Enabling this kernel feature teaches the scheduler about
	  the TBM3 (aka ITMT) priority order of the CPU cores and adjusts the
	  scheduler's CPU selection logic accordingly, so that higher
	  overall system performance can be achieved.

	  This feature will have no effect on CPUs without this feature.

	  If unsure say Y here.

config UP_LATE_INIT
	def_bool y
	depends on !SMP && X86_LOCAL_APIC

config X86_UP_APIC
	bool "Local APIC support on uniprocessors" if !PCI_MSI
	default PCI_MSI
	depends on X86_32 && !SMP && !X86_32_NON_STANDARD
	help
	  A local APIC (Advanced Programmable Interrupt Controller) is an
	  integrated interrupt controller in the CPU. If you have a single-CPU
	  system which has a processor with a local APIC, you can say Y here to
	  enable and use it. If you say Y here even though your machine doesn't
	  have a local APIC, then the kernel will still run with no slowdown at
	  all. The local APIC supports CPU-generated self-interrupts (timer,
	  performance counters), and the NMI watchdog which detects hard
	  lockups.

config X86_UP_IOAPIC
	bool "IO-APIC support on uniprocessors"
	depends on X86_UP_APIC
	help
	  An IO-APIC (I/O Advanced Programmable Interrupt Controller) is an
	  SMP-capable replacement for PC-style interrupt controllers. Most
	  SMP systems and many recent uniprocessor systems have one.

	  If you have a single-CPU system with an IO-APIC, you can say Y here
	  to use it. If you say Y here even though your machine doesn't have
	  an IO-APIC, then the kernel will still run with no slowdown at all.

config X86_LOCAL_APIC
	def_bool y
	depends on X86_64 || SMP || X86_32_NON_STANDARD || X86_UP_APIC || PCI_MSI
	select IRQ_DOMAIN_HIERARCHY
	select PCI_MSI_IRQ_DOMAIN if PCI_MSI

config X86_IO_APIC
	def_bool y
	depends on X86_LOCAL_APIC || X86_UP_IOAPIC

config X86_REROUTE_FOR_BROKEN_BOOT_IRQS
	bool "Reroute for broken boot IRQs"
	depends on X86_IO_APIC
	help
	  This option enables a workaround that fixes a source of
	  spurious interrupts. This is recommended when threaded
	  interrupt handling is used on systems where the generation of
	  superfluous "boot interrupts" cannot be disabled.

	  Some chipsets generate a legacy INTx "boot IRQ" when the IRQ
	  entry in the chipset's IO-APIC is masked (as, e.g. the RT
	  kernel does during interrupt handling). On chipsets where this
	  boot IRQ generation cannot be disabled, this workaround keeps
	  the original IRQ line masked so that only the equivalent "boot
	  IRQ" is delivered to the CPUs. The workaround also tells the
	  kernel to set up the IRQ handler on the boot IRQ line. In this
	  way only one interrupt is delivered to the kernel. Otherwise
	  the spurious second interrupt may cause the kernel to bring
	  down (vital) interrupt lines.

	  Only affects "broken" chipsets. Interrupt sharing may be
	  increased on these systems.

config X86_MCE
	bool "Machine Check / overheating reporting"
	select GENERIC_ALLOCATOR
	default y
	help
	  Machine Check support allows the processor to notify the
	  kernel if it detects a problem (e.g. overheating, data corruption).
	  The action the kernel takes depends on the severity of the problem,
	  ranging from warning messages to halting the machine.

config X86_MCELOG_LEGACY
	bool "Support for deprecated /dev/mcelog character device"
	depends on X86_MCE
	help
	  Enable support for /dev/mcelog which is needed by the old mcelog
	  userspace logging daemon. Consider switching to the new generation
	  rasdaemon solution.

config X86_MCE_INTEL
	def_bool y
	prompt "Intel MCE features"
	depends on X86_MCE && X86_LOCAL_APIC
	help
	   Additional support for intel specific MCE features such as
	   the thermal monitor.

config X86_MCE_AMD
	def_bool y
	prompt "AMD MCE features"
	depends on X86_MCE && X86_LOCAL_APIC && AMD_NB
	help
	   Additional support for AMD specific MCE features such as
	   the DRAM Error Threshold.

config X86_ANCIENT_MCE
	bool "Support for old Pentium 5 / WinChip machine checks"
	depends on X86_32 && X86_MCE
	help
	  Include support for machine check handling on old Pentium 5 or WinChip
	  systems. These typically need to be enabled explicitly on the command
	  line.

config X86_MCE_THRESHOLD
	depends on X86_MCE_AMD || X86_MCE_INTEL
	def_bool y

config X86_MCE_INJECT
	depends on X86_MCE && X86_LOCAL_APIC && DEBUG_FS
	tristate "Machine check injector support"
	help
	  Provide support for injecting machine checks for testing purposes.
	  If you don't know what a machine check is and you don't do kernel
	  QA it is safe to say n.

config X86_THERMAL_VECTOR
	def_bool y
	depends on X86_MCE_INTEL

source "arch/x86/events/Kconfig"

config X86_LEGACY_VM86
	bool "Legacy VM86 support"
	depends on X86_32
	help
	  This option allows user programs to put the CPU into V8086
	  mode, which is an 80286-era approximation of 16-bit real mode.

	  Some very old versions of X and/or vbetool require this option
	  for user mode setting.  Similarly, DOSEMU will use it if
	  available to accelerate real mode DOS programs.  However, any
	  recent version of DOSEMU, X, or vbetool should be fully
	  functional even without kernel VM86 support, as they will all
	  fall back to software emulation. Nevertheless, if you are using
	  a 16-bit DOS program where 16-bit performance matters, vm86
	  mode might be faster than emulation and you might want to
	  enable this option.

	  Note that any app that works on a 64-bit kernel is unlikely to
	  need this option, as 64-bit kernels don't, and can't, support
	  V8086 mode. This option is also unrelated to 16-bit protected
	  mode and is not needed to run most 16-bit programs under Wine.

	  Enabling this option increases the complexity of the kernel
	  and slows down exception handling a tiny bit.

	  If unsure, say N here.

config VM86
	bool
	default X86_LEGACY_VM86

config X86_16BIT
	bool "Enable support for 16-bit segments" if EXPERT
	default y
	depends on MODIFY_LDT_SYSCALL
	help
	  This option is required by programs like Wine to run 16-bit
	  protected mode legacy code on x86 processors.  Disabling
	  this option saves about 300 bytes on i386, or around 6K text
	  plus 16K runtime memory on x86-64,

config X86_ESPFIX32
	def_bool y
	depends on X86_16BIT && X86_32

config X86_ESPFIX64
	def_bool y
	depends on X86_16BIT && X86_64

config X86_VSYSCALL_EMULATION
	bool "Enable vsyscall emulation" if EXPERT
	default y
	depends on X86_64
	help
	 This enables emulation of the legacy vsyscall page.  Disabling
	 it is roughly equivalent to booting with vsyscall=none, except
	 that it will also disable the helpful warning if a program
	 tries to use a vsyscall.  With this option set to N, offending
	 programs will just segfault, citing addresses of the form
	 0xffffffffff600?00.

	 This option is required by many programs built before 2013, and
	 care should be used even with newer programs if set to N.

	 Disabling this option saves about 7K of kernel size and
	 possibly 4K of additional runtime pagetable memory.

config X86_IOPL_IOPERM
	bool "IOPERM and IOPL Emulation"
	default y
	help
	  This enables the ioperm() and iopl() syscalls which are necessary
	  for legacy applications.

	  Legacy IOPL support is an overbroad mechanism which allows user
	  space aside of accessing all 65536 I/O ports also to disable
	  interrupts. To gain this access the caller needs CAP_SYS_RAWIO
	  capabilities and permission from potentially active security
	  modules.

	  The emulation restricts the functionality of the syscall to
	  only allowing the full range I/O port access, but prevents the
	  ability to disable interrupts from user space which would be
	  granted if the hardware IOPL mechanism would be used.

config TOSHIBA
	tristate "Toshiba Laptop support"
	depends on X86_32
	help
	  This adds a driver to safely access the System Management Mode of
	  the CPU on Toshiba portables with a genuine Toshiba BIOS. It does
	  not work on models with a Phoenix BIOS. The System Management Mode
	  is used to set the BIOS and power saving options on Toshiba portables.

	  For information on utilities to make use of this driver see the
	  Toshiba Linux utilities web site at:
	  <http://www.buzzard.org.uk/toshiba/>.

	  Say Y if you intend to run this kernel on a Toshiba portable.
	  Say N otherwise.

config I8K
	tristate "Dell i8k legacy laptop support"
	select HWMON
	select SENSORS_DELL_SMM
	help
	  This option enables legacy /proc/i8k userspace interface in hwmon
	  dell-smm-hwmon driver. Character file /proc/i8k reports bios version,
	  temperature and allows controlling fan speeds of Dell laptops via
	  System Management Mode. For old Dell laptops (like Dell Inspiron 8000)
	  it reports also power and hotkey status. For fan speed control is
	  needed userspace package i8kutils.

	  Say Y if you intend to run this kernel on old Dell laptops or want to
	  use userspace package i8kutils.
	  Say N otherwise.

config X86_REBOOTFIXUPS
	bool "Enable X86 board specific fixups for reboot"
	depends on X86_32
	help
	  This enables chipset and/or board specific fixups to be done
	  in order to get reboot to work correctly. This is only needed on
	  some combinations of hardware and BIOS. The symptom, for which
	  this config is intended, is when reboot ends with a stalled/hung
	  system.

	  Currently, the only fixup is for the Geode machines using
	  CS5530A and CS5536 chipsets and the RDC R-321x SoC.

	  Say Y if you want to enable the fixup. Currently, it's safe to
	  enable this option even if you don't need it.
	  Say N otherwise.

config MICROCODE
	bool "CPU microcode loading support"
	default y
	depends on CPU_SUP_AMD || CPU_SUP_INTEL
	help
	  If you say Y here, you will be able to update the microcode on
	  Intel and AMD processors. The Intel support is for the IA32 family,
	  e.g. Pentium Pro, Pentium II, Pentium III, Pentium 4, Xeon etc. The
	  AMD support is for families 0x10 and later. You will obviously need
	  the actual microcode binary data itself which is not shipped with
	  the Linux kernel.

	  The preferred method to load microcode from a detached initrd is described
	  in Documentation/x86/microcode.rst. For that you need to enable
	  CONFIG_BLK_DEV_INITRD in order for the loader to be able to scan the
	  initrd for microcode blobs.

	  In addition, you can build the microcode into the kernel. For that you
	  need to add the vendor-supplied microcode to the CONFIG_EXTRA_FIRMWARE
	  config option.

config MICROCODE_INTEL
	bool "Intel microcode loading support"
	depends on MICROCODE
	default MICROCODE
	help
	  This options enables microcode patch loading support for Intel
	  processors.

	  For the current Intel microcode data package go to
	  <https://downloadcenter.intel.com> and search for
	  'Linux Processor Microcode Data File'.

config MICROCODE_AMD
	bool "AMD microcode loading support"
	depends on MICROCODE
	help
	  If you select this option, microcode patch loading support for AMD
	  processors will be enabled.

config MICROCODE_OLD_INTERFACE
	bool "Ancient loading interface (DEPRECATED)"
	default n
	depends on MICROCODE
	help
	  DO NOT USE THIS! This is the ancient /dev/cpu/microcode interface
	  which was used by userspace tools like iucode_tool and microcode.ctl.
	  It is inadequate because it runs too late to be able to properly
	  load microcode on a machine and it needs special tools. Instead, you
	  should've switched to the early loading method with the initrd or
	  builtin microcode by now: Documentation/x86/microcode.rst

config X86_MSR
	tristate "/dev/cpu/*/msr - Model-specific register support"
	help
	  This device gives privileged processes access to the x86
	  Model-Specific Registers (MSRs).  It is a character device with
	  major 202 and minors 0 to 31 for /dev/cpu/0/msr to /dev/cpu/31/msr.
	  MSR accesses are directed to a specific CPU on multi-processor
	  systems.

config X86_CPUID
	tristate "/dev/cpu/*/cpuid - CPU information support"
	help
	  This device gives processes access to the x86 CPUID instruction to
	  be executed on a specific processor.  It is a character device
	  with major 203 and minors 0 to 31 for /dev/cpu/0/cpuid to
	  /dev/cpu/31/cpuid.

choice
	prompt "High Memory Support"
	default HIGHMEM4G
	depends on X86_32

config NOHIGHMEM
	bool "off"
	help
	  Linux can use up to 64 Gigabytes of physical memory on x86 systems.
	  However, the address space of 32-bit x86 processors is only 4
	  Gigabytes large. That means that, if you have a large amount of
	  physical memory, not all of it can be "permanently mapped" by the
	  kernel. The physical memory that's not permanently mapped is called
	  "high memory".

	  If you are compiling a kernel which will never run on a machine with
	  more than 1 Gigabyte total physical RAM, answer "off" here (default
	  choice and suitable for most users). This will result in a "3GB/1GB"
	  split: 3GB are mapped so that each process sees a 3GB virtual memory
	  space and the remaining part of the 4GB virtual memory space is used
	  by the kernel to permanently map as much physical memory as
	  possible.

	  If the machine has between 1 and 4 Gigabytes physical RAM, then
	  answer "4GB" here.

	  If more than 4 Gigabytes is used then answer "64GB" here. This
	  selection turns Intel PAE (Physical Address Extension) mode on.
	  PAE implements 3-level paging on IA32 processors. PAE is fully
	  supported by Linux, PAE mode is implemented on all recent Intel
	  processors (Pentium Pro and better). NOTE: If you say "64GB" here,
	  then the kernel will not boot on CPUs that don't support PAE!

	  The actual amount of total physical memory will either be
	  auto detected or can be forced by using a kernel command line option
	  such as "mem=256M". (Try "man bootparam" or see the documentation of
	  your boot loader (lilo or loadlin) about how to pass options to the
	  kernel at boot time.)

	  If unsure, say "off".

config HIGHMEM4G
	bool "4GB"
	help
	  Select this if you have a 32-bit processor and between 1 and 4
	  gigabytes of physical RAM.

config HIGHMEM64G
	bool "64GB"
	depends on !M486 && !M586 && !M586TSC && !M586MMX && !MGEODE_LX && !MGEODEGX1 && !MCYRIXIII && !MELAN && !MWINCHIPC6 && !WINCHIP3D && !MK6
	select X86_PAE
	help
	  Select this if you have a 32-bit processor and more than 4
	  gigabytes of physical RAM.

endchoice

choice
	prompt "Memory split" if EXPERT
	default VMSPLIT_3G
	depends on X86_32
	help
	  Select the desired split between kernel and user memory.

	  If the address range available to the kernel is less than the
	  physical memory installed, the remaining memory will be available
	  as "high memory". Accessing high memory is a little more costly
	  than low memory, as it needs to be mapped into the kernel first.
	  Note that increasing the kernel address space limits the range
	  available to user programs, making the address space there
	  tighter.  Selecting anything other than the default 3G/1G split
	  will also likely make your kernel incompatible with binary-only
	  kernel modules.

	  If you are not absolutely sure what you are doing, leave this
	  option alone!

	config VMSPLIT_3G
		bool "3G/1G user/kernel split"
	config VMSPLIT_3G_OPT
		depends on !X86_PAE
		bool "3G/1G user/kernel split (for full 1G low memory)"
	config VMSPLIT_2G
		bool "2G/2G user/kernel split"
	config VMSPLIT_2G_OPT
		depends on !X86_PAE
		bool "2G/2G user/kernel split (for full 2G low memory)"
	config VMSPLIT_1G
		bool "1G/3G user/kernel split"
endchoice

config PAGE_OFFSET
	hex
	default 0xB0000000 if VMSPLIT_3G_OPT
	default 0x80000000 if VMSPLIT_2G
	default 0x78000000 if VMSPLIT_2G_OPT
	default 0x40000000 if VMSPLIT_1G
	default 0xC0000000
	depends on X86_32

config HIGHMEM
	def_bool y
	depends on X86_32 && (HIGHMEM64G || HIGHMEM4G)

config X86_PAE
	bool "PAE (Physical Address Extension) Support"
	depends on X86_32 && !HIGHMEM4G
	select PHYS_ADDR_T_64BIT
	select SWIOTLB
	help
	  PAE is required for NX support, and furthermore enables
	  larger swapspace support for non-overcommit purposes. It
	  has the cost of more pagetable lookup overhead, and also
	  consumes more pagetable space per process.

config X86_5LEVEL
	bool "Enable 5-level page tables support"
	default y
	select DYNAMIC_MEMORY_LAYOUT
	select SPARSEMEM_VMEMMAP
	depends on X86_64
	help
	  5-level paging enables access to larger address space:
	  upto 128 PiB of virtual address space and 4 PiB of
	  physical address space.

	  It will be supported by future Intel CPUs.

	  A kernel with the option enabled can be booted on machines that
	  support 4- or 5-level paging.

	  See Documentation/x86/x86_64/5level-paging.rst for more
	  information.

	  Say N if unsure.

config X86_DIRECT_GBPAGES
	def_bool y
	depends on X86_64
	help
	  Certain kernel features effectively disable kernel
	  linear 1 GB mappings (even if the CPU otherwise
	  supports them), so don't confuse the user by printing
	  that we have them enabled.

config X86_CPA_STATISTICS
	bool "Enable statistic for Change Page Attribute"
	depends on DEBUG_FS
	help
	  Expose statistics about the Change Page Attribute mechanism, which
	  helps to determine the effectiveness of preserving large and huge
	  page mappings when mapping protections are changed.

config AMD_MEM_ENCRYPT
	bool "AMD Secure Memory Encryption (SME) support"
	depends on X86_64 && CPU_SUP_AMD
	select DMA_COHERENT_POOL
	select DYNAMIC_PHYSICAL_MASK
	select ARCH_USE_MEMREMAP_PROT
	select ARCH_HAS_FORCE_DMA_UNENCRYPTED
	help
	  Say yes to enable support for the encryption of system memory.
	  This requires an AMD processor that supports Secure Memory
	  Encryption (SME).

config AMD_MEM_ENCRYPT_ACTIVE_BY_DEFAULT
	bool "Activate AMD Secure Memory Encryption (SME) by default"
	default y
	depends on AMD_MEM_ENCRYPT
	help
	  Say yes to have system memory encrypted by default if running on
	  an AMD processor that supports Secure Memory Encryption (SME).

	  If set to Y, then the encryption of system memory can be
	  deactivated with the mem_encrypt=off command line option.

	  If set to N, then the encryption of system memory can be
	  activated with the mem_encrypt=on command line option.

# Common NUMA Features
config NUMA
	bool "NUMA Memory Allocation and Scheduler Support"
	depends on SMP
	depends on X86_64 || (X86_32 && HIGHMEM64G && X86_BIGSMP)
	default y if X86_BIGSMP
	help
	  Enable NUMA (Non-Uniform Memory Access) support.

	  The kernel will try to allocate memory used by a CPU on the
	  local memory controller of the CPU and add some more
	  NUMA awareness to the kernel.

	  For 64-bit this is recommended if the system is Intel Core i7
	  (or later), AMD Opteron, or EM64T NUMA.

	  For 32-bit this is only needed if you boot a 32-bit
	  kernel on a 64-bit NUMA platform.

	  Otherwise, you should say N.

config AMD_NUMA
	def_bool y
	prompt "Old style AMD Opteron NUMA detection"
	depends on X86_64 && NUMA && PCI
	help
	  Enable AMD NUMA node topology detection.  You should say Y here if
	  you have a multi processor AMD system. This uses an old method to
	  read the NUMA configuration directly from the builtin Northbridge
	  of Opteron. It is recommended to use X86_64_ACPI_NUMA instead,
	  which also takes priority if both are compiled in.

config X86_64_ACPI_NUMA
	def_bool y
	prompt "ACPI NUMA detection"
	depends on X86_64 && NUMA && ACPI && PCI
	select ACPI_NUMA
	help
	  Enable ACPI SRAT based node topology detection.

config NUMA_EMU
	bool "NUMA emulation"
	depends on NUMA
	help
	  Enable NUMA emulation. A flat machine will be split
	  into virtual nodes when booted with "numa=fake=N", where N is the
	  number of nodes. This is only useful for debugging.

config NODES_SHIFT
	int "Maximum NUMA Nodes (as a power of 2)" if !MAXSMP
	range 1 10
	default "10" if MAXSMP
	default "6" if X86_64
	default "3"
	depends on NEED_MULTIPLE_NODES
	help
	  Specify the maximum number of NUMA Nodes available on the target
	  system.  Increases memory reserved to accommodate various tables.

config ARCH_FLATMEM_ENABLE
	def_bool y
	depends on X86_32 && !NUMA

config ARCH_SPARSEMEM_ENABLE
	def_bool y
	depends on X86_64 || NUMA || X86_32 || X86_32_NON_STANDARD
	select SPARSEMEM_STATIC if X86_32
	select SPARSEMEM_VMEMMAP_ENABLE if X86_64

config ARCH_SPARSEMEM_DEFAULT
	def_bool X86_64 || (NUMA && X86_32)

config ARCH_SELECT_MEMORY_MODEL
	def_bool y
	depends on ARCH_SPARSEMEM_ENABLE

config ARCH_MEMORY_PROBE
	bool "Enable sysfs memory/probe interface"
	depends on X86_64 && MEMORY_HOTPLUG
	help
	  This option enables a sysfs memory/probe interface for testing.
	  See Documentation/admin-guide/mm/memory-hotplug.rst for more information.
	  If you are unsure how to answer this question, answer N.

config ARCH_PROC_KCORE_TEXT
	def_bool y
	depends on X86_64 && PROC_KCORE

config ILLEGAL_POINTER_VALUE
	hex
	default 0 if X86_32
	default 0xdead000000000000 if X86_64

config X86_PMEM_LEGACY_DEVICE
	bool

config X86_PMEM_LEGACY
	tristate "Support non-standard NVDIMMs and ADR protected memory"
	depends on PHYS_ADDR_T_64BIT
	depends on BLK_DEV
	select X86_PMEM_LEGACY_DEVICE
	select NUMA_KEEP_MEMINFO if NUMA
	select LIBNVDIMM
	help
	  Treat memory marked using the non-standard e820 type of 12 as used
	  by the Intel Sandy Bridge-EP reference BIOS as protected memory.
	  The kernel will offer these regions to the 'pmem' driver so
	  they can be used for persistent storage.

	  Say Y if unsure.

config HIGHPTE
	bool "Allocate 3rd-level pagetables from highmem"
	depends on HIGHMEM
	help
	  The VM uses one page table entry for each page of physical memory.
	  For systems with a lot of RAM, this can be wasteful of precious
	  low memory.  Setting this option will put user-space page table
	  entries in high memory.

config X86_CHECK_BIOS_CORRUPTION
	bool "Check for low memory corruption"
	help
	  Periodically check for memory corruption in low memory, which
	  is suspected to be caused by BIOS.  Even when enabled in the
	  configuration, it is disabled at runtime.  Enable it by
	  setting "memory_corruption_check=1" on the kernel command
	  line.  By default it scans the low 64k of memory every 60
	  seconds; see the memory_corruption_check_size and
	  memory_corruption_check_period parameters in
	  Documentation/admin-guide/kernel-parameters.rst to adjust this.

	  When enabled with the default parameters, this option has
	  almost no overhead, as it reserves a relatively small amount
	  of memory and scans it infrequently.  It both detects corruption
	  and prevents it from affecting the running system.

	  It is, however, intended as a diagnostic tool; if repeatable
	  BIOS-originated corruption always affects the same memory,
	  you can use memmap= to prevent the kernel from using that
	  memory.

config X86_BOOTPARAM_MEMORY_CORRUPTION_CHECK
	bool "Set the default setting of memory_corruption_check"
	depends on X86_CHECK_BIOS_CORRUPTION
	default y
	help
	  Set whether the default state of memory_corruption_check is
	  on or off.

config X86_RESERVE_LOW
	int "Amount of low memory, in kilobytes, to reserve for the BIOS"
	default 64
	range 4 640
	help
	  Specify the amount of low memory to reserve for the BIOS.

	  The first page contains BIOS data structures that the kernel
	  must not use, so that page must always be reserved.

	  By default we reserve the first 64K of physical RAM, as a
	  number of BIOSes are known to corrupt that memory range
	  during events such as suspend/resume or monitor cable
	  insertion, so it must not be used by the kernel.

	  You can set this to 4 if you are absolutely sure that you
	  trust the BIOS to get all its memory reservations and usages
	  right.  If you know your BIOS have problems beyond the
	  default 64K area, you can set this to 640 to avoid using the
	  entire low memory range.

	  If you have doubts about the BIOS (e.g. suspend/resume does
	  not work or there's kernel crashes after certain hardware
	  hotplug events) then you might want to enable
	  X86_CHECK_BIOS_CORRUPTION=y to allow the kernel to check
	  typical corruption patterns.

	  Leave this to the default value of 64 if you are unsure.

config MATH_EMULATION
	bool
	depends on MODIFY_LDT_SYSCALL
	prompt "Math emulation" if X86_32 && (M486SX || MELAN)
	help
	  Linux can emulate a math coprocessor (used for floating point
	  operations) if you don't have one. 486DX and Pentium processors have
	  a math coprocessor built in, 486SX and 386 do not, unless you added
	  a 487DX or 387, respectively. (The messages during boot time can
	  give you some hints here ["man dmesg"].) Everyone needs either a
	  coprocessor or this emulation.

	  If you don't have a math coprocessor, you need to say Y here; if you
	  say Y here even though you have a coprocessor, the coprocessor will
	  be used nevertheless. (This behavior can be changed with the kernel
	  command line option "no387", which comes handy if your coprocessor
	  is broken. Try "man bootparam" or see the documentation of your boot
	  loader (lilo or loadlin) about how to pass options to the kernel at
	  boot time.) This means that it is a good idea to say Y here if you
	  intend to use this kernel on different machines.

	  More information about the internals of the Linux math coprocessor
	  emulation can be found in <file:arch/x86/math-emu/README>.

	  If you are not sure, say Y; apart from resulting in a 66 KB bigger
	  kernel, it won't hurt.

config MTRR
	def_bool y
	prompt "MTRR (Memory Type Range Register) support" if EXPERT
	help
	  On Intel P6 family processors (Pentium Pro, Pentium II and later)
	  the Memory Type Range Registers (MTRRs) may be used to control
	  processor access to memory ranges. This is most useful if you have
	  a video (VGA) card on a PCI or AGP bus. Enabling write-combining
	  allows bus write transfers to be combined into a larger transfer
	  before bursting over the PCI/AGP bus. This can increase performance
	  of image write operations 2.5 times or more. Saying Y here creates a
	  /proc/mtrr file which may be used to manipulate your processor's
	  MTRRs. Typically the X server should use this.

	  This code has a reasonably generic interface so that similar
	  control registers on other processors can be easily supported
	  as well:

	  The Cyrix 6x86, 6x86MX and M II processors have Address Range
	  Registers (ARRs) which provide a similar functionality to MTRRs. For
	  these, the ARRs are used to emulate the MTRRs.
	  The AMD K6-2 (stepping 8 and above) and K6-3 processors have two
	  MTRRs. The Centaur C6 (WinChip) has 8 MCRs, allowing
	  write-combining. All of these processors are supported by this code
	  and it makes sense to say Y here if you have one of them.

	  Saying Y here also fixes a problem with buggy SMP BIOSes which only
	  set the MTRRs for the boot CPU and not for the secondary CPUs. This
	  can lead to all sorts of problems, so it's good to say Y here.

	  You can safely say Y even if your machine doesn't have MTRRs, you'll
	  just add about 9 KB to your kernel.

	  See <file:Documentation/x86/mtrr.rst> for more information.

config MTRR_SANITIZER
	def_bool y
	prompt "MTRR cleanup support"
	depends on MTRR
	help
	  Convert MTRR layout from continuous to discrete, so X drivers can
	  add writeback entries.

	  Can be disabled with disable_mtrr_cleanup on the kernel command line.
	  The largest mtrr entry size for a continuous block can be set with
	  mtrr_chunk_size.

	  If unsure, say Y.

config MTRR_SANITIZER_ENABLE_DEFAULT
	int "MTRR cleanup enable value (0-1)"
	range 0 1
	default "0"
	depends on MTRR_SANITIZER
	help
	  Enable mtrr cleanup default value

config MTRR_SANITIZER_SPARE_REG_NR_DEFAULT
	int "MTRR cleanup spare reg num (0-7)"
	range 0 7
	default "1"
	depends on MTRR_SANITIZER
	help
	  mtrr cleanup spare entries default, it can be changed via
	  mtrr_spare_reg_nr=N on the kernel command line.

config X86_PAT
	def_bool y
	prompt "x86 PAT support" if EXPERT
	depends on MTRR
	help
	  Use PAT attributes to setup page level cache control.

	  PATs are the modern equivalents of MTRRs and are much more
	  flexible than MTRRs.

	  Say N here if you see bootup problems (boot crash, boot hang,
	  spontaneous reboots) or a non-working video driver.

	  If unsure, say Y.

config ARCH_USES_PG_UNCACHED
	def_bool y
	depends on X86_PAT

config ARCH_RANDOM
	def_bool y
	prompt "x86 architectural random number generator" if EXPERT
	help
	  Enable the x86 architectural RDRAND instruction
	  (Intel Bull Mountain technology) to generate random numbers.
	  If supported, this is a high bandwidth, cryptographically
	  secure hardware random number generator.

config X86_SMAP
	def_bool y
	prompt "Supervisor Mode Access Prevention" if EXPERT
	help
	  Supervisor Mode Access Prevention (SMAP) is a security
	  feature in newer Intel processors.  There is a small
	  performance cost if this enabled and turned on; there is
	  also a small increase in the kernel size if this is enabled.

	  If unsure, say Y.

config X86_UMIP
	def_bool y
	prompt "User Mode Instruction Prevention" if EXPERT
	help
	  User Mode Instruction Prevention (UMIP) is a security feature in
	  some x86 processors. If enabled, a general protection fault is
	  issued if the SGDT, SLDT, SIDT, SMSW or STR instructions are
	  executed in user mode. These instructions unnecessarily expose
	  information about the hardware state.

	  The vast majority of applications do not use these instructions.
	  For the very few that do, software emulation is provided in
	  specific cases in protected and virtual-8086 modes. Emulated
	  results are dummy.

config X86_INTEL_MEMORY_PROTECTION_KEYS
	prompt "Memory Protection Keys"
	def_bool y
	# Note: only available in 64-bit mode
	depends on X86_64 && (CPU_SUP_INTEL || CPU_SUP_AMD)
	select ARCH_USES_HIGH_VMA_FLAGS
	select ARCH_HAS_PKEYS
	select ARCH_HAS_SUPERVISOR_PKEYS
	help
	  Memory Protection Keys provides a mechanism for enforcing
	  page-based protections, but without requiring modification of the
	  page tables when an application changes protection domains.

	  For details, see Documentation/core-api/protection-keys.rst

	  If unsure, say y.

choice
	prompt "TSX enable mode"
	depends on CPU_SUP_INTEL
	default X86_INTEL_TSX_MODE_OFF
	help
	  Intel's TSX (Transactional Synchronization Extensions) feature
	  allows to optimize locking protocols through lock elision which
	  can lead to a noticeable performance boost.

	  On the other hand it has been shown that TSX can be exploited
	  to form side channel attacks (e.g. TAA) and chances are there
	  will be more of those attacks discovered in the future.

	  Therefore TSX is not enabled by default (aka tsx=off). An admin
	  might override this decision by tsx=on the command line parameter.
	  Even with TSX enabled, the kernel will attempt to enable the best
	  possible TAA mitigation setting depending on the microcode available
	  for the particular machine.

	  This option allows to set the default tsx mode between tsx=on, =off
	  and =auto. See Documentation/admin-guide/kernel-parameters.txt for more
	  details.

	  Say off if not sure, auto if TSX is in use but it should be used on safe
	  platforms or on if TSX is in use and the security aspect of tsx is not
	  relevant.

config X86_INTEL_TSX_MODE_OFF
	bool "off"
	help
	  TSX is disabled if possible - equals to tsx=off command line parameter.

config X86_INTEL_TSX_MODE_ON
	bool "on"
	help
	  TSX is always enabled on TSX capable HW - equals the tsx=on command
	  line parameter.

config X86_INTEL_TSX_MODE_AUTO
	bool "auto"
	help
	  TSX is enabled on TSX capable HW that is believed to be safe against
	  side channel attacks- equals the tsx=auto command line parameter.
endchoice

<<<<<<< HEAD
config AS_HAS_SHADOW_STACK
	def_bool $(success,$(srctree)/scripts/as-x86_64-has-shadow-stack.sh $(CC))
	help
	  Test the assembler for shadow stack instructions.

config X86_CET
	def_bool n

config ARCH_MAYBE_MKWRITE
	def_bool n

config ARCH_HAS_SHADOW_STACK
	def_bool n

config X86_SHADOW_STACK_USER
	prompt "Intel Shadow Stacks for user-mode"
	def_bool n
	depends on CPU_SUP_INTEL && X86_64
	depends on AS_HAS_SHADOW_STACK
	select ARCH_USES_HIGH_VMA_FLAGS
	select X86_CET
	select ARCH_MAYBE_MKWRITE
	select ARCH_HAS_SHADOW_STACK
	select ARCH_USE_GNU_PROPERTY
	select ARCH_BINFMT_ELF_STATE
	help
	  Shadow Stacks provides protection against program stack
	  corruption.  It's a hardware feature.  This only matters
	  if you have the right hardware.  It's a security hardening
	  feature and apps must be enabled to use it.  You get no
	  protection "for free" on old userspace.  The hardware can
	  support user and kernel, but this option is for user space
	  only.
	  Support for this feature is only known to be present on
	  processors released in 2020 or later.  CET features are also
	  known to increase kernel text size by 3.7 KB.

	  If unsure, say N.

config X86_BRANCH_TRACKING_USER
	prompt "Intel Indirect Branch Tracking for user-mode"
	def_bool n
	depends on CPU_SUP_INTEL && X86_64
	depends on $(cc-option,-fcf-protection)
	select X86_CET
	select ARCH_USE_GNU_PROPERTY
	select ARCH_BINFMT_ELF_STATE
	help
	  Indirect Branch Tracking (IBT) provides protection against
	  CALL-/JMP-oriented programming attacks.  It is active when
	  the kernel has this feature enabled, and the processor and
	  the application support it.  When this feature is enabled,
	  legacy non-IBT applications continue to work, but without
	  IBT protection.
	  Support for this feature is only known to be present on
	  processors released in 2020 or later.  CET features are also
	  known to increase kernel text size by 3.7 KB.
=======
config INTEL_SGX
	bool "Intel SGX"
	depends on X86_64 && CPU_SUP_INTEL
	depends on CRYPTO=y
	depends on CRYPTO_SHA256=y
	select SRCU
	select MMU_NOTIFIER
	help
	  Intel(R) Software Guard eXtensions (SGX) is a set of CPU instructions
	  that can be used by applications to set aside private regions of code
	  and data, referred to as enclaves. An enclave's private memory can
	  only be accessed by code running within the enclave. Accesses from
	  outside the enclave, including other enclaves, are disallowed by
	  hardware.
>>>>>>> 945ccbcb

	  If unsure, say N.

config EFI
	bool "EFI runtime service support"
	depends on ACPI
	select UCS2_STRING
	select EFI_RUNTIME_WRAPPERS
	help
	  This enables the kernel to use EFI runtime services that are
	  available (such as the EFI variable services).

	  This option is only useful on systems that have EFI firmware.
	  In addition, you should use the latest ELILO loader available
	  at <http://elilo.sourceforge.net> in order to take advantage
	  of EFI runtime services. However, even with this option, the
	  resultant kernel should continue to boot on existing non-EFI
	  platforms.

config EFI_STUB
	bool "EFI stub support"
	depends on EFI && !X86_USE_3DNOW
	depends on $(cc-option,-mabi=ms) || X86_32
	select RELOCATABLE
	help
	  This kernel feature allows a bzImage to be loaded directly
	  by EFI firmware without the use of a bootloader.

	  See Documentation/admin-guide/efi-stub.rst for more information.

config EFI_MIXED
	bool "EFI mixed-mode support"
	depends on EFI_STUB && X86_64
	help
	   Enabling this feature allows a 64-bit kernel to be booted
	   on a 32-bit firmware, provided that your CPU supports 64-bit
	   mode.

	   Note that it is not possible to boot a mixed-mode enabled
	   kernel via the EFI boot stub - a bootloader that supports
	   the EFI handover protocol must be used.

	   If unsure, say N.

config SECCOMP
	def_bool y
	prompt "Enable seccomp to safely compute untrusted bytecode"
	help
	  This kernel feature is useful for number crunching applications
	  that may need to compute untrusted bytecode during their
	  execution. By using pipes or other transports made available to
	  the process as file descriptors supporting the read/write
	  syscalls, it's possible to isolate those applications in
	  their own address space using seccomp. Once seccomp is
	  enabled via prctl(PR_SET_SECCOMP), it cannot be disabled
	  and the task is only allowed to execute a few safe syscalls
	  defined by each seccomp mode.

	  If unsure, say Y. Only embedded should say N here.

source "kernel/Kconfig.hz"

config KEXEC
	bool "kexec system call"
	select KEXEC_CORE
	help
	  kexec is a system call that implements the ability to shutdown your
	  current kernel, and to start another kernel.  It is like a reboot
	  but it is independent of the system firmware.   And like a reboot
	  you can start any kernel with it, not just Linux.

	  The name comes from the similarity to the exec system call.

	  It is an ongoing process to be certain the hardware in a machine
	  is properly shutdown, so do not be surprised if this code does not
	  initially work for you.  As of this writing the exact hardware
	  interface is strongly in flux, so no good recommendation can be
	  made.

config KEXEC_FILE
	bool "kexec file based system call"
	select KEXEC_CORE
	select BUILD_BIN2C
	depends on X86_64
	depends on CRYPTO=y
	depends on CRYPTO_SHA256=y
	help
	  This is new version of kexec system call. This system call is
	  file based and takes file descriptors as system call argument
	  for kernel and initramfs as opposed to list of segments as
	  accepted by previous system call.

config ARCH_HAS_KEXEC_PURGATORY
	def_bool KEXEC_FILE

config KEXEC_SIG
	bool "Verify kernel signature during kexec_file_load() syscall"
	depends on KEXEC_FILE
	help

	  This option makes the kexec_file_load() syscall check for a valid
	  signature of the kernel image.  The image can still be loaded without
	  a valid signature unless you also enable KEXEC_SIG_FORCE, though if
	  there's a signature that we can check, then it must be valid.

	  In addition to this option, you need to enable signature
	  verification for the corresponding kernel image type being
	  loaded in order for this to work.

config KEXEC_SIG_FORCE
	bool "Require a valid signature in kexec_file_load() syscall"
	depends on KEXEC_SIG
	help
	  This option makes kernel signature verification mandatory for
	  the kexec_file_load() syscall.

config KEXEC_BZIMAGE_VERIFY_SIG
	bool "Enable bzImage signature verification support"
	depends on KEXEC_SIG
	depends on SIGNED_PE_FILE_VERIFICATION
	select SYSTEM_TRUSTED_KEYRING
	help
	  Enable bzImage signature verification support.

config CRASH_DUMP
	bool "kernel crash dumps"
	depends on X86_64 || (X86_32 && HIGHMEM)
	help
	  Generate crash dump after being started by kexec.
	  This should be normally only set in special crash dump kernels
	  which are loaded in the main kernel with kexec-tools into
	  a specially reserved region and then later executed after
	  a crash by kdump/kexec. The crash dump kernel must be compiled
	  to a memory address not used by the main kernel or BIOS using
	  PHYSICAL_START, or it must be built as a relocatable image
	  (CONFIG_RELOCATABLE=y).
	  For more details see Documentation/admin-guide/kdump/kdump.rst

config KEXEC_JUMP
	bool "kexec jump"
	depends on KEXEC && HIBERNATION
	help
	  Jump between original kernel and kexeced kernel and invoke
	  code in physical address mode via KEXEC

config PHYSICAL_START
	hex "Physical address where the kernel is loaded" if (EXPERT || CRASH_DUMP)
	default "0x1000000"
	help
	  This gives the physical address where the kernel is loaded.

	  If kernel is a not relocatable (CONFIG_RELOCATABLE=n) then
	  bzImage will decompress itself to above physical address and
	  run from there. Otherwise, bzImage will run from the address where
	  it has been loaded by the boot loader and will ignore above physical
	  address.

	  In normal kdump cases one does not have to set/change this option
	  as now bzImage can be compiled as a completely relocatable image
	  (CONFIG_RELOCATABLE=y) and be used to load and run from a different
	  address. This option is mainly useful for the folks who don't want
	  to use a bzImage for capturing the crash dump and want to use a
	  vmlinux instead. vmlinux is not relocatable hence a kernel needs
	  to be specifically compiled to run from a specific memory area
	  (normally a reserved region) and this option comes handy.

	  So if you are using bzImage for capturing the crash dump,
	  leave the value here unchanged to 0x1000000 and set
	  CONFIG_RELOCATABLE=y.  Otherwise if you plan to use vmlinux
	  for capturing the crash dump change this value to start of
	  the reserved region.  In other words, it can be set based on
	  the "X" value as specified in the "crashkernel=YM@XM"
	  command line boot parameter passed to the panic-ed
	  kernel. Please take a look at Documentation/admin-guide/kdump/kdump.rst
	  for more details about crash dumps.

	  Usage of bzImage for capturing the crash dump is recommended as
	  one does not have to build two kernels. Same kernel can be used
	  as production kernel and capture kernel. Above option should have
	  gone away after relocatable bzImage support is introduced. But it
	  is present because there are users out there who continue to use
	  vmlinux for dump capture. This option should go away down the
	  line.

	  Don't change this unless you know what you are doing.

config RELOCATABLE
	bool "Build a relocatable kernel"
	default y
	help
	  This builds a kernel image that retains relocation information
	  so it can be loaded someplace besides the default 1MB.
	  The relocations tend to make the kernel binary about 10% larger,
	  but are discarded at runtime.

	  One use is for the kexec on panic case where the recovery kernel
	  must live at a different physical address than the primary
	  kernel.

	  Note: If CONFIG_RELOCATABLE=y, then the kernel runs from the address
	  it has been loaded at and the compile time physical address
	  (CONFIG_PHYSICAL_START) is used as the minimum location.

config RANDOMIZE_BASE
	bool "Randomize the address of the kernel image (KASLR)"
	depends on RELOCATABLE
	default y
	help
	  In support of Kernel Address Space Layout Randomization (KASLR),
	  this randomizes the physical address at which the kernel image
	  is decompressed and the virtual address where the kernel
	  image is mapped, as a security feature that deters exploit
	  attempts relying on knowledge of the location of kernel
	  code internals.

	  On 64-bit, the kernel physical and virtual addresses are
	  randomized separately. The physical address will be anywhere
	  between 16MB and the top of physical memory (up to 64TB). The
	  virtual address will be randomized from 16MB up to 1GB (9 bits
	  of entropy). Note that this also reduces the memory space
	  available to kernel modules from 1.5GB to 1GB.

	  On 32-bit, the kernel physical and virtual addresses are
	  randomized together. They will be randomized from 16MB up to
	  512MB (8 bits of entropy).

	  Entropy is generated using the RDRAND instruction if it is
	  supported. If RDTSC is supported, its value is mixed into
	  the entropy pool as well. If neither RDRAND nor RDTSC are
	  supported, then entropy is read from the i8254 timer. The
	  usable entropy is limited by the kernel being built using
	  2GB addressing, and that PHYSICAL_ALIGN must be at a
	  minimum of 2MB. As a result, only 10 bits of entropy are
	  theoretically possible, but the implementations are further
	  limited due to memory layouts.

	  If unsure, say Y.

# Relocation on x86 needs some additional build support
config X86_NEED_RELOCS
	def_bool y
	depends on RANDOMIZE_BASE || (X86_32 && RELOCATABLE)

config PHYSICAL_ALIGN
	hex "Alignment value to which kernel should be aligned"
	default "0x200000"
	range 0x2000 0x1000000 if X86_32
	range 0x200000 0x1000000 if X86_64
	help
	  This value puts the alignment restrictions on physical address
	  where kernel is loaded and run from. Kernel is compiled for an
	  address which meets above alignment restriction.

	  If bootloader loads the kernel at a non-aligned address and
	  CONFIG_RELOCATABLE is set, kernel will move itself to nearest
	  address aligned to above value and run from there.

	  If bootloader loads the kernel at a non-aligned address and
	  CONFIG_RELOCATABLE is not set, kernel will ignore the run time
	  load address and decompress itself to the address it has been
	  compiled for and run from there. The address for which kernel is
	  compiled already meets above alignment restrictions. Hence the
	  end result is that kernel runs from a physical address meeting
	  above alignment restrictions.

	  On 32-bit this value must be a multiple of 0x2000. On 64-bit
	  this value must be a multiple of 0x200000.

	  Don't change this unless you know what you are doing.

config DYNAMIC_MEMORY_LAYOUT
	bool
	help
	  This option makes base addresses of vmalloc and vmemmap as well as
	  __PAGE_OFFSET movable during boot.

config RANDOMIZE_MEMORY
	bool "Randomize the kernel memory sections"
	depends on X86_64
	depends on RANDOMIZE_BASE
	select DYNAMIC_MEMORY_LAYOUT
	default RANDOMIZE_BASE
	help
	   Randomizes the base virtual address of kernel memory sections
	   (physical memory mapping, vmalloc & vmemmap). This security feature
	   makes exploits relying on predictable memory locations less reliable.

	   The order of allocations remains unchanged. Entropy is generated in
	   the same way as RANDOMIZE_BASE. Current implementation in the optimal
	   configuration have in average 30,000 different possible virtual
	   addresses for each memory section.

	   If unsure, say Y.

config RANDOMIZE_MEMORY_PHYSICAL_PADDING
	hex "Physical memory mapping padding" if EXPERT
	depends on RANDOMIZE_MEMORY
	default "0xa" if MEMORY_HOTPLUG
	default "0x0"
	range 0x1 0x40 if MEMORY_HOTPLUG
	range 0x0 0x40
	help
	   Define the padding in terabytes added to the existing physical
	   memory size during kernel memory randomization. It is useful
	   for memory hotplug support but reduces the entropy available for
	   address randomization.

	   If unsure, leave at the default value.

config HOTPLUG_CPU
	def_bool y
	depends on SMP

config BOOTPARAM_HOTPLUG_CPU0
	bool "Set default setting of cpu0_hotpluggable"
	depends on HOTPLUG_CPU
	help
	  Set whether default state of cpu0_hotpluggable is on or off.

	  Say Y here to enable CPU0 hotplug by default. If this switch
	  is turned on, there is no need to give cpu0_hotplug kernel
	  parameter and the CPU0 hotplug feature is enabled by default.

	  Please note: there are two known CPU0 dependencies if you want
	  to enable the CPU0 hotplug feature either by this switch or by
	  cpu0_hotplug kernel parameter.

	  First, resume from hibernate or suspend always starts from CPU0.
	  So hibernate and suspend are prevented if CPU0 is offline.

	  Second dependency is PIC interrupts always go to CPU0. CPU0 can not
	  offline if any interrupt can not migrate out of CPU0. There may
	  be other CPU0 dependencies.

	  Please make sure the dependencies are under your control before
	  you enable this feature.

	  Say N if you don't want to enable CPU0 hotplug feature by default.
	  You still can enable the CPU0 hotplug feature at boot by kernel
	  parameter cpu0_hotplug.

config DEBUG_HOTPLUG_CPU0
	def_bool n
	prompt "Debug CPU0 hotplug"
	depends on HOTPLUG_CPU
	help
	  Enabling this option offlines CPU0 (if CPU0 can be offlined) as
	  soon as possible and boots up userspace with CPU0 offlined. User
	  can online CPU0 back after boot time.

	  To debug CPU0 hotplug, you need to enable CPU0 offline/online
	  feature by either turning on CONFIG_BOOTPARAM_HOTPLUG_CPU0 during
	  compilation or giving cpu0_hotplug kernel parameter at boot.

	  If unsure, say N.

config COMPAT_VDSO
	def_bool n
	prompt "Disable the 32-bit vDSO (needed for glibc 2.3.3)"
	depends on COMPAT_32
	help
	  Certain buggy versions of glibc will crash if they are
	  presented with a 32-bit vDSO that is not mapped at the address
	  indicated in its segment table.

	  The bug was introduced by f866314b89d56845f55e6f365e18b31ec978ec3a
	  and fixed by 3b3ddb4f7db98ec9e912ccdf54d35df4aa30e04a and
	  49ad572a70b8aeb91e57483a11dd1b77e31c4468.  Glibc 2.3.3 is
	  the only released version with the bug, but OpenSUSE 9
	  contains a buggy "glibc 2.3.2".

	  The symptom of the bug is that everything crashes on startup, saying:
	  dl_main: Assertion `(void *) ph->p_vaddr == _rtld_local._dl_sysinfo_dso' failed!

	  Saying Y here changes the default value of the vdso32 boot
	  option from 1 to 0, which turns off the 32-bit vDSO entirely.
	  This works around the glibc bug but hurts performance.

	  If unsure, say N: if you are compiling your own kernel, you
	  are unlikely to be using a buggy version of glibc.

choice
	prompt "vsyscall table for legacy applications"
	depends on X86_64
	default LEGACY_VSYSCALL_XONLY
	help
	  Legacy user code that does not know how to find the vDSO expects
	  to be able to issue three syscalls by calling fixed addresses in
	  kernel space. Since this location is not randomized with ASLR,
	  it can be used to assist security vulnerability exploitation.

	  This setting can be changed at boot time via the kernel command
	  line parameter vsyscall=[emulate|xonly|none].

	  On a system with recent enough glibc (2.14 or newer) and no
	  static binaries, you can say None without a performance penalty
	  to improve security.

	  If unsure, select "Emulate execution only".

	config LEGACY_VSYSCALL_EMULATE
		bool "Full emulation"
		help
		  The kernel traps and emulates calls into the fixed vsyscall
		  address mapping. This makes the mapping non-executable, but
		  it still contains readable known contents, which could be
		  used in certain rare security vulnerability exploits. This
		  configuration is recommended when using legacy userspace
		  that still uses vsyscalls along with legacy binary
		  instrumentation tools that require code to be readable.

		  An example of this type of legacy userspace is running
		  Pin on an old binary that still uses vsyscalls.

	config LEGACY_VSYSCALL_XONLY
		bool "Emulate execution only"
		help
		  The kernel traps and emulates calls into the fixed vsyscall
		  address mapping and does not allow reads.  This
		  configuration is recommended when userspace might use the
		  legacy vsyscall area but support for legacy binary
		  instrumentation of legacy code is not needed.  It mitigates
		  certain uses of the vsyscall area as an ASLR-bypassing
		  buffer.

	config LEGACY_VSYSCALL_NONE
		bool "None"
		help
		  There will be no vsyscall mapping at all. This will
		  eliminate any risk of ASLR bypass due to the vsyscall
		  fixed address mapping. Attempts to use the vsyscalls
		  will be reported to dmesg, so that either old or
		  malicious userspace programs can be identified.

endchoice

config CMDLINE_BOOL
	bool "Built-in kernel command line"
	help
	  Allow for specifying boot arguments to the kernel at
	  build time.  On some systems (e.g. embedded ones), it is
	  necessary or convenient to provide some or all of the
	  kernel boot arguments with the kernel itself (that is,
	  to not rely on the boot loader to provide them.)

	  To compile command line arguments into the kernel,
	  set this option to 'Y', then fill in the
	  boot arguments in CONFIG_CMDLINE.

	  Systems with fully functional boot loaders (i.e. non-embedded)
	  should leave this option set to 'N'.

config CMDLINE
	string "Built-in kernel command string"
	depends on CMDLINE_BOOL
	default ""
	help
	  Enter arguments here that should be compiled into the kernel
	  image and used at boot time.  If the boot loader provides a
	  command line at boot time, it is appended to this string to
	  form the full kernel command line, when the system boots.

	  However, you can use the CONFIG_CMDLINE_OVERRIDE option to
	  change this behavior.

	  In most cases, the command line (whether built-in or provided
	  by the boot loader) should specify the device for the root
	  file system.

config CMDLINE_OVERRIDE
	bool "Built-in command line overrides boot loader arguments"
	depends on CMDLINE_BOOL && CMDLINE != ""
	help
	  Set this option to 'Y' to have the kernel ignore the boot loader
	  command line, and use ONLY the built-in command line.

	  This is used to work around broken boot loaders.  This should
	  be set to 'N' under normal conditions.

config MODIFY_LDT_SYSCALL
	bool "Enable the LDT (local descriptor table)" if EXPERT
	default y
	help
	  Linux can allow user programs to install a per-process x86
	  Local Descriptor Table (LDT) using the modify_ldt(2) system
	  call.  This is required to run 16-bit or segmented code such as
	  DOSEMU or some Wine programs.  It is also used by some very old
	  threading libraries.

	  Enabling this feature adds a small amount of overhead to
	  context switches and increases the low-level kernel attack
	  surface.  Disabling it removes the modify_ldt(2) system call.

	  Saying 'N' here may make sense for embedded or server kernels.

source "kernel/livepatch/Kconfig"

endmenu

config ARCH_HAS_ADD_PAGES
	def_bool y
	depends on X86_64 && ARCH_ENABLE_MEMORY_HOTPLUG

config ARCH_ENABLE_MEMORY_HOTPLUG
	def_bool y
	depends on X86_64 || (X86_32 && HIGHMEM)

config ARCH_ENABLE_MEMORY_HOTREMOVE
	def_bool y
	depends on MEMORY_HOTPLUG

config USE_PERCPU_NUMA_NODE_ID
	def_bool y
	depends on NUMA

config ARCH_ENABLE_SPLIT_PMD_PTLOCK
	def_bool y
	depends on X86_64 || X86_PAE

config ARCH_ENABLE_HUGEPAGE_MIGRATION
	def_bool y
	depends on X86_64 && HUGETLB_PAGE && MIGRATION

config ARCH_ENABLE_THP_MIGRATION
	def_bool y
	depends on X86_64 && TRANSPARENT_HUGEPAGE

menu "Power management and ACPI options"

config ARCH_HIBERNATION_HEADER
	def_bool y
	depends on HIBERNATION

source "kernel/power/Kconfig"

source "drivers/acpi/Kconfig"

source "drivers/sfi/Kconfig"

config X86_APM_BOOT
	def_bool y
	depends on APM

menuconfig APM
	tristate "APM (Advanced Power Management) BIOS support"
	depends on X86_32 && PM_SLEEP
	help
	  APM is a BIOS specification for saving power using several different
	  techniques. This is mostly useful for battery powered laptops with
	  APM compliant BIOSes. If you say Y here, the system time will be
	  reset after a RESUME operation, the /proc/apm device will provide
	  battery status information, and user-space programs will receive
	  notification of APM "events" (e.g. battery status change).

	  If you select "Y" here, you can disable actual use of the APM
	  BIOS by passing the "apm=off" option to the kernel at boot time.

	  Note that the APM support is almost completely disabled for
	  machines with more than one CPU.

	  In order to use APM, you will need supporting software. For location
	  and more information, read <file:Documentation/power/apm-acpi.rst>
	  and the Battery Powered Linux mini-HOWTO, available from
	  <http://www.tldp.org/docs.html#howto>.

	  This driver does not spin down disk drives (see the hdparm(8)
	  manpage ("man 8 hdparm") for that), and it doesn't turn off
	  VESA-compliant "green" monitors.

	  This driver does not support the TI 4000M TravelMate and the ACER
	  486/DX4/75 because they don't have compliant BIOSes. Many "green"
	  desktop machines also don't have compliant BIOSes, and this driver
	  may cause those machines to panic during the boot phase.

	  Generally, if you don't have a battery in your machine, there isn't
	  much point in using this driver and you should say N. If you get
	  random kernel OOPSes or reboots that don't seem to be related to
	  anything, try disabling/enabling this option (or disabling/enabling
	  APM in your BIOS).

	  Some other things you should try when experiencing seemingly random,
	  "weird" problems:

	  1) make sure that you have enough swap space and that it is
	  enabled.
	  2) pass the "no-hlt" option to the kernel
	  3) switch on floating point emulation in the kernel and pass
	  the "no387" option to the kernel
	  4) pass the "floppy=nodma" option to the kernel
	  5) pass the "mem=4M" option to the kernel (thereby disabling
	  all but the first 4 MB of RAM)
	  6) make sure that the CPU is not over clocked.
	  7) read the sig11 FAQ at <http://www.bitwizard.nl/sig11/>
	  8) disable the cache from your BIOS settings
	  9) install a fan for the video card or exchange video RAM
	  10) install a better fan for the CPU
	  11) exchange RAM chips
	  12) exchange the motherboard.

	  To compile this driver as a module, choose M here: the
	  module will be called apm.

if APM

config APM_IGNORE_USER_SUSPEND
	bool "Ignore USER SUSPEND"
	help
	  This option will ignore USER SUSPEND requests. On machines with a
	  compliant APM BIOS, you want to say N. However, on the NEC Versa M
	  series notebooks, it is necessary to say Y because of a BIOS bug.

config APM_DO_ENABLE
	bool "Enable PM at boot time"
	help
	  Enable APM features at boot time. From page 36 of the APM BIOS
	  specification: "When disabled, the APM BIOS does not automatically
	  power manage devices, enter the Standby State, enter the Suspend
	  State, or take power saving steps in response to CPU Idle calls."
	  This driver will make CPU Idle calls when Linux is idle (unless this
	  feature is turned off -- see "Do CPU IDLE calls", below). This
	  should always save battery power, but more complicated APM features
	  will be dependent on your BIOS implementation. You may need to turn
	  this option off if your computer hangs at boot time when using APM
	  support, or if it beeps continuously instead of suspending. Turn
	  this off if you have a NEC UltraLite Versa 33/C or a Toshiba
	  T400CDT. This is off by default since most machines do fine without
	  this feature.

config APM_CPU_IDLE
	depends on CPU_IDLE
	bool "Make CPU Idle calls when idle"
	help
	  Enable calls to APM CPU Idle/CPU Busy inside the kernel's idle loop.
	  On some machines, this can activate improved power savings, such as
	  a slowed CPU clock rate, when the machine is idle. These idle calls
	  are made after the idle loop has run for some length of time (e.g.,
	  333 mS). On some machines, this will cause a hang at boot time or
	  whenever the CPU becomes idle. (On machines with more than one CPU,
	  this option does nothing.)

config APM_DISPLAY_BLANK
	bool "Enable console blanking using APM"
	help
	  Enable console blanking using the APM. Some laptops can use this to
	  turn off the LCD backlight when the screen blanker of the Linux
	  virtual console blanks the screen. Note that this is only used by
	  the virtual console screen blanker, and won't turn off the backlight
	  when using the X Window system. This also doesn't have anything to
	  do with your VESA-compliant power-saving monitor. Further, this
	  option doesn't work for all laptops -- it might not turn off your
	  backlight at all, or it might print a lot of errors to the console,
	  especially if you are using gpm.

config APM_ALLOW_INTS
	bool "Allow interrupts during APM BIOS calls"
	help
	  Normally we disable external interrupts while we are making calls to
	  the APM BIOS as a measure to lessen the effects of a badly behaving
	  BIOS implementation.  The BIOS should reenable interrupts if it
	  needs to.  Unfortunately, some BIOSes do not -- especially those in
	  many of the newer IBM Thinkpads.  If you experience hangs when you
	  suspend, try setting this to Y.  Otherwise, say N.

endif # APM

source "drivers/cpufreq/Kconfig"

source "drivers/cpuidle/Kconfig"

source "drivers/idle/Kconfig"

endmenu


menu "Bus options (PCI etc.)"

choice
	prompt "PCI access mode"
	depends on X86_32 && PCI
	default PCI_GOANY
	help
	  On PCI systems, the BIOS can be used to detect the PCI devices and
	  determine their configuration. However, some old PCI motherboards
	  have BIOS bugs and may crash if this is done. Also, some embedded
	  PCI-based systems don't have any BIOS at all. Linux can also try to
	  detect the PCI hardware directly without using the BIOS.

	  With this option, you can specify how Linux should detect the
	  PCI devices. If you choose "BIOS", the BIOS will be used,
	  if you choose "Direct", the BIOS won't be used, and if you
	  choose "MMConfig", then PCI Express MMCONFIG will be used.
	  If you choose "Any", the kernel will try MMCONFIG, then the
	  direct access method and falls back to the BIOS if that doesn't
	  work. If unsure, go with the default, which is "Any".

config PCI_GOBIOS
	bool "BIOS"

config PCI_GOMMCONFIG
	bool "MMConfig"

config PCI_GODIRECT
	bool "Direct"

config PCI_GOOLPC
	bool "OLPC XO-1"
	depends on OLPC

config PCI_GOANY
	bool "Any"

endchoice

config PCI_BIOS
	def_bool y
	depends on X86_32 && PCI && (PCI_GOBIOS || PCI_GOANY)

# x86-64 doesn't support PCI BIOS access from long mode so always go direct.
config PCI_DIRECT
	def_bool y
	depends on PCI && (X86_64 || (PCI_GODIRECT || PCI_GOANY || PCI_GOOLPC || PCI_GOMMCONFIG))

config PCI_MMCONFIG
	bool "Support mmconfig PCI config space access" if X86_64
	default y
	depends on PCI && (ACPI || SFI || JAILHOUSE_GUEST)
	depends on X86_64 || (PCI_GOANY || PCI_GOMMCONFIG)

config PCI_OLPC
	def_bool y
	depends on PCI && OLPC && (PCI_GOOLPC || PCI_GOANY)

config PCI_XEN
	def_bool y
	depends on PCI && XEN
	select SWIOTLB_XEN

config MMCONF_FAM10H
	def_bool y
	depends on X86_64 && PCI_MMCONFIG && ACPI

config PCI_CNB20LE_QUIRK
	bool "Read CNB20LE Host Bridge Windows" if EXPERT
	depends on PCI
	help
	  Read the PCI windows out of the CNB20LE host bridge. This allows
	  PCI hotplug to work on systems with the CNB20LE chipset which do
	  not have ACPI.

	  There's no public spec for this chipset, and this functionality
	  is known to be incomplete.

	  You should say N unless you know you need this.

config ISA_BUS
	bool "ISA bus support on modern systems" if EXPERT
	help
	  Expose ISA bus device drivers and options available for selection and
	  configuration. Enable this option if your target machine has an ISA
	  bus. ISA is an older system, displaced by PCI and newer bus
	  architectures -- if your target machine is modern, it probably does
	  not have an ISA bus.

	  If unsure, say N.

# x86_64 have no ISA slots, but can have ISA-style DMA.
config ISA_DMA_API
	bool "ISA-style DMA support" if (X86_64 && EXPERT)
	default y
	help
	  Enables ISA-style DMA support for devices requiring such controllers.
	  If unsure, say Y.

if X86_32

config ISA
	bool "ISA support"
	help
	  Find out whether you have ISA slots on your motherboard.  ISA is the
	  name of a bus system, i.e. the way the CPU talks to the other stuff
	  inside your box.  Other bus systems are PCI, EISA, MicroChannel
	  (MCA) or VESA.  ISA is an older system, now being displaced by PCI;
	  newer boards don't support it.  If you have ISA, say Y, otherwise N.

config SCx200
	tristate "NatSemi SCx200 support"
	help
	  This provides basic support for National Semiconductor's
	  (now AMD's) Geode processors.  The driver probes for the
	  PCI-IDs of several on-chip devices, so its a good dependency
	  for other scx200_* drivers.

	  If compiled as a module, the driver is named scx200.

config SCx200HR_TIMER
	tristate "NatSemi SCx200 27MHz High-Resolution Timer Support"
	depends on SCx200
	default y
	help
	  This driver provides a clocksource built upon the on-chip
	  27MHz high-resolution timer.  Its also a workaround for
	  NSC Geode SC-1100's buggy TSC, which loses time when the
	  processor goes idle (as is done by the scheduler).  The
	  other workaround is idle=poll boot option.

config OLPC
	bool "One Laptop Per Child support"
	depends on !X86_PAE
	select GPIOLIB
	select OF
	select OF_PROMTREE
	select IRQ_DOMAIN
	select OLPC_EC
	help
	  Add support for detecting the unique features of the OLPC
	  XO hardware.

config OLPC_XO1_PM
	bool "OLPC XO-1 Power Management"
	depends on OLPC && MFD_CS5535=y && PM_SLEEP
	help
	  Add support for poweroff and suspend of the OLPC XO-1 laptop.

config OLPC_XO1_RTC
	bool "OLPC XO-1 Real Time Clock"
	depends on OLPC_XO1_PM && RTC_DRV_CMOS
	help
	  Add support for the XO-1 real time clock, which can be used as a
	  programmable wakeup source.

config OLPC_XO1_SCI
	bool "OLPC XO-1 SCI extras"
	depends on OLPC && OLPC_XO1_PM && GPIO_CS5535=y
	depends on INPUT=y
	select POWER_SUPPLY
	help
	  Add support for SCI-based features of the OLPC XO-1 laptop:
	   - EC-driven system wakeups
	   - Power button
	   - Ebook switch
	   - Lid switch
	   - AC adapter status updates
	   - Battery status updates

config OLPC_XO15_SCI
	bool "OLPC XO-1.5 SCI extras"
	depends on OLPC && ACPI
	select POWER_SUPPLY
	help
	  Add support for SCI-based features of the OLPC XO-1.5 laptop:
	   - EC-driven system wakeups
	   - AC adapter status updates
	   - Battery status updates

config ALIX
	bool "PCEngines ALIX System Support (LED setup)"
	select GPIOLIB
	help
	  This option enables system support for the PCEngines ALIX.
	  At present this just sets up LEDs for GPIO control on
	  ALIX2/3/6 boards.  However, other system specific setup should
	  get added here.

	  Note: You must still enable the drivers for GPIO and LED support
	  (GPIO_CS5535 & LEDS_GPIO) to actually use the LEDs

	  Note: You have to set alix.force=1 for boards with Award BIOS.

config NET5501
	bool "Soekris Engineering net5501 System Support (LEDS, GPIO, etc)"
	select GPIOLIB
	help
	  This option enables system support for the Soekris Engineering net5501.

config GEOS
	bool "Traverse Technologies GEOS System Support (LEDS, GPIO, etc)"
	select GPIOLIB
	depends on DMI
	help
	  This option enables system support for the Traverse Technologies GEOS.

config TS5500
	bool "Technologic Systems TS-5500 platform support"
	depends on MELAN
	select CHECK_SIGNATURE
	select NEW_LEDS
	select LEDS_CLASS
	help
	  This option enables system support for the Technologic Systems TS-5500.

endif # X86_32

config AMD_NB
	def_bool y
	depends on CPU_SUP_AMD && PCI

config X86_SYSFB
	bool "Mark VGA/VBE/EFI FB as generic system framebuffer"
	help
	  Firmwares often provide initial graphics framebuffers so the BIOS,
	  bootloader or kernel can show basic video-output during boot for
	  user-guidance and debugging. Historically, x86 used the VESA BIOS
	  Extensions and EFI-framebuffers for this, which are mostly limited
	  to x86.
	  This option, if enabled, marks VGA/VBE/EFI framebuffers as generic
	  framebuffers so the new generic system-framebuffer drivers can be
	  used on x86. If the framebuffer is not compatible with the generic
	  modes, it is advertised as fallback platform framebuffer so legacy
	  drivers like efifb, vesafb and uvesafb can pick it up.
	  If this option is not selected, all system framebuffers are always
	  marked as fallback platform framebuffers as usual.

	  Note: Legacy fbdev drivers, including vesafb, efifb, uvesafb, will
	  not be able to pick up generic system framebuffers if this option
	  is selected. You are highly encouraged to enable simplefb as
	  replacement if you select this option. simplefb can correctly deal
	  with generic system framebuffers. But you should still keep vesafb
	  and others enabled as fallback if a system framebuffer is
	  incompatible with simplefb.

	  If unsure, say Y.

endmenu


menu "Binary Emulations"

config IA32_EMULATION
	bool "IA32 Emulation"
	depends on X86_64
	select ARCH_WANT_OLD_COMPAT_IPC
	select BINFMT_ELF
	select COMPAT_BINFMT_ELF
	select COMPAT_OLD_SIGACTION
	help
	  Include code to run legacy 32-bit programs under a
	  64-bit kernel. You should likely turn this on, unless you're
	  100% sure that you don't have any 32-bit programs left.

config IA32_AOUT
	tristate "IA32 a.out support"
	depends on IA32_EMULATION
	depends on BROKEN
	help
	  Support old a.out binaries in the 32bit emulation.

config X86_X32
	bool "x32 ABI for 64-bit mode"
	depends on X86_64
	help
	  Include code to run binaries for the x32 native 32-bit ABI
	  for 64-bit processors.  An x32 process gets access to the
	  full 64-bit register file and wide data path while leaving
	  pointers at 32 bits for smaller memory footprint.

	  You will need a recent binutils (2.22 or later) with
	  elf32_x86_64 support enabled to compile a kernel with this
	  option set.

config COMPAT_32
	def_bool y
	depends on IA32_EMULATION || X86_32
	select HAVE_UID16
	select OLD_SIGSUSPEND3

config COMPAT
	def_bool y
	depends on IA32_EMULATION || X86_X32

if COMPAT
config COMPAT_FOR_U64_ALIGNMENT
	def_bool y

config SYSVIPC_COMPAT
	def_bool y
	depends on SYSVIPC
endif

endmenu


config HAVE_ATOMIC_IOMAP
	def_bool y
	depends on X86_32

source "drivers/firmware/Kconfig"

source "arch/x86/kvm/Kconfig"

source "arch/x86/Kconfig.assembler"<|MERGE_RESOLUTION|>--- conflicted
+++ resolved
@@ -1928,7 +1928,6 @@
 	  side channel attacks- equals the tsx=auto command line parameter.
 endchoice
 
-<<<<<<< HEAD
 config AS_HAS_SHADOW_STACK
 	def_bool $(success,$(srctree)/scripts/as-x86_64-has-shadow-stack.sh $(CC))
 	help
@@ -1986,7 +1985,9 @@
 	  Support for this feature is only known to be present on
 	  processors released in 2020 or later.  CET features are also
 	  known to increase kernel text size by 3.7 KB.
-=======
+
+	  If unsure, say N.
+
 config INTEL_SGX
 	bool "Intel SGX"
 	depends on X86_64 && CPU_SUP_INTEL
@@ -2001,7 +2002,6 @@
 	  only be accessed by code running within the enclave. Accesses from
 	  outside the enclave, including other enclaves, are disallowed by
 	  hardware.
->>>>>>> 945ccbcb
 
 	  If unsure, say N.
 
