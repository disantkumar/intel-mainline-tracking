--- conflicted
+++ resolved
@@ -1950,7 +1950,6 @@
 	  side channel attacks- equals the tsx=auto command line parameter.
 endchoice
 
-<<<<<<< HEAD
 config AS_HAS_SHADOW_STACK
 	def_bool $(success,$(srctree)/scripts/as-x86_64-has-shadow-stack.sh $(CC))
 	help
@@ -2004,7 +2003,7 @@
 	  IBT protection.
 
 	  If unsure, say y
-=======
+
 config INTEL_SGX
 	bool "Intel SGX"
 	depends on X86_64 && CPU_SUP_INTEL
@@ -2018,7 +2017,6 @@
 	  including other enclaves, are disallowed by hardware.
 
 	  If unsure, say N.
->>>>>>> 16754905
 
 config EFI
 	bool "EFI runtime service support"
