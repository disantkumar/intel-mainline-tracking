// SPDX-License-Identifier: GPL-2.0-only
/* cpu_feature_enabled() cannot be used this early */
#define USE_EARLY_PGTABLE_L5

#include <linux/memblock.h>
#include <linux/linkage.h>
#include <linux/bitops.h>
#include <linux/kernel.h>
#include <linux/export.h>
#include <linux/percpu.h>
#include <linux/string.h>
#include <linux/ctype.h>
#include <linux/delay.h>
#include <linux/sched/mm.h>
#include <linux/sched/clock.h>
#include <linux/sched/task.h>
#include <linux/sched/smt.h>
#include <linux/init.h>
#include <linux/kprobes.h>
#include <linux/kgdb.h>
#include <linux/smp.h>
#include <linux/io.h>
#include <linux/syscore_ops.h>
#include <linux/pgtable.h>

#include <asm/cmdline.h>
#include <asm/stackprotector.h>
#include <asm/perf_event.h>
#include <asm/mmu_context.h>
#include <asm/doublefault.h>
#include <asm/archrandom.h>
#include <asm/hypervisor.h>
#include <asm/processor.h>
#include <asm/tlbflush.h>
#include <asm/debugreg.h>
#include <asm/sections.h>
#include <asm/vsyscall.h>
#include <linux/topology.h>
#include <linux/cpumask.h>
#include <linux/atomic.h>
#include <asm/proto.h>
#include <asm/setup.h>
#include <asm/apic.h>
#include <asm/desc.h>
#include <asm/fpu/internal.h>
#include <asm/mtrr.h>
#include <asm/hwcap2.h>
#include <linux/numa.h>
#include <asm/numa.h>
#include <asm/asm.h>
#include <asm/bugs.h>
#include <asm/cpu.h>
#include <asm/mce.h>
#include <asm/msr.h>
#include <asm/memtype.h>
#include <asm/microcode.h>
#include <asm/microcode_intel.h>
#include <asm/intel-family.h>
#include <asm/cpu_device_id.h>
#include <asm/uv/uv.h>
#include <linux/pkeys.h>

#include "cpu.h"

u32 elf_hwcap2 __read_mostly;

/* all of these masks are initialized in setup_cpu_local_masks() */
cpumask_var_t cpu_initialized_mask;
cpumask_var_t cpu_callout_mask;
cpumask_var_t cpu_callin_mask;

/* representing cpus for which sibling maps can be computed */
cpumask_var_t cpu_sibling_setup_mask;

/* Number of siblings per CPU package */
int smp_num_siblings = 1;
EXPORT_SYMBOL(smp_num_siblings);

/* Last level cache ID of each logical CPU */
DEFINE_PER_CPU_READ_MOSTLY(u16, cpu_llc_id) = BAD_APICID;

/* correctly size the local cpu masks */
void __init setup_cpu_local_masks(void)
{
	alloc_bootmem_cpumask_var(&cpu_initialized_mask);
	alloc_bootmem_cpumask_var(&cpu_callin_mask);
	alloc_bootmem_cpumask_var(&cpu_callout_mask);
	alloc_bootmem_cpumask_var(&cpu_sibling_setup_mask);
}

static void default_init(struct cpuinfo_x86 *c)
{
#ifdef CONFIG_X86_64
	cpu_detect_cache_sizes(c);
#else
	/* Not much we can do here... */
	/* Check if at least it has cpuid */
	if (c->cpuid_level == -1) {
		/* No cpuid. It must be an ancient CPU */
		if (c->x86 == 4)
			strcpy(c->x86_model_id, "486");
		else if (c->x86 == 3)
			strcpy(c->x86_model_id, "386");
	}
#endif
}

static const struct cpu_dev default_cpu = {
	.c_init		= default_init,
	.c_vendor	= "Unknown",
	.c_x86_vendor	= X86_VENDOR_UNKNOWN,
};

static const struct cpu_dev *this_cpu = &default_cpu;

DEFINE_PER_CPU_PAGE_ALIGNED(struct gdt_page, gdt_page) = { .gdt = {
#ifdef CONFIG_X86_64
	/*
	 * We need valid kernel segments for data and code in long mode too
	 * IRET will check the segment types  kkeil 2000/10/28
	 * Also sysret mandates a special GDT layout
	 *
	 * TLS descriptors are currently at a different place compared to i386.
	 * Hopefully nobody expects them at a fixed place (Wine?)
	 */
	[GDT_ENTRY_KERNEL32_CS]		= GDT_ENTRY_INIT(0xc09b, 0, 0xfffff),
	[GDT_ENTRY_KERNEL_CS]		= GDT_ENTRY_INIT(0xa09b, 0, 0xfffff),
	[GDT_ENTRY_KERNEL_DS]		= GDT_ENTRY_INIT(0xc093, 0, 0xfffff),
	[GDT_ENTRY_DEFAULT_USER32_CS]	= GDT_ENTRY_INIT(0xc0fb, 0, 0xfffff),
	[GDT_ENTRY_DEFAULT_USER_DS]	= GDT_ENTRY_INIT(0xc0f3, 0, 0xfffff),
	[GDT_ENTRY_DEFAULT_USER_CS]	= GDT_ENTRY_INIT(0xa0fb, 0, 0xfffff),
#else
	[GDT_ENTRY_KERNEL_CS]		= GDT_ENTRY_INIT(0xc09a, 0, 0xfffff),
	[GDT_ENTRY_KERNEL_DS]		= GDT_ENTRY_INIT(0xc092, 0, 0xfffff),
	[GDT_ENTRY_DEFAULT_USER_CS]	= GDT_ENTRY_INIT(0xc0fa, 0, 0xfffff),
	[GDT_ENTRY_DEFAULT_USER_DS]	= GDT_ENTRY_INIT(0xc0f2, 0, 0xfffff),
	/*
	 * Segments used for calling PnP BIOS have byte granularity.
	 * They code segments and data segments have fixed 64k limits,
	 * the transfer segment sizes are set at run time.
	 */
	/* 32-bit code */
	[GDT_ENTRY_PNPBIOS_CS32]	= GDT_ENTRY_INIT(0x409a, 0, 0xffff),
	/* 16-bit code */
	[GDT_ENTRY_PNPBIOS_CS16]	= GDT_ENTRY_INIT(0x009a, 0, 0xffff),
	/* 16-bit data */
	[GDT_ENTRY_PNPBIOS_DS]		= GDT_ENTRY_INIT(0x0092, 0, 0xffff),
	/* 16-bit data */
	[GDT_ENTRY_PNPBIOS_TS1]		= GDT_ENTRY_INIT(0x0092, 0, 0),
	/* 16-bit data */
	[GDT_ENTRY_PNPBIOS_TS2]		= GDT_ENTRY_INIT(0x0092, 0, 0),
	/*
	 * The APM segments have byte granularity and their bases
	 * are set at run time.  All have 64k limits.
	 */
	/* 32-bit code */
	[GDT_ENTRY_APMBIOS_BASE]	= GDT_ENTRY_INIT(0x409a, 0, 0xffff),
	/* 16-bit code */
	[GDT_ENTRY_APMBIOS_BASE+1]	= GDT_ENTRY_INIT(0x009a, 0, 0xffff),
	/* data */
	[GDT_ENTRY_APMBIOS_BASE+2]	= GDT_ENTRY_INIT(0x4092, 0, 0xffff),

	[GDT_ENTRY_ESPFIX_SS]		= GDT_ENTRY_INIT(0xc092, 0, 0xfffff),
	[GDT_ENTRY_PERCPU]		= GDT_ENTRY_INIT(0xc092, 0, 0xfffff),
	GDT_STACK_CANARY_INIT
#endif
} };
EXPORT_PER_CPU_SYMBOL_GPL(gdt_page);

#ifdef CONFIG_X86_64
static int __init x86_nopcid_setup(char *s)
{
	/* nopcid doesn't accept parameters */
	if (s)
		return -EINVAL;

	/* do not emit a message if the feature is not present */
	if (!boot_cpu_has(X86_FEATURE_PCID))
		return 0;

	setup_clear_cpu_cap(X86_FEATURE_PCID);
	pr_info("nopcid: PCID feature disabled\n");
	return 0;
}
early_param("nopcid", x86_nopcid_setup);
#endif

static int __init x86_noinvpcid_setup(char *s)
{
	/* noinvpcid doesn't accept parameters */
	if (s)
		return -EINVAL;

	/* do not emit a message if the feature is not present */
	if (!boot_cpu_has(X86_FEATURE_INVPCID))
		return 0;

	setup_clear_cpu_cap(X86_FEATURE_INVPCID);
	pr_info("noinvpcid: INVPCID feature disabled\n");
	return 0;
}
early_param("noinvpcid", x86_noinvpcid_setup);

#ifdef CONFIG_X86_32
static int cachesize_override = -1;
static int disable_x86_serial_nr = 1;

static int __init cachesize_setup(char *str)
{
	get_option(&str, &cachesize_override);
	return 1;
}
__setup("cachesize=", cachesize_setup);

static int __init x86_sep_setup(char *s)
{
	setup_clear_cpu_cap(X86_FEATURE_SEP);
	return 1;
}
__setup("nosep", x86_sep_setup);

/* Standard macro to see if a specific flag is changeable */
static inline int flag_is_changeable_p(u32 flag)
{
	u32 f1, f2;

	/*
	 * Cyrix and IDT cpus allow disabling of CPUID
	 * so the code below may return different results
	 * when it is executed before and after enabling
	 * the CPUID. Add "volatile" to not allow gcc to
	 * optimize the subsequent calls to this function.
	 */
	asm volatile ("pushfl		\n\t"
		      "pushfl		\n\t"
		      "popl %0		\n\t"
		      "movl %0, %1	\n\t"
		      "xorl %2, %0	\n\t"
		      "pushl %0		\n\t"
		      "popfl		\n\t"
		      "pushfl		\n\t"
		      "popl %0		\n\t"
		      "popfl		\n\t"

		      : "=&r" (f1), "=&r" (f2)
		      : "ir" (flag));

	return ((f1^f2) & flag) != 0;
}

/* Probe for the CPUID instruction */
int have_cpuid_p(void)
{
	return flag_is_changeable_p(X86_EFLAGS_ID);
}

static void squash_the_stupid_serial_number(struct cpuinfo_x86 *c)
{
	unsigned long lo, hi;

	if (!cpu_has(c, X86_FEATURE_PN) || !disable_x86_serial_nr)
		return;

	/* Disable processor serial number: */

	rdmsr(MSR_IA32_BBL_CR_CTL, lo, hi);
	lo |= 0x200000;
	wrmsr(MSR_IA32_BBL_CR_CTL, lo, hi);

	pr_notice("CPU serial number disabled.\n");
	clear_cpu_cap(c, X86_FEATURE_PN);

	/* Disabling the serial number may affect the cpuid level */
	c->cpuid_level = cpuid_eax(0);
}

static int __init x86_serial_nr_setup(char *s)
{
	disable_x86_serial_nr = 0;
	return 1;
}
__setup("serialnumber", x86_serial_nr_setup);
#else
static inline int flag_is_changeable_p(u32 flag)
{
	return 1;
}
static inline void squash_the_stupid_serial_number(struct cpuinfo_x86 *c)
{
}
#endif

static __init int setup_disable_smep(char *arg)
{
	setup_clear_cpu_cap(X86_FEATURE_SMEP);
	return 1;
}
__setup("nosmep", setup_disable_smep);

static __always_inline void setup_smep(struct cpuinfo_x86 *c)
{
	if (cpu_has(c, X86_FEATURE_SMEP))
		cr4_set_bits(X86_CR4_SMEP);
}

static __init int setup_disable_smap(char *arg)
{
	setup_clear_cpu_cap(X86_FEATURE_SMAP);
	return 1;
}
__setup("nosmap", setup_disable_smap);

static __always_inline void setup_smap(struct cpuinfo_x86 *c)
{
	unsigned long eflags = native_save_fl();

	/* This should have been cleared long ago */
	BUG_ON(eflags & X86_EFLAGS_AC);

	if (cpu_has(c, X86_FEATURE_SMAP)) {
#ifdef CONFIG_X86_SMAP
		cr4_set_bits(X86_CR4_SMAP);
#else
		cr4_clear_bits(X86_CR4_SMAP);
#endif
	}
}

static __always_inline void setup_umip(struct cpuinfo_x86 *c)
{
	/* Check the boot processor, plus build option for UMIP. */
	if (!cpu_feature_enabled(X86_FEATURE_UMIP))
		goto out;

	/* Check the current processor's cpuid bits. */
	if (!cpu_has(c, X86_FEATURE_UMIP))
		goto out;

	cr4_set_bits(X86_CR4_UMIP);

	pr_info_once("x86/cpu: User Mode Instruction Prevention (UMIP) activated\n");

	return;

out:
	/*
	 * Make sure UMIP is disabled in case it was enabled in a
	 * previous boot (e.g., via kexec).
	 */
	cr4_clear_bits(X86_CR4_UMIP);
}

/* These bits should not change their value after CPU init is finished. */
static const unsigned long cr4_pinned_mask =
	X86_CR4_SMEP | X86_CR4_SMAP | X86_CR4_UMIP | X86_CR4_FSGSBASE;
static DEFINE_STATIC_KEY_FALSE_RO(cr_pinning);
static unsigned long cr4_pinned_bits __ro_after_init;

void native_write_cr0(unsigned long val)
{
	unsigned long bits_missing = 0;

set_register:
	asm volatile("mov %0,%%cr0": "+r" (val) : : "memory");

	if (static_branch_likely(&cr_pinning)) {
		if (unlikely((val & X86_CR0_WP) != X86_CR0_WP)) {
			bits_missing = X86_CR0_WP;
			val |= bits_missing;
			goto set_register;
		}
		/* Warn after we've set the missing bits. */
		WARN_ONCE(bits_missing, "CR0 WP bit went missing!?\n");
	}
}
EXPORT_SYMBOL(native_write_cr0);

void native_write_cr4(unsigned long val)
{
	unsigned long bits_changed = 0;

set_register:
	asm volatile("mov %0,%%cr4": "+r" (val) : : "memory");

	if (static_branch_likely(&cr_pinning)) {
		if (unlikely((val & cr4_pinned_mask) != cr4_pinned_bits)) {
			bits_changed = (val & cr4_pinned_mask) ^ cr4_pinned_bits;
			val = (val & ~cr4_pinned_mask) | cr4_pinned_bits;
			goto set_register;
		}
		/* Warn after we've corrected the changed bits. */
		WARN_ONCE(bits_changed, "pinned CR4 bits changed: 0x%lx!?\n",
			  bits_changed);
	}
}
#if IS_MODULE(CONFIG_LKDTM)
EXPORT_SYMBOL_GPL(native_write_cr4);
#endif

void cr4_update_irqsoff(unsigned long set, unsigned long clear)
{
	unsigned long newval, cr4 = this_cpu_read(cpu_tlbstate.cr4);

	lockdep_assert_irqs_disabled();

	newval = (cr4 & ~clear) | set;
	if (newval != cr4) {
		this_cpu_write(cpu_tlbstate.cr4, newval);
		__write_cr4(newval);
	}
}
EXPORT_SYMBOL(cr4_update_irqsoff);

/* Read the CR4 shadow. */
unsigned long cr4_read_shadow(void)
{
	return this_cpu_read(cpu_tlbstate.cr4);
}
EXPORT_SYMBOL_GPL(cr4_read_shadow);

void cr4_init(void)
{
	unsigned long cr4 = __read_cr4();

	if (boot_cpu_has(X86_FEATURE_PCID))
		cr4 |= X86_CR4_PCIDE;
	if (static_branch_likely(&cr_pinning))
		cr4 = (cr4 & ~cr4_pinned_mask) | cr4_pinned_bits;

	__write_cr4(cr4);

	/* Initialize cr4 shadow for this CPU. */
	this_cpu_write(cpu_tlbstate.cr4, cr4);
}

/*
 * Once CPU feature detection is finished (and boot params have been
 * parsed), record any of the sensitive CR bits that are set, and
 * enable CR pinning.
 */
static void __init setup_cr_pinning(void)
{
	cr4_pinned_bits = this_cpu_read(cpu_tlbstate.cr4) & cr4_pinned_mask;
	static_key_enable(&cr_pinning.key);
}

static __init int x86_nofsgsbase_setup(char *arg)
{
	/* Require an exact match without trailing characters. */
	if (strlen(arg))
		return 0;

	/* Do not emit a message if the feature is not present. */
	if (!boot_cpu_has(X86_FEATURE_FSGSBASE))
		return 1;

	setup_clear_cpu_cap(X86_FEATURE_FSGSBASE);
	pr_info("FSGSBASE disabled via kernel command line\n");
	return 1;
}
__setup("nofsgsbase", x86_nofsgsbase_setup);

/*
 * Protection Keys are not available in 32-bit mode.
 */
static bool pku_disabled;

static __always_inline void setup_pku(struct cpuinfo_x86 *c)
{
	struct pkru_state *pk;

	/* check the boot processor, plus compile options for PKU: */
	if (!cpu_feature_enabled(X86_FEATURE_PKU))
		return;
	/* checks the actual processor's cpuid bits: */
	if (!cpu_has(c, X86_FEATURE_PKU))
		return;
	if (pku_disabled)
		return;

	cr4_set_bits(X86_CR4_PKE);
	pk = get_xsave_addr(&init_fpstate.xsave, XFEATURE_PKRU);
	if (pk)
		pk->pkru = init_pkru_value;
	/*
	 * Seting X86_CR4_PKE will cause the X86_FEATURE_OSPKE
	 * cpuid bit to be set.  We need to ensure that we
	 * update that bit in this CPU's "cpu_info".
	 */
	set_cpu_cap(c, X86_FEATURE_OSPKE);
}

#ifdef CONFIG_X86_INTEL_MEMORY_PROTECTION_KEYS
static __init int setup_disable_pku(char *arg)
{
	/*
	 * Do not clear the X86_FEATURE_PKU bit.  All of the
	 * runtime checks are against OSPKE so clearing the
	 * bit does nothing.
	 *
	 * This way, we will see "pku" in cpuinfo, but not
	 * "ospke", which is exactly what we want.  It shows
	 * that the CPU has PKU, but the OS has not enabled it.
	 * This happens to be exactly how a system would look
	 * if we disabled the config option.
	 */
	pr_info("x86: 'nopku' specified, disabling Memory Protection Keys\n");
	pku_disabled = true;
	return 1;
}
__setup("nopku", setup_disable_pku);
#endif /* CONFIG_X86_64 */

static __always_inline void setup_cet(struct cpuinfo_x86 *c)
{
	if (!cpu_feature_enabled(X86_FEATURE_CET))
		return;

	cr4_set_bits(X86_CR4_CET);
}

/*
 * Some CPU features depend on higher CPUID levels, which may not always
 * be available due to CPUID level capping or broken virtualization
 * software.  Add those features to this table to auto-disable them.
 */
struct cpuid_dependent_feature {
	u32 feature;
	u32 level;
};

static const struct cpuid_dependent_feature
cpuid_dependent_features[] = {
	{ X86_FEATURE_MWAIT,		0x00000005 },
	{ X86_FEATURE_DCA,		0x00000009 },
	{ X86_FEATURE_XSAVE,		0x0000000d },
	{ 0, 0 }
};

static void filter_cpuid_features(struct cpuinfo_x86 *c, bool warn)
{
	const struct cpuid_dependent_feature *df;

	for (df = cpuid_dependent_features; df->feature; df++) {

		if (!cpu_has(c, df->feature))
			continue;
		/*
		 * Note: cpuid_level is set to -1 if unavailable, but
		 * extended_extended_level is set to 0 if unavailable
		 * and the legitimate extended levels are all negative
		 * when signed; hence the weird messing around with
		 * signs here...
		 */
		if (!((s32)df->level < 0 ?
		     (u32)df->level > (u32)c->extended_cpuid_level :
		     (s32)df->level > (s32)c->cpuid_level))
			continue;

		clear_cpu_cap(c, df->feature);
		if (!warn)
			continue;

		pr_warn("CPU: CPU feature " X86_CAP_FMT " disabled, no CPUID level 0x%x\n",
			x86_cap_flag(df->feature), df->level);
	}
}

/*
 * Naming convention should be: <Name> [(<Codename>)]
 * This table only is used unless init_<vendor>() below doesn't set it;
 * in particular, if CPUID levels 0x80000002..4 are supported, this
 * isn't used
 */

/* Look up CPU names by table lookup. */
static const char *table_lookup_model(struct cpuinfo_x86 *c)
{
#ifdef CONFIG_X86_32
	const struct legacy_cpu_model_info *info;

	if (c->x86_model >= 16)
		return NULL;	/* Range check */

	if (!this_cpu)
		return NULL;

	info = this_cpu->legacy_models;

	while (info->family) {
		if (info->family == c->x86)
			return info->model_names[c->x86_model];
		info++;
	}
#endif
	return NULL;		/* Not found */
}

/* Aligned to unsigned long to avoid split lock in atomic bitmap ops */
__u32 cpu_caps_cleared[NCAPINTS + NBUGINTS] __aligned(sizeof(unsigned long));
__u32 cpu_caps_set[NCAPINTS + NBUGINTS] __aligned(sizeof(unsigned long));

void load_percpu_segment(int cpu)
{
#ifdef CONFIG_X86_32
	loadsegment(fs, __KERNEL_PERCPU);
#else
	__loadsegment_simple(gs, 0);
	wrmsrl(MSR_GS_BASE, cpu_kernelmode_gs_base(cpu));
#endif
	load_stack_canary_segment();
}

#ifdef CONFIG_X86_32
/* The 32-bit entry code needs to find cpu_entry_area. */
DEFINE_PER_CPU(struct cpu_entry_area *, cpu_entry_area);
#endif

/* Load the original GDT from the per-cpu structure */
void load_direct_gdt(int cpu)
{
	struct desc_ptr gdt_descr;

	gdt_descr.address = (long)get_cpu_gdt_rw(cpu);
	gdt_descr.size = GDT_SIZE - 1;
	load_gdt(&gdt_descr);
}
EXPORT_SYMBOL_GPL(load_direct_gdt);

/* Load a fixmap remapping of the per-cpu GDT */
void load_fixmap_gdt(int cpu)
{
	struct desc_ptr gdt_descr;

	gdt_descr.address = (long)get_cpu_gdt_ro(cpu);
	gdt_descr.size = GDT_SIZE - 1;
	load_gdt(&gdt_descr);
}
EXPORT_SYMBOL_GPL(load_fixmap_gdt);

/*
 * Current gdt points %fs at the "master" per-cpu area: after this,
 * it's on the real one.
 */
void switch_to_new_gdt(int cpu)
{
	/* Load the original GDT */
	load_direct_gdt(cpu);
	/* Reload the per-cpu base */
	load_percpu_segment(cpu);
}

static const struct cpu_dev *cpu_devs[X86_VENDOR_NUM] = {};

static void get_model_name(struct cpuinfo_x86 *c)
{
	unsigned int *v;
	char *p, *q, *s;

	if (c->extended_cpuid_level < 0x80000004)
		return;

	v = (unsigned int *)c->x86_model_id;
	cpuid(0x80000002, &v[0], &v[1], &v[2], &v[3]);
	cpuid(0x80000003, &v[4], &v[5], &v[6], &v[7]);
	cpuid(0x80000004, &v[8], &v[9], &v[10], &v[11]);
	c->x86_model_id[48] = 0;

	/* Trim whitespace */
	p = q = s = &c->x86_model_id[0];

	while (*p == ' ')
		p++;

	while (*p) {
		/* Note the last non-whitespace index */
		if (!isspace(*p))
			s = q;

		*q++ = *p++;
	}

	*(s + 1) = '\0';
}

void detect_num_cpu_cores(struct cpuinfo_x86 *c)
{
	unsigned int eax, ebx, ecx, edx;

	c->x86_max_cores = 1;
	if (!IS_ENABLED(CONFIG_SMP) || c->cpuid_level < 4)
		return;

	cpuid_count(4, 0, &eax, &ebx, &ecx, &edx);
	if (eax & 0x1f)
		c->x86_max_cores = (eax >> 26) + 1;
}

void cpu_detect_cache_sizes(struct cpuinfo_x86 *c)
{
	unsigned int n, dummy, ebx, ecx, edx, l2size;

	n = c->extended_cpuid_level;

	if (n >= 0x80000005) {
		cpuid(0x80000005, &dummy, &ebx, &ecx, &edx);
		c->x86_cache_size = (ecx>>24) + (edx>>24);
#ifdef CONFIG_X86_64
		/* On K8 L1 TLB is inclusive, so don't count it */
		c->x86_tlbsize = 0;
#endif
	}

	if (n < 0x80000006)	/* Some chips just has a large L1. */
		return;

	cpuid(0x80000006, &dummy, &ebx, &ecx, &edx);
	l2size = ecx >> 16;

#ifdef CONFIG_X86_64
	c->x86_tlbsize += ((ebx >> 16) & 0xfff) + (ebx & 0xfff);
#else
	/* do processor-specific cache resizing */
	if (this_cpu->legacy_cache_size)
		l2size = this_cpu->legacy_cache_size(c, l2size);

	/* Allow user to override all this if necessary. */
	if (cachesize_override != -1)
		l2size = cachesize_override;

	if (l2size == 0)
		return;		/* Again, no L2 cache is possible */
#endif

	c->x86_cache_size = l2size;
}

u16 __read_mostly tlb_lli_4k[NR_INFO];
u16 __read_mostly tlb_lli_2m[NR_INFO];
u16 __read_mostly tlb_lli_4m[NR_INFO];
u16 __read_mostly tlb_lld_4k[NR_INFO];
u16 __read_mostly tlb_lld_2m[NR_INFO];
u16 __read_mostly tlb_lld_4m[NR_INFO];
u16 __read_mostly tlb_lld_1g[NR_INFO];

static void cpu_detect_tlb(struct cpuinfo_x86 *c)
{
	if (this_cpu->c_detect_tlb)
		this_cpu->c_detect_tlb(c);

	pr_info("Last level iTLB entries: 4KB %d, 2MB %d, 4MB %d\n",
		tlb_lli_4k[ENTRIES], tlb_lli_2m[ENTRIES],
		tlb_lli_4m[ENTRIES]);

	pr_info("Last level dTLB entries: 4KB %d, 2MB %d, 4MB %d, 1GB %d\n",
		tlb_lld_4k[ENTRIES], tlb_lld_2m[ENTRIES],
		tlb_lld_4m[ENTRIES], tlb_lld_1g[ENTRIES]);
}

int detect_ht_early(struct cpuinfo_x86 *c)
{
#ifdef CONFIG_SMP
	u32 eax, ebx, ecx, edx;

	if (!cpu_has(c, X86_FEATURE_HT))
		return -1;

	if (cpu_has(c, X86_FEATURE_CMP_LEGACY))
		return -1;

	if (cpu_has(c, X86_FEATURE_XTOPOLOGY))
		return -1;

	cpuid(1, &eax, &ebx, &ecx, &edx);

	smp_num_siblings = (ebx & 0xff0000) >> 16;
	if (smp_num_siblings == 1)
		pr_info_once("CPU0: Hyper-Threading is disabled\n");
#endif
	return 0;
}

void detect_ht(struct cpuinfo_x86 *c)
{
#ifdef CONFIG_SMP
	int index_msb, core_bits;

	if (detect_ht_early(c) < 0)
		return;

	index_msb = get_count_order(smp_num_siblings);
	c->phys_proc_id = apic->phys_pkg_id(c->initial_apicid, index_msb);

	smp_num_siblings = smp_num_siblings / c->x86_max_cores;

	index_msb = get_count_order(smp_num_siblings);

	core_bits = get_count_order(c->x86_max_cores);

	c->cpu_core_id = apic->phys_pkg_id(c->initial_apicid, index_msb) &
				       ((1 << core_bits) - 1);
#endif
}

static void get_cpu_vendor(struct cpuinfo_x86 *c)
{
	char *v = c->x86_vendor_id;
	int i;

	for (i = 0; i < X86_VENDOR_NUM; i++) {
		if (!cpu_devs[i])
			break;

		if (!strcmp(v, cpu_devs[i]->c_ident[0]) ||
		    (cpu_devs[i]->c_ident[1] &&
		     !strcmp(v, cpu_devs[i]->c_ident[1]))) {

			this_cpu = cpu_devs[i];
			c->x86_vendor = this_cpu->c_x86_vendor;
			return;
		}
	}

	pr_err_once("CPU: vendor_id '%s' unknown, using generic init.\n" \
		    "CPU: Your system may be unstable.\n", v);

	c->x86_vendor = X86_VENDOR_UNKNOWN;
	this_cpu = &default_cpu;
}

void cpu_detect(struct cpuinfo_x86 *c)
{
	/* Get vendor name */
	cpuid(0x00000000, (unsigned int *)&c->cpuid_level,
	      (unsigned int *)&c->x86_vendor_id[0],
	      (unsigned int *)&c->x86_vendor_id[8],
	      (unsigned int *)&c->x86_vendor_id[4]);

	c->x86 = 4;
	/* Intel-defined flags: level 0x00000001 */
	if (c->cpuid_level >= 0x00000001) {
		u32 junk, tfms, cap0, misc;

		cpuid(0x00000001, &tfms, &misc, &junk, &cap0);
		c->x86		= x86_family(tfms);
		c->x86_model	= x86_model(tfms);
		c->x86_stepping	= x86_stepping(tfms);

		if (cap0 & (1<<19)) {
			c->x86_clflush_size = ((misc >> 8) & 0xff) * 8;
			c->x86_cache_alignment = c->x86_clflush_size;
		}
	}
}

static void apply_forced_caps(struct cpuinfo_x86 *c)
{
	int i;

	for (i = 0; i < NCAPINTS + NBUGINTS; i++) {
		c->x86_capability[i] &= ~cpu_caps_cleared[i];
		c->x86_capability[i] |= cpu_caps_set[i];
	}
}

static void init_speculation_control(struct cpuinfo_x86 *c)
{
	/*
	 * The Intel SPEC_CTRL CPUID bit implies IBRS and IBPB support,
	 * and they also have a different bit for STIBP support. Also,
	 * a hypervisor might have set the individual AMD bits even on
	 * Intel CPUs, for finer-grained selection of what's available.
	 */
	if (cpu_has(c, X86_FEATURE_SPEC_CTRL)) {
		set_cpu_cap(c, X86_FEATURE_IBRS);
		set_cpu_cap(c, X86_FEATURE_IBPB);
		set_cpu_cap(c, X86_FEATURE_MSR_SPEC_CTRL);
	}

	if (cpu_has(c, X86_FEATURE_INTEL_STIBP))
		set_cpu_cap(c, X86_FEATURE_STIBP);

	if (cpu_has(c, X86_FEATURE_SPEC_CTRL_SSBD) ||
	    cpu_has(c, X86_FEATURE_VIRT_SSBD))
		set_cpu_cap(c, X86_FEATURE_SSBD);

	if (cpu_has(c, X86_FEATURE_AMD_IBRS)) {
		set_cpu_cap(c, X86_FEATURE_IBRS);
		set_cpu_cap(c, X86_FEATURE_MSR_SPEC_CTRL);
	}

	if (cpu_has(c, X86_FEATURE_AMD_IBPB))
		set_cpu_cap(c, X86_FEATURE_IBPB);

	if (cpu_has(c, X86_FEATURE_AMD_STIBP)) {
		set_cpu_cap(c, X86_FEATURE_STIBP);
		set_cpu_cap(c, X86_FEATURE_MSR_SPEC_CTRL);
	}

	if (cpu_has(c, X86_FEATURE_AMD_SSBD)) {
		set_cpu_cap(c, X86_FEATURE_SSBD);
		set_cpu_cap(c, X86_FEATURE_MSR_SPEC_CTRL);
		clear_cpu_cap(c, X86_FEATURE_VIRT_SSBD);
	}
}

void get_cpu_cap(struct cpuinfo_x86 *c)
{
	u32 eax, ebx, ecx, edx;

	/* Intel-defined flags: level 0x00000001 */
	if (c->cpuid_level >= 0x00000001) {
		cpuid(0x00000001, &eax, &ebx, &ecx, &edx);

		c->x86_capability[CPUID_1_ECX] = ecx;
		c->x86_capability[CPUID_1_EDX] = edx;
	}

	/* Thermal and Power Management Leaf: level 0x00000006 (eax) */
	if (c->cpuid_level >= 0x00000006)
		c->x86_capability[CPUID_6_EAX] = cpuid_eax(0x00000006);

	/* Additional Intel-defined flags: level 0x00000007 */
	if (c->cpuid_level >= 0x00000007) {
		cpuid_count(0x00000007, 0, &eax, &ebx, &ecx, &edx);
		c->x86_capability[CPUID_7_0_EBX] = ebx;
		c->x86_capability[CPUID_7_ECX] = ecx;
		c->x86_capability[CPUID_7_EDX] = edx;

		/* Check valid sub-leaf index before accessing it */
		if (eax >= 1) {
			cpuid_count(0x00000007, 1, &eax, &ebx, &ecx, &edx);
			c->x86_capability[CPUID_7_1_EAX] = eax;
		}
	}

	/* Extended state features: level 0x0000000d */
	if (c->cpuid_level >= 0x0000000d) {
		cpuid_count(0x0000000d, 1, &eax, &ebx, &ecx, &edx);

		c->x86_capability[CPUID_D_1_EAX] = eax;
	}

	/* AMD-defined flags: level 0x80000001 */
	eax = cpuid_eax(0x80000000);
	c->extended_cpuid_level = eax;

	if ((eax & 0xffff0000) == 0x80000000) {
		if (eax >= 0x80000001) {
			cpuid(0x80000001, &eax, &ebx, &ecx, &edx);

			c->x86_capability[CPUID_8000_0001_ECX] = ecx;
			c->x86_capability[CPUID_8000_0001_EDX] = edx;
		}
	}

	if (c->extended_cpuid_level >= 0x80000007) {
		cpuid(0x80000007, &eax, &ebx, &ecx, &edx);

		c->x86_capability[CPUID_8000_0007_EBX] = ebx;
		c->x86_power = edx;
	}

	if (c->extended_cpuid_level >= 0x80000008) {
		cpuid(0x80000008, &eax, &ebx, &ecx, &edx);
		c->x86_capability[CPUID_8000_0008_EBX] = ebx;
	}

	if (c->extended_cpuid_level >= 0x8000000a)
		c->x86_capability[CPUID_8000_000A_EDX] = cpuid_edx(0x8000000a);

	if (c->extended_cpuid_level >= 0x8000001f)
		c->x86_capability[CPUID_8000_001F_EAX] = cpuid_eax(0x8000001f);

	init_scattered_cpuid_features(c);
	init_speculation_control(c);

	/*
	 * Clear/Set all flags overridden by options, after probe.
	 * This needs to happen each time we re-probe, which may happen
	 * several times during CPU initialization.
	 */
	apply_forced_caps(c);
}

void get_cpu_address_sizes(struct cpuinfo_x86 *c)
{
	u32 eax, ebx, ecx, edx;

	if (c->extended_cpuid_level >= 0x80000008) {
		cpuid(0x80000008, &eax, &ebx, &ecx, &edx);

		c->x86_virt_bits = (eax >> 8) & 0xff;
		c->x86_phys_bits = eax & 0xff;
	}
#ifdef CONFIG_X86_32
	else if (cpu_has(c, X86_FEATURE_PAE) || cpu_has(c, X86_FEATURE_PSE36))
		c->x86_phys_bits = 36;
#endif
	c->x86_cache_bits = c->x86_phys_bits;
}

static void identify_cpu_without_cpuid(struct cpuinfo_x86 *c)
{
#ifdef CONFIG_X86_32
	int i;

	/*
	 * First of all, decide if this is a 486 or higher
	 * It's a 486 if we can modify the AC flag
	 */
	if (flag_is_changeable_p(X86_EFLAGS_AC))
		c->x86 = 4;
	else
		c->x86 = 3;

	for (i = 0; i < X86_VENDOR_NUM; i++)
		if (cpu_devs[i] && cpu_devs[i]->c_identify) {
			c->x86_vendor_id[0] = 0;
			cpu_devs[i]->c_identify(c);
			if (c->x86_vendor_id[0]) {
				get_cpu_vendor(c);
				break;
			}
		}
#endif
}

#define NO_SPECULATION		BIT(0)
#define NO_MELTDOWN		BIT(1)
#define NO_SSB			BIT(2)
#define NO_L1TF			BIT(3)
#define NO_MDS			BIT(4)
#define MSBDS_ONLY		BIT(5)
#define NO_SWAPGS		BIT(6)
#define NO_ITLB_MULTIHIT	BIT(7)
#define NO_SPECTRE_V2		BIT(8)

#define VULNWL(vendor, family, model, whitelist)	\
	X86_MATCH_VENDOR_FAM_MODEL(vendor, family, model, whitelist)

#define VULNWL_INTEL(model, whitelist)		\
	VULNWL(INTEL, 6, INTEL_FAM6_##model, whitelist)

#define VULNWL_AMD(family, whitelist)		\
	VULNWL(AMD, family, X86_MODEL_ANY, whitelist)

#define VULNWL_HYGON(family, whitelist)		\
	VULNWL(HYGON, family, X86_MODEL_ANY, whitelist)

static const __initconst struct x86_cpu_id cpu_vuln_whitelist[] = {
	VULNWL(ANY,	4, X86_MODEL_ANY,	NO_SPECULATION),
	VULNWL(CENTAUR,	5, X86_MODEL_ANY,	NO_SPECULATION),
	VULNWL(INTEL,	5, X86_MODEL_ANY,	NO_SPECULATION),
	VULNWL(NSC,	5, X86_MODEL_ANY,	NO_SPECULATION),

	/* Intel Family 6 */
	VULNWL_INTEL(ATOM_SALTWELL,		NO_SPECULATION | NO_ITLB_MULTIHIT),
	VULNWL_INTEL(ATOM_SALTWELL_TABLET,	NO_SPECULATION | NO_ITLB_MULTIHIT),
	VULNWL_INTEL(ATOM_SALTWELL_MID,		NO_SPECULATION | NO_ITLB_MULTIHIT),
	VULNWL_INTEL(ATOM_BONNELL,		NO_SPECULATION | NO_ITLB_MULTIHIT),
	VULNWL_INTEL(ATOM_BONNELL_MID,		NO_SPECULATION | NO_ITLB_MULTIHIT),

	VULNWL_INTEL(ATOM_SILVERMONT,		NO_SSB | NO_L1TF | MSBDS_ONLY | NO_SWAPGS | NO_ITLB_MULTIHIT),
	VULNWL_INTEL(ATOM_SILVERMONT_D,		NO_SSB | NO_L1TF | MSBDS_ONLY | NO_SWAPGS | NO_ITLB_MULTIHIT),
	VULNWL_INTEL(ATOM_SILVERMONT_MID,	NO_SSB | NO_L1TF | MSBDS_ONLY | NO_SWAPGS | NO_ITLB_MULTIHIT),
	VULNWL_INTEL(ATOM_AIRMONT,		NO_SSB | NO_L1TF | MSBDS_ONLY | NO_SWAPGS | NO_ITLB_MULTIHIT),
	VULNWL_INTEL(XEON_PHI_KNL,		NO_SSB | NO_L1TF | MSBDS_ONLY | NO_SWAPGS | NO_ITLB_MULTIHIT),
	VULNWL_INTEL(XEON_PHI_KNM,		NO_SSB | NO_L1TF | MSBDS_ONLY | NO_SWAPGS | NO_ITLB_MULTIHIT),

	VULNWL_INTEL(CORE_YONAH,		NO_SSB),

	VULNWL_INTEL(ATOM_AIRMONT_MID,		NO_L1TF | MSBDS_ONLY | NO_SWAPGS | NO_ITLB_MULTIHIT),
	VULNWL_INTEL(ATOM_AIRMONT_NP,		NO_L1TF | NO_SWAPGS | NO_ITLB_MULTIHIT),

	VULNWL_INTEL(ATOM_GOLDMONT,		NO_MDS | NO_L1TF | NO_SWAPGS | NO_ITLB_MULTIHIT),
	VULNWL_INTEL(ATOM_GOLDMONT_D,		NO_MDS | NO_L1TF | NO_SWAPGS | NO_ITLB_MULTIHIT),
	VULNWL_INTEL(ATOM_GOLDMONT_PLUS,	NO_MDS | NO_L1TF | NO_SWAPGS | NO_ITLB_MULTIHIT),

	/*
	 * Technically, swapgs isn't serializing on AMD (despite it previously
	 * being documented as such in the APM).  But according to AMD, %gs is
	 * updated non-speculatively, and the issuing of %gs-relative memory
	 * operands will be blocked until the %gs update completes, which is
	 * good enough for our purposes.
	 */

	VULNWL_INTEL(ATOM_TREMONT_D,		NO_ITLB_MULTIHIT),

	/* AMD Family 0xf - 0x12 */
	VULNWL_AMD(0x0f,	NO_MELTDOWN | NO_SSB | NO_L1TF | NO_MDS | NO_SWAPGS | NO_ITLB_MULTIHIT),
	VULNWL_AMD(0x10,	NO_MELTDOWN | NO_SSB | NO_L1TF | NO_MDS | NO_SWAPGS | NO_ITLB_MULTIHIT),
	VULNWL_AMD(0x11,	NO_MELTDOWN | NO_SSB | NO_L1TF | NO_MDS | NO_SWAPGS | NO_ITLB_MULTIHIT),
	VULNWL_AMD(0x12,	NO_MELTDOWN | NO_SSB | NO_L1TF | NO_MDS | NO_SWAPGS | NO_ITLB_MULTIHIT),

	/* FAMILY_ANY must be last, otherwise 0x0f - 0x12 matches won't work */
	VULNWL_AMD(X86_FAMILY_ANY,	NO_MELTDOWN | NO_L1TF | NO_MDS | NO_SWAPGS | NO_ITLB_MULTIHIT),
	VULNWL_HYGON(X86_FAMILY_ANY,	NO_MELTDOWN | NO_L1TF | NO_MDS | NO_SWAPGS | NO_ITLB_MULTIHIT),

	/* Zhaoxin Family 7 */
	VULNWL(CENTAUR,	7, X86_MODEL_ANY,	NO_SPECTRE_V2 | NO_SWAPGS),
	VULNWL(ZHAOXIN,	7, X86_MODEL_ANY,	NO_SPECTRE_V2 | NO_SWAPGS),
	{}
};

#define VULNBL_INTEL_STEPPINGS(model, steppings, issues)		   \
	X86_MATCH_VENDOR_FAM_MODEL_STEPPINGS_FEATURE(INTEL, 6,		   \
					    INTEL_FAM6_##model, steppings, \
					    X86_FEATURE_ANY, issues)

#define SRBDS		BIT(0)

static const struct x86_cpu_id cpu_vuln_blacklist[] __initconst = {
	VULNBL_INTEL_STEPPINGS(IVYBRIDGE,	X86_STEPPING_ANY,		SRBDS),
	VULNBL_INTEL_STEPPINGS(HASWELL,		X86_STEPPING_ANY,		SRBDS),
	VULNBL_INTEL_STEPPINGS(HASWELL_L,	X86_STEPPING_ANY,		SRBDS),
	VULNBL_INTEL_STEPPINGS(HASWELL_G,	X86_STEPPING_ANY,		SRBDS),
	VULNBL_INTEL_STEPPINGS(BROADWELL_G,	X86_STEPPING_ANY,		SRBDS),
	VULNBL_INTEL_STEPPINGS(BROADWELL,	X86_STEPPING_ANY,		SRBDS),
	VULNBL_INTEL_STEPPINGS(SKYLAKE_L,	X86_STEPPING_ANY,		SRBDS),
	VULNBL_INTEL_STEPPINGS(SKYLAKE,		X86_STEPPING_ANY,		SRBDS),
	VULNBL_INTEL_STEPPINGS(KABYLAKE_L,	X86_STEPPINGS(0x0, 0xC),	SRBDS),
	VULNBL_INTEL_STEPPINGS(KABYLAKE,	X86_STEPPINGS(0x0, 0xD),	SRBDS),
	{}
};

static bool __init cpu_matches(const struct x86_cpu_id *table, unsigned long which)
{
	const struct x86_cpu_id *m = x86_match_cpu(table);

	return m && !!(m->driver_data & which);
}

u64 x86_read_arch_cap_msr(void)
{
	u64 ia32_cap = 0;

	if (boot_cpu_has(X86_FEATURE_ARCH_CAPABILITIES))
		rdmsrl(MSR_IA32_ARCH_CAPABILITIES, ia32_cap);

	return ia32_cap;
}

static void __init cpu_set_bug_bits(struct cpuinfo_x86 *c)
{
	u64 ia32_cap = x86_read_arch_cap_msr();

	/* Set ITLB_MULTIHIT bug if cpu is not in the whitelist and not mitigated */
	if (!cpu_matches(cpu_vuln_whitelist, NO_ITLB_MULTIHIT) &&
	    !(ia32_cap & ARCH_CAP_PSCHANGE_MC_NO))
		setup_force_cpu_bug(X86_BUG_ITLB_MULTIHIT);

	if (cpu_matches(cpu_vuln_whitelist, NO_SPECULATION))
		return;

	setup_force_cpu_bug(X86_BUG_SPECTRE_V1);

	if (!cpu_matches(cpu_vuln_whitelist, NO_SPECTRE_V2))
		setup_force_cpu_bug(X86_BUG_SPECTRE_V2);

	if (!cpu_matches(cpu_vuln_whitelist, NO_SSB) &&
	    !(ia32_cap & ARCH_CAP_SSB_NO) &&
	   !cpu_has(c, X86_FEATURE_AMD_SSB_NO))
		setup_force_cpu_bug(X86_BUG_SPEC_STORE_BYPASS);

	if (ia32_cap & ARCH_CAP_IBRS_ALL)
		setup_force_cpu_cap(X86_FEATURE_IBRS_ENHANCED);

	if (!cpu_matches(cpu_vuln_whitelist, NO_MDS) &&
	    !(ia32_cap & ARCH_CAP_MDS_NO)) {
		setup_force_cpu_bug(X86_BUG_MDS);
		if (cpu_matches(cpu_vuln_whitelist, MSBDS_ONLY))
			setup_force_cpu_bug(X86_BUG_MSBDS_ONLY);
	}

	if (!cpu_matches(cpu_vuln_whitelist, NO_SWAPGS))
		setup_force_cpu_bug(X86_BUG_SWAPGS);

	/*
	 * When the CPU is not mitigated for TAA (TAA_NO=0) set TAA bug when:
	 *	- TSX is supported or
	 *	- TSX_CTRL is present
	 *
	 * TSX_CTRL check is needed for cases when TSX could be disabled before
	 * the kernel boot e.g. kexec.
	 * TSX_CTRL check alone is not sufficient for cases when the microcode
	 * update is not present or running as guest that don't get TSX_CTRL.
	 */
	if (!(ia32_cap & ARCH_CAP_TAA_NO) &&
	    (cpu_has(c, X86_FEATURE_RTM) ||
	     (ia32_cap & ARCH_CAP_TSX_CTRL_MSR)))
		setup_force_cpu_bug(X86_BUG_TAA);

	/*
	 * SRBDS affects CPUs which support RDRAND or RDSEED and are listed
	 * in the vulnerability blacklist.
	 */
	if ((cpu_has(c, X86_FEATURE_RDRAND) ||
	     cpu_has(c, X86_FEATURE_RDSEED)) &&
	    cpu_matches(cpu_vuln_blacklist, SRBDS))
		    setup_force_cpu_bug(X86_BUG_SRBDS);

	if (cpu_matches(cpu_vuln_whitelist, NO_MELTDOWN))
		return;

	/* Rogue Data Cache Load? No! */
	if (ia32_cap & ARCH_CAP_RDCL_NO)
		return;

	setup_force_cpu_bug(X86_BUG_CPU_MELTDOWN);

	if (cpu_matches(cpu_vuln_whitelist, NO_L1TF))
		return;

	setup_force_cpu_bug(X86_BUG_L1TF);
}

/*
 * The NOPL instruction is supposed to exist on all CPUs of family >= 6;
 * unfortunately, that's not true in practice because of early VIA
 * chips and (more importantly) broken virtualizers that are not easy
 * to detect. In the latter case it doesn't even *fail* reliably, so
 * probing for it doesn't even work. Disable it completely on 32-bit
 * unless we can find a reliable way to detect all the broken cases.
 * Enable it explicitly on 64-bit for non-constant inputs of cpu_has().
 */
static void detect_nopl(void)
{
#ifdef CONFIG_X86_32
	setup_clear_cpu_cap(X86_FEATURE_NOPL);
#else
	setup_force_cpu_cap(X86_FEATURE_NOPL);
#endif
}

/*
 * We parse cpu parameters early because fpu__init_system() is executed
 * before parse_early_param().
 */
static void __init cpu_parse_early_param(void)
{
	char arg[128];
	char *argptr = arg;
	int arglen, res, bit;

#ifdef CONFIG_X86_32
	if (cmdline_find_option_bool(boot_command_line, "no387"))
#ifdef CONFIG_MATH_EMULATION
		setup_clear_cpu_cap(X86_FEATURE_FPU);
#else
		pr_err("Option 'no387' required CONFIG_MATH_EMULATION enabled.\n");
#endif

	if (cmdline_find_option_bool(boot_command_line, "nofxsr"))
		setup_clear_cpu_cap(X86_FEATURE_FXSR);
#endif

	if (cmdline_find_option_bool(boot_command_line, "noxsave"))
		setup_clear_cpu_cap(X86_FEATURE_XSAVE);

	if (cmdline_find_option_bool(boot_command_line, "noxsaveopt"))
		setup_clear_cpu_cap(X86_FEATURE_XSAVEOPT);

	if (cmdline_find_option_bool(boot_command_line, "noxsaves"))
		setup_clear_cpu_cap(X86_FEATURE_XSAVES);

	if (cmdline_find_option_bool(boot_command_line, "no_user_shstk"))
		setup_clear_cpu_cap(X86_FEATURE_SHSTK);
	if (cmdline_find_option_bool(boot_command_line, "no_user_ibt"))
		setup_clear_cpu_cap(X86_FEATURE_IBT);

	arglen = cmdline_find_option(boot_command_line, "clearcpuid", arg, sizeof(arg));
	if (arglen <= 0)
		return;

	pr_info("Clearing CPUID bits:");
	do {
		res = get_option(&argptr, &bit);
		if (res == 0 || res == 3)
			break;

		/* If the argument was too long, the last bit may be cut off */
		if (res == 1 && arglen >= sizeof(arg))
			break;

		if (bit >= 0 && bit < NCAPINTS * 32) {
			pr_cont(" " X86_CAP_FMT, x86_cap_flag(bit));
			setup_clear_cpu_cap(bit);
		}
	} while (res == 2);
	pr_cont("\n");
}

/*
 * Do minimum CPU detection early.
 * Fields really needed: vendor, cpuid_level, family, model, mask,
 * cache alignment.
 * The others are not touched to avoid unwanted side effects.
 *
 * WARNING: this function is only called on the boot CPU.  Don't add code
 * here that is supposed to run on all CPUs.
 */
static void __init early_identify_cpu(struct cpuinfo_x86 *c)
{
#ifdef CONFIG_X86_64
	c->x86_clflush_size = 64;
	c->x86_phys_bits = 36;
	c->x86_virt_bits = 48;
#else
	c->x86_clflush_size = 32;
	c->x86_phys_bits = 32;
	c->x86_virt_bits = 32;
#endif
	c->x86_cache_alignment = c->x86_clflush_size;

	memset(&c->x86_capability, 0, sizeof(c->x86_capability));
	c->extended_cpuid_level = 0;

	if (!have_cpuid_p())
		identify_cpu_without_cpuid(c);

	/* cyrix could have cpuid enabled via c_identify()*/
	if (have_cpuid_p()) {
		cpu_detect(c);
		get_cpu_vendor(c);
		get_cpu_cap(c);
		get_cpu_address_sizes(c);
		setup_force_cpu_cap(X86_FEATURE_CPUID);
		cpu_parse_early_param();

		if (this_cpu->c_early_init)
			this_cpu->c_early_init(c);

		c->cpu_index = 0;
		filter_cpuid_features(c, false);

		if (this_cpu->c_bsp_init)
			this_cpu->c_bsp_init(c);
	} else {
		setup_clear_cpu_cap(X86_FEATURE_CPUID);
	}

	setup_force_cpu_cap(X86_FEATURE_ALWAYS);

	cpu_set_bug_bits(c);

	cpu_set_core_cap_bits(c);

	fpu__init_system(c);

#ifdef CONFIG_X86_32
	/*
	 * Regardless of whether PCID is enumerated, the SDM says
	 * that it can't be enabled in 32-bit mode.
	 */
	setup_clear_cpu_cap(X86_FEATURE_PCID);
#endif

	/*
	 * Later in the boot process pgtable_l5_enabled() relies on
	 * cpu_feature_enabled(X86_FEATURE_LA57). If 5-level paging is not
	 * enabled by this point we need to clear the feature bit to avoid
	 * false-positives at the later stage.
	 *
	 * pgtable_l5_enabled() can be false here for several reasons:
	 *  - 5-level paging is disabled compile-time;
	 *  - it's 32-bit kernel;
	 *  - machine doesn't support 5-level paging;
	 *  - user specified 'no5lvl' in kernel command line.
	 */
	if (!pgtable_l5_enabled())
		setup_clear_cpu_cap(X86_FEATURE_LA57);

	detect_nopl();
}

void __init early_cpu_init(void)
{
	const struct cpu_dev *const *cdev;
	int count = 0;

#ifdef CONFIG_PROCESSOR_SELECT
	pr_info("KERNEL supported cpus:\n");
#endif

	for (cdev = __x86_cpu_dev_start; cdev < __x86_cpu_dev_end; cdev++) {
		const struct cpu_dev *cpudev = *cdev;

		if (count >= X86_VENDOR_NUM)
			break;
		cpu_devs[count] = cpudev;
		count++;

#ifdef CONFIG_PROCESSOR_SELECT
		{
			unsigned int j;

			for (j = 0; j < 2; j++) {
				if (!cpudev->c_ident[j])
					continue;
				pr_info("  %s %s\n", cpudev->c_vendor,
					cpudev->c_ident[j]);
			}
		}
#endif
	}
	early_identify_cpu(&boot_cpu_data);
}

static void detect_null_seg_behavior(struct cpuinfo_x86 *c)
{
#ifdef CONFIG_X86_64
	/*
	 * Empirically, writing zero to a segment selector on AMD does
	 * not clear the base, whereas writing zero to a segment
	 * selector on Intel does clear the base.  Intel's behavior
	 * allows slightly faster context switches in the common case
	 * where GS is unused by the prev and next threads.
	 *
	 * Since neither vendor documents this anywhere that I can see,
	 * detect it directly instead of hardcoding the choice by
	 * vendor.
	 *
	 * I've designated AMD's behavior as the "bug" because it's
	 * counterintuitive and less friendly.
	 */

	unsigned long old_base, tmp;
	rdmsrl(MSR_FS_BASE, old_base);
	wrmsrl(MSR_FS_BASE, 1);
	loadsegment(fs, 0);
	rdmsrl(MSR_FS_BASE, tmp);
	if (tmp != 0)
		set_cpu_bug(c, X86_BUG_NULL_SEG);
	wrmsrl(MSR_FS_BASE, old_base);
#endif
}

static void generic_identify(struct cpuinfo_x86 *c)
{
	c->extended_cpuid_level = 0;

	if (!have_cpuid_p())
		identify_cpu_without_cpuid(c);

	/* cyrix could have cpuid enabled via c_identify()*/
	if (!have_cpuid_p())
		return;

	cpu_detect(c);

	get_cpu_vendor(c);

	get_cpu_cap(c);

	get_cpu_address_sizes(c);

	if (c->cpuid_level >= 0x00000001) {
		c->initial_apicid = (cpuid_ebx(1) >> 24) & 0xFF;
#ifdef CONFIG_X86_32
# ifdef CONFIG_SMP
		c->apicid = apic->phys_pkg_id(c->initial_apicid, 0);
# else
		c->apicid = c->initial_apicid;
# endif
#endif
		c->phys_proc_id = c->initial_apicid;
	}

	get_model_name(c); /* Default name */

	detect_null_seg_behavior(c);

	/*
	 * ESPFIX is a strange bug.  All real CPUs have it.  Paravirt
	 * systems that run Linux at CPL > 0 may or may not have the
	 * issue, but, even if they have the issue, there's absolutely
	 * nothing we can do about it because we can't use the real IRET
	 * instruction.
	 *
	 * NB: For the time being, only 32-bit kernels support
	 * X86_BUG_ESPFIX as such.  64-bit kernels directly choose
	 * whether to apply espfix using paravirt hooks.  If any
	 * non-paravirt system ever shows up that does *not* have the
	 * ESPFIX issue, we can change this.
	 */
#ifdef CONFIG_X86_32
	set_cpu_bug(c, X86_BUG_ESPFIX);
#endif
}

/*
 * Validate that ACPI/mptables have the same information about the
 * effective APIC id and update the package map.
 */
static void validate_apic_and_package_id(struct cpuinfo_x86 *c)
{
#ifdef CONFIG_SMP
	unsigned int apicid, cpu = smp_processor_id();

	apicid = apic->cpu_present_to_apicid(cpu);

	if (apicid != c->apicid) {
		pr_err(FW_BUG "CPU%u: APIC id mismatch. Firmware: %x APIC: %x\n",
		       cpu, apicid, c->initial_apicid);
	}
	BUG_ON(topology_update_package_map(c->phys_proc_id, cpu));
	BUG_ON(topology_update_die_map(c->cpu_die_id, cpu));
#else
	c->logical_proc_id = 0;
#endif
}

#ifdef CONFIG_ARCH_HAS_SUPERVISOR_PKEYS
/*
 * PKS is independent of PKU and either or both may be supported on a CPU.
 * Configure PKS if the CPU supports the feature.
 */
static void setup_pks(void)
{
	if (!cpu_feature_enabled(X86_FEATURE_PKS))
		return;

	write_pkrs(INIT_PKRS_VALUE);
	cr4_set_bits(X86_CR4_PKS);
}
#else
static __always_inline void setup_pks(void) { }
#endif

/*
 * This does the hard work of actually picking apart the CPU stuff...
 */
static void identify_cpu(struct cpuinfo_x86 *c)
{
	int i;

	c->loops_per_jiffy = loops_per_jiffy;
	c->x86_cache_size = 0;
	c->x86_vendor = X86_VENDOR_UNKNOWN;
	c->x86_model = c->x86_stepping = 0;	/* So far unknown... */
	c->x86_vendor_id[0] = '\0'; /* Unset */
	c->x86_model_id[0] = '\0';  /* Unset */
	c->x86_max_cores = 1;
	c->x86_coreid_bits = 0;
	c->cu_id = 0xff;
#ifdef CONFIG_X86_64
	c->x86_clflush_size = 64;
	c->x86_phys_bits = 36;
	c->x86_virt_bits = 48;
#else
	c->cpuid_level = -1;	/* CPUID not detected */
	c->x86_clflush_size = 32;
	c->x86_phys_bits = 32;
	c->x86_virt_bits = 32;
#endif
	c->x86_cache_alignment = c->x86_clflush_size;
	memset(&c->x86_capability, 0, sizeof(c->x86_capability));
#ifdef CONFIG_X86_VMX_FEATURE_NAMES
	memset(&c->vmx_capability, 0, sizeof(c->vmx_capability));
#endif

	generic_identify(c);

	if (this_cpu->c_identify)
		this_cpu->c_identify(c);

	/* Clear/Set all flags overridden by options, after probe */
	apply_forced_caps(c);

#ifdef CONFIG_X86_64
	c->apicid = apic->phys_pkg_id(c->initial_apicid, 0);
#endif

	/*
	 * Vendor-specific initialization.  In this section we
	 * canonicalize the feature flags, meaning if there are
	 * features a certain CPU supports which CPUID doesn't
	 * tell us, CPUID claiming incorrect flags, or other bugs,
	 * we handle them here.
	 *
	 * At the end of this section, c->x86_capability better
	 * indicate the features this CPU genuinely supports!
	 */
	if (this_cpu->c_init)
		this_cpu->c_init(c);

	/* Disable the PN if appropriate */
	squash_the_stupid_serial_number(c);

	/* Set up SMEP/SMAP/UMIP */
	setup_smep(c);
	setup_smap(c);
	setup_umip(c);

	/* Enable FSGSBASE instructions if available. */
	if (cpu_has(c, X86_FEATURE_FSGSBASE)) {
		cr4_set_bits(X86_CR4_FSGSBASE);
		elf_hwcap2 |= HWCAP2_FSGSBASE;
	}

	/*
	 * The vendor-specific functions might have changed features.
	 * Now we do "generic changes."
	 */

	/* Filter out anything that depends on CPUID levels we don't have */
	filter_cpuid_features(c, true);

	/* If the model name is still unset, do table lookup. */
	if (!c->x86_model_id[0]) {
		const char *p;
		p = table_lookup_model(c);
		if (p)
			strcpy(c->x86_model_id, p);
		else
			/* Last resort... */
			sprintf(c->x86_model_id, "%02x/%02x",
				c->x86, c->x86_model);
	}

#ifdef CONFIG_X86_64
	detect_ht(c);
#endif

	x86_init_rdrand(c);
	setup_pku(c);
<<<<<<< HEAD
	setup_pks();
=======
	setup_cet(c);
>>>>>>> 04f76f6e

	/*
	 * Clear/Set all flags overridden by options, need do it
	 * before following smp all cpus cap AND.
	 */
	apply_forced_caps(c);

	/*
	 * On SMP, boot_cpu_data holds the common feature set between
	 * all CPUs; so make sure that we indicate which features are
	 * common between the CPUs.  The first time this routine gets
	 * executed, c == &boot_cpu_data.
	 */
	if (c != &boot_cpu_data) {
		/* AND the already accumulated flags with these */
		for (i = 0; i < NCAPINTS; i++)
			boot_cpu_data.x86_capability[i] &= c->x86_capability[i];

		/* OR, i.e. replicate the bug flags */
		for (i = NCAPINTS; i < NCAPINTS + NBUGINTS; i++)
			c->x86_capability[i] |= boot_cpu_data.x86_capability[i];
	}

	/* Init Machine Check Exception if available. */
	mcheck_cpu_init(c);

	select_idle_routine(c);

#ifdef CONFIG_NUMA
	numa_add_cpu(smp_processor_id());
#endif
}

/*
 * Set up the CPU state needed to execute SYSENTER/SYSEXIT instructions
 * on 32-bit kernels:
 */
#ifdef CONFIG_X86_32
void enable_sep_cpu(void)
{
	struct tss_struct *tss;
	int cpu;

	if (!boot_cpu_has(X86_FEATURE_SEP))
		return;

	cpu = get_cpu();
	tss = &per_cpu(cpu_tss_rw, cpu);

	/*
	 * We cache MSR_IA32_SYSENTER_CS's value in the TSS's ss1 field --
	 * see the big comment in struct x86_hw_tss's definition.
	 */

	tss->x86_tss.ss1 = __KERNEL_CS;
	wrmsr(MSR_IA32_SYSENTER_CS, tss->x86_tss.ss1, 0);
	wrmsr(MSR_IA32_SYSENTER_ESP, (unsigned long)(cpu_entry_stack(cpu) + 1), 0);
	wrmsr(MSR_IA32_SYSENTER_EIP, (unsigned long)entry_SYSENTER_32, 0);

	put_cpu();
}
#endif

void __init identify_boot_cpu(void)
{
	identify_cpu(&boot_cpu_data);
#ifdef CONFIG_X86_32
	sysenter_setup();
	enable_sep_cpu();
#endif
	cpu_detect_tlb(&boot_cpu_data);
	setup_cr_pinning();

	tsx_init();
}

void identify_secondary_cpu(struct cpuinfo_x86 *c)
{
	BUG_ON(c == &boot_cpu_data);
	identify_cpu(c);
#ifdef CONFIG_X86_32
	enable_sep_cpu();
#endif
	mtrr_ap_init();
	validate_apic_and_package_id(c);
	x86_spec_ctrl_setup_ap();
	update_srbds_msr();
}

static __init int setup_noclflush(char *arg)
{
	setup_clear_cpu_cap(X86_FEATURE_CLFLUSH);
	setup_clear_cpu_cap(X86_FEATURE_CLFLUSHOPT);
	return 1;
}
__setup("noclflush", setup_noclflush);

void print_cpu_info(struct cpuinfo_x86 *c)
{
	const char *vendor = NULL;

	if (c->x86_vendor < X86_VENDOR_NUM) {
		vendor = this_cpu->c_vendor;
	} else {
		if (c->cpuid_level >= 0)
			vendor = c->x86_vendor_id;
	}

	if (vendor && !strstr(c->x86_model_id, vendor))
		pr_cont("%s ", vendor);

	if (c->x86_model_id[0])
		pr_cont("%s", c->x86_model_id);
	else
		pr_cont("%d86", c->x86);

	pr_cont(" (family: 0x%x, model: 0x%x", c->x86, c->x86_model);

	if (c->x86_stepping || c->cpuid_level >= 0)
		pr_cont(", stepping: 0x%x)\n", c->x86_stepping);
	else
		pr_cont(")\n");
}

/*
 * clearcpuid= was already parsed in fpu__init_parse_early_param.
 * But we need to keep a dummy __setup around otherwise it would
 * show up as an environment variable for init.
 */
static __init int setup_clearcpuid(char *arg)
{
	return 1;
}
__setup("clearcpuid=", setup_clearcpuid);

#ifdef CONFIG_X86_64
DEFINE_PER_CPU_FIRST(struct fixed_percpu_data,
		     fixed_percpu_data) __aligned(PAGE_SIZE) __visible;
EXPORT_PER_CPU_SYMBOL_GPL(fixed_percpu_data);

/*
 * The following percpu variables are hot.  Align current_task to
 * cacheline size such that they fall in the same cacheline.
 */
DEFINE_PER_CPU(struct task_struct *, current_task) ____cacheline_aligned =
	&init_task;
EXPORT_PER_CPU_SYMBOL(current_task);

DEFINE_PER_CPU(void *, hardirq_stack_ptr);
DEFINE_PER_CPU(bool, hardirq_stack_inuse);

DEFINE_PER_CPU(int, __preempt_count) = INIT_PREEMPT_COUNT;
EXPORT_PER_CPU_SYMBOL(__preempt_count);

/* May not be marked __init: used by software suspend */
void syscall_init(void)
{
	wrmsr(MSR_STAR, 0, (__USER32_CS << 16) | __KERNEL_CS);
	wrmsrl(MSR_LSTAR, (unsigned long)entry_SYSCALL_64);

#ifdef CONFIG_IA32_EMULATION
	wrmsrl(MSR_CSTAR, (unsigned long)entry_SYSCALL_compat);
	/*
	 * This only works on Intel CPUs.
	 * On AMD CPUs these MSRs are 32-bit, CPU truncates MSR_IA32_SYSENTER_EIP.
	 * This does not cause SYSENTER to jump to the wrong location, because
	 * AMD doesn't allow SYSENTER in long mode (either 32- or 64-bit).
	 */
	wrmsrl_safe(MSR_IA32_SYSENTER_CS, (u64)__KERNEL_CS);
	wrmsrl_safe(MSR_IA32_SYSENTER_ESP,
		    (unsigned long)(cpu_entry_stack(smp_processor_id()) + 1));
	wrmsrl_safe(MSR_IA32_SYSENTER_EIP, (u64)entry_SYSENTER_compat);
#else
	wrmsrl(MSR_CSTAR, (unsigned long)ignore_sysret);
	wrmsrl_safe(MSR_IA32_SYSENTER_CS, (u64)GDT_ENTRY_INVALID_SEG);
	wrmsrl_safe(MSR_IA32_SYSENTER_ESP, 0ULL);
	wrmsrl_safe(MSR_IA32_SYSENTER_EIP, 0ULL);
#endif

	/* Flags to clear on syscall */
	wrmsrl(MSR_SYSCALL_MASK,
	       X86_EFLAGS_TF|X86_EFLAGS_DF|X86_EFLAGS_IF|
	       X86_EFLAGS_IOPL|X86_EFLAGS_AC|X86_EFLAGS_NT);
}

#else	/* CONFIG_X86_64 */

DEFINE_PER_CPU(struct task_struct *, current_task) = &init_task;
EXPORT_PER_CPU_SYMBOL(current_task);
DEFINE_PER_CPU(int, __preempt_count) = INIT_PREEMPT_COUNT;
EXPORT_PER_CPU_SYMBOL(__preempt_count);

/*
 * On x86_32, vm86 modifies tss.sp0, so sp0 isn't a reliable way to find
 * the top of the kernel stack.  Use an extra percpu variable to track the
 * top of the kernel stack directly.
 */
DEFINE_PER_CPU(unsigned long, cpu_current_top_of_stack) =
	(unsigned long)&init_thread_union + THREAD_SIZE;
EXPORT_PER_CPU_SYMBOL(cpu_current_top_of_stack);

#ifdef CONFIG_STACKPROTECTOR
DEFINE_PER_CPU_ALIGNED(struct stack_canary, stack_canary);
#endif

#endif	/* CONFIG_X86_64 */

/*
 * Clear all 6 debug registers:
 */
static void clear_all_debug_regs(void)
{
	int i;

	for (i = 0; i < 8; i++) {
		/* Ignore db4, db5 */
		if ((i == 4) || (i == 5))
			continue;

		set_debugreg(0, i);
	}
}

#ifdef CONFIG_KGDB
/*
 * Restore debug regs if using kgdbwait and you have a kernel debugger
 * connection established.
 */
static void dbg_restore_debug_regs(void)
{
	if (unlikely(kgdb_connected && arch_kgdb_ops.correct_hw_break))
		arch_kgdb_ops.correct_hw_break();
}
#else /* ! CONFIG_KGDB */
#define dbg_restore_debug_regs()
#endif /* ! CONFIG_KGDB */

static void wait_for_master_cpu(int cpu)
{
#ifdef CONFIG_SMP
	/*
	 * wait for ACK from master CPU before continuing
	 * with AP initialization
	 */
	WARN_ON(cpumask_test_and_set_cpu(cpu, cpu_initialized_mask));
	while (!cpumask_test_cpu(cpu, cpu_callout_mask))
		cpu_relax();
#endif
}

#ifdef CONFIG_X86_64
static inline void setup_getcpu(int cpu)
{
	unsigned long cpudata = vdso_encode_cpunode(cpu, early_cpu_to_node(cpu));
	struct desc_struct d = { };

	if (boot_cpu_has(X86_FEATURE_RDTSCP))
		write_rdtscp_aux(cpudata);

	/* Store CPU and node number in limit. */
	d.limit0 = cpudata;
	d.limit1 = cpudata >> 16;

	d.type = 5;		/* RO data, expand down, accessed */
	d.dpl = 3;		/* Visible to user code */
	d.s = 1;		/* Not a system segment */
	d.p = 1;		/* Present */
	d.d = 1;		/* 32-bit */

	write_gdt_entry(get_cpu_gdt_rw(cpu), GDT_ENTRY_CPUNODE, &d, DESCTYPE_S);
}

static inline void ucode_cpu_init(int cpu)
{
	if (cpu)
		load_ucode_ap();
}

static inline void tss_setup_ist(struct tss_struct *tss)
{
	/* Set up the per-CPU TSS IST stacks */
	tss->x86_tss.ist[IST_INDEX_DF] = __this_cpu_ist_top_va(DF);
	tss->x86_tss.ist[IST_INDEX_NMI] = __this_cpu_ist_top_va(NMI);
	tss->x86_tss.ist[IST_INDEX_DB] = __this_cpu_ist_top_va(DB);
	tss->x86_tss.ist[IST_INDEX_MCE] = __this_cpu_ist_top_va(MCE);
	/* Only mapped when SEV-ES is active */
	tss->x86_tss.ist[IST_INDEX_VC] = __this_cpu_ist_top_va(VC);
}

#else /* CONFIG_X86_64 */

static inline void setup_getcpu(int cpu) { }

static inline void ucode_cpu_init(int cpu)
{
	show_ucode_info_early();
}

static inline void tss_setup_ist(struct tss_struct *tss) { }

#endif /* !CONFIG_X86_64 */

static inline void tss_setup_io_bitmap(struct tss_struct *tss)
{
	tss->x86_tss.io_bitmap_base = IO_BITMAP_OFFSET_INVALID;

#ifdef CONFIG_X86_IOPL_IOPERM
	tss->io_bitmap.prev_max = 0;
	tss->io_bitmap.prev_sequence = 0;
	memset(tss->io_bitmap.bitmap, 0xff, sizeof(tss->io_bitmap.bitmap));
	/*
	 * Invalidate the extra array entry past the end of the all
	 * permission bitmap as required by the hardware.
	 */
	tss->io_bitmap.mapall[IO_BITMAP_LONGS] = ~0UL;
#endif
}

/*
 * Setup everything needed to handle exceptions from the IDT, including the IST
 * exceptions which use paranoid_entry().
 */
void cpu_init_exception_handling(void)
{
	struct tss_struct *tss = this_cpu_ptr(&cpu_tss_rw);
	int cpu = raw_smp_processor_id();

	/* paranoid_entry() gets the CPU number from the GDT */
	setup_getcpu(cpu);

	/* IST vectors need TSS to be set up. */
	tss_setup_ist(tss);
	tss_setup_io_bitmap(tss);
	set_tss_desc(cpu, &get_cpu_entry_area(cpu)->tss.x86_tss);

	load_TR_desc();

	/* Finally load the IDT */
	load_current_idt();
}

/*
 * cpu_init() initializes state that is per-CPU. Some data is already
 * initialized (naturally) in the bootstrap process, such as the GDT
 * and IDT. We reload them nevertheless, this function acts as a
 * 'CPU state barrier', nothing should get across.
 */
void cpu_init(void)
{
	struct tss_struct *tss = this_cpu_ptr(&cpu_tss_rw);
	struct task_struct *cur = current;
	int cpu = raw_smp_processor_id();

	wait_for_master_cpu(cpu);

	ucode_cpu_init(cpu);

#ifdef CONFIG_NUMA
	if (this_cpu_read(numa_node) == 0 &&
	    early_cpu_to_node(cpu) != NUMA_NO_NODE)
		set_numa_node(early_cpu_to_node(cpu));
#endif
	setup_getcpu(cpu);

	pr_debug("Initializing CPU#%d\n", cpu);

	if (IS_ENABLED(CONFIG_X86_64) || cpu_feature_enabled(X86_FEATURE_VME) ||
	    boot_cpu_has(X86_FEATURE_TSC) || boot_cpu_has(X86_FEATURE_DE))
		cr4_clear_bits(X86_CR4_VME|X86_CR4_PVI|X86_CR4_TSD|X86_CR4_DE);

	/*
	 * Initialize the per-CPU GDT with the boot GDT,
	 * and set up the GDT descriptor:
	 */
	switch_to_new_gdt(cpu);
	load_current_idt();

	if (IS_ENABLED(CONFIG_X86_64)) {
		loadsegment(fs, 0);
		memset(cur->thread.tls_array, 0, GDT_ENTRY_TLS_ENTRIES * 8);
		syscall_init();

		wrmsrl(MSR_FS_BASE, 0);
		wrmsrl(MSR_KERNEL_GS_BASE, 0);
		barrier();

		x2apic_setup();
	}

	mmgrab(&init_mm);
	cur->active_mm = &init_mm;
	BUG_ON(cur->mm);
	initialize_tlbstate_and_flush();
	enter_lazy_tlb(&init_mm, cur);

	/* Initialize the TSS. */
	tss_setup_ist(tss);
	tss_setup_io_bitmap(tss);
	set_tss_desc(cpu, &get_cpu_entry_area(cpu)->tss.x86_tss);

	load_TR_desc();
	/*
	 * sp0 points to the entry trampoline stack regardless of what task
	 * is running.
	 */
	load_sp0((unsigned long)(cpu_entry_stack(cpu) + 1));

	load_mm_ldt(&init_mm);

	clear_all_debug_regs();
	dbg_restore_debug_regs();

	doublefault_init_cpu_tss();

	fpu__init_cpu();

	if (is_uv_system())
		uv_cpu_init();

	load_fixmap_gdt(cpu);
}

/*
 * The microcode loader calls this upon late microcode load to recheck features,
 * only when microcode has been updated. Caller holds microcode_mutex and CPU
 * hotplug lock.
 */
void microcode_check(void)
{
	struct cpuinfo_x86 info;

	perf_check_microcode();

	/* Reload CPUID max function as it might've changed. */
	info.cpuid_level = cpuid_eax(0);

	/*
	 * Copy all capability leafs to pick up the synthetic ones so that
	 * memcmp() below doesn't fail on that. The ones coming from CPUID will
	 * get overwritten in get_cpu_cap().
	 */
	memcpy(&info.x86_capability, &boot_cpu_data.x86_capability, sizeof(info.x86_capability));

	get_cpu_cap(&info);

	if (!memcmp(&info.x86_capability, &boot_cpu_data.x86_capability, sizeof(info.x86_capability)))
		return;

	pr_warn("x86/CPU: CPU features have changed after loading microcode, but might not take effect.\n");
	pr_warn("x86/CPU: Please consider either early loading through initrd/built-in or a potential BIOS update.\n");
}

/*
 * Invoked from core CPU hotplug code after hotplug operations
 */
void arch_smt_update(void)
{
	/* Handle the speculative execution misfeatures */
	cpu_bugs_smt_update();
	/* Check whether IPI broadcasting can be enabled */
	apic_smt_update();
}<|MERGE_RESOLUTION|>--- conflicted
+++ resolved
@@ -1625,11 +1625,8 @@
 
 	x86_init_rdrand(c);
 	setup_pku(c);
-<<<<<<< HEAD
 	setup_pks();
-=======
 	setup_cet(c);
->>>>>>> 04f76f6e
 
 	/*
 	 * Clear/Set all flags overridden by options, need do it
