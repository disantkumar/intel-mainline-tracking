--- conflicted
+++ resolved
@@ -61,7 +61,6 @@
 # define DISABLE_PTI		(1 << (X86_FEATURE_PTI & 31))
 #endif
 
-<<<<<<< HEAD
 #ifdef CONFIG_X86_SHADOW_STACK_USER
 #define DISABLE_SHSTK	0
 #else
@@ -72,12 +71,12 @@
 #define DISABLE_IBT	0
 #else
 #define DISABLE_IBT	(1<<(X86_FEATURE_IBT & 31))
-=======
+#endif
+
 #ifdef CONFIG_INTEL_SGX
 # define DISABLE_SGX	0
 #else
 # define DISABLE_SGX	(1 << (X86_FEATURE_SGX & 31))
->>>>>>> 945ccbcb
 #endif
 
 /*
@@ -101,13 +100,8 @@
 #define DISABLED_MASK15	0
 #define DISABLED_MASK16	(DISABLE_PKU|DISABLE_OSPKE|DISABLE_LA57|DISABLE_UMIP|DISABLE_SHSTK)
 #define DISABLED_MASK17	0
-<<<<<<< HEAD
 #define DISABLED_MASK18	(DISABLE_IBT)
-#define DISABLED_MASK_CHECK BUILD_BUG_ON_ZERO(NCAPINTS != 19)
-=======
-#define DISABLED_MASK18	0
 #define DISABLED_MASK19	(DISABLE_SGX1|DISABLE_SGX2)
 #define DISABLED_MASK_CHECK BUILD_BUG_ON_ZERO(NCAPINTS != 20)
->>>>>>> 945ccbcb
 
 #endif /* _ASM_X86_DISABLED_FEATURES_H */