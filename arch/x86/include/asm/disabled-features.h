--- conflicted
+++ resolved
@@ -105,11 +105,7 @@
 #define DISABLED_MASK14	0
 #define DISABLED_MASK15	0
 #define DISABLED_MASK16	(DISABLE_PKU|DISABLE_OSPKE|DISABLE_LA57|DISABLE_UMIP| \
-<<<<<<< HEAD
-			 DISABLE_ENQCMD|DISABLE_SHSTK)
-=======
-			 DISABLE_ENQCMD|DISABLE_PKS)
->>>>>>> 9f29a8c1
+			 DISABLE_ENQCMD|DISABLE_SHSTK|DISABLE_PKS)
 #define DISABLED_MASK17	0
 #define DISABLED_MASK18	(DISABLE_IBT)
 #define DISABLED_MASK19	0
