/* SPDX-License-Identifier: GPL-2.0 */
#ifndef _ASM_X86_TRAP_PF_H
#define _ASM_X86_TRAP_PF_H

/*
 * Page fault error code bits:
 *
 *   bit 0 ==	 0: no page found	1: protection fault
 *   bit 1 ==	 0: read access		1: write access
 *   bit 2 ==	 0: kernel-mode access	1: user-mode access
 *   bit 3 ==				1: use of reserved bit detected
 *   bit 4 ==				1: fault was an instruction fetch
 *   bit 5 ==				1: protection keys block access
 *   bit 6 ==				1: shadow stack access fault
 */
enum x86_pf_error_code {
	X86_PF_PROT	=		1 << 0,
	X86_PF_WRITE	=		1 << 1,
	X86_PF_USER	=		1 << 2,
	X86_PF_RSVD	=		1 << 3,
	X86_PF_INSTR	=		1 << 4,
	X86_PF_PK	=		1 << 5,
<<<<<<< HEAD
	X86_PF_SHSTK	=		1 << 6,
=======
	X86_PF_SGX	=		1 << 15,
>>>>>>> b0919aee
};

#endif /* _ASM_X86_TRAP_PF_H */<|MERGE_RESOLUTION|>--- conflicted
+++ resolved
@@ -20,11 +20,8 @@
 	X86_PF_RSVD	=		1 << 3,
 	X86_PF_INSTR	=		1 << 4,
 	X86_PF_PK	=		1 << 5,
-<<<<<<< HEAD
 	X86_PF_SHSTK	=		1 << 6,
-=======
 	X86_PF_SGX	=		1 << 15,
->>>>>>> b0919aee
 };
 
 #endif /* _ASM_X86_TRAP_PF_H */