--- conflicted
+++ resolved
@@ -177,10 +177,7 @@
 	X86_PF_RSVD	=		1 << 3,
 	X86_PF_INSTR	=		1 << 4,
 	X86_PF_PK	=		1 << 5,
-<<<<<<< HEAD
 	X86_PF_SHSTK	=		1 << 6,
-=======
 	X86_PF_SGX	=		1 << 15,
->>>>>>> 16754905
 };
 #endif /* _ASM_X86_TRAPS_H */