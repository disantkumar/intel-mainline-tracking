/* SPDX-License-Identifier: GPL-2.0 */
#ifndef __ASM_ARM_SWITCH_TO_H
#define __ASM_ARM_SWITCH_TO_H

#include <linux/thread_info.h>

/*
 * For v7 SMP cores running a preemptible kernel we may be pre-empted
 * during a TLB maintenance operation, so execute an inner-shareable dsb
 * to ensure that the maintenance completes in case we migrate to another
 * CPU.
 */
#if defined(CONFIG_PREEMPTION) && defined(CONFIG_SMP) && defined(CONFIG_CPU_V7)
#define __complete_pending_tlbi()	dsb(ish)
#else
#define __complete_pending_tlbi()
#endif

/*
 * switch_to(prev, next) should switch from task `prev' to `next'
 * `prev' will never be the same as `next'.  schedule() itself
 * contains the memory barrier to tell GCC not to cache `current'.
 */
extern struct task_struct *__switch_to(struct task_struct *, struct thread_info *, struct thread_info *);

static inline void set_ti_cpu(struct task_struct *p)
{
#ifdef CONFIG_THREAD_INFO_IN_TASK
	/*
	 * The core code no longer maintains the thread_info::cpu field once
	 * CONFIG_THREAD_INFO_IN_TASK is in effect, but we rely on it for
	 * raw_smp_processor_id(), which cannot access struct task_struct*
	 * directly for reasons of circular #inclusion hell.
	 */
	task_thread_info(p)->cpu = task_cpu(p);
#endif
}

#define switch_to(prev,next,last)					\
do {									\
	__complete_pending_tlbi();					\
<<<<<<< HEAD
	set_ti_cpu(next);						\
=======
>>>>>>> 754e0b0e
	if (IS_ENABLED(CONFIG_CURRENT_POINTER_IN_TPIDRURO))		\
		__this_cpu_write(__entry_task, next);			\
	last = __switch_to(prev,task_thread_info(prev), task_thread_info(next));	\
} while (0)

#endif /* __ASM_ARM_SWITCH_TO_H */<|MERGE_RESOLUTION|>--- conflicted
+++ resolved
@@ -23,26 +23,9 @@
  */
 extern struct task_struct *__switch_to(struct task_struct *, struct thread_info *, struct thread_info *);
 
-static inline void set_ti_cpu(struct task_struct *p)
-{
-#ifdef CONFIG_THREAD_INFO_IN_TASK
-	/*
-	 * The core code no longer maintains the thread_info::cpu field once
-	 * CONFIG_THREAD_INFO_IN_TASK is in effect, but we rely on it for
-	 * raw_smp_processor_id(), which cannot access struct task_struct*
-	 * directly for reasons of circular #inclusion hell.
-	 */
-	task_thread_info(p)->cpu = task_cpu(p);
-#endif
-}
-
 #define switch_to(prev,next,last)					\
 do {									\
 	__complete_pending_tlbi();					\
-<<<<<<< HEAD
-	set_ti_cpu(next);						\
-=======
->>>>>>> 754e0b0e
 	if (IS_ENABLED(CONFIG_CURRENT_POINTER_IN_TPIDRURO))		\
 		__this_cpu_write(__entry_task, next);			\
 	last = __switch_to(prev,task_thread_info(prev), task_thread_info(next));	\
