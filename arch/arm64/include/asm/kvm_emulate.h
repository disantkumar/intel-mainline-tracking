/*
 * Copyright (C) 2012,2013 - ARM Ltd
 * Author: Marc Zyngier <marc.zyngier@arm.com>
 *
 * Derived from arch/arm/include/kvm_emulate.h
 * Copyright (C) 2012 - Virtual Open Systems and Columbia University
 * Author: Christoffer Dall <c.dall@virtualopensystems.com>
 *
 * This program is free software; you can redistribute it and/or modify
 * it under the terms of the GNU General Public License version 2 as
 * published by the Free Software Foundation.
 *
 * This program is distributed in the hope that it will be useful,
 * but WITHOUT ANY WARRANTY; without even the implied warranty of
 * MERCHANTABILITY or FITNESS FOR A PARTICULAR PURPOSE.  See the
 * GNU General Public License for more details.
 *
 * You should have received a copy of the GNU General Public License
 * along with this program.  If not, see <http://www.gnu.org/licenses/>.
 */

#ifndef __ARM64_KVM_EMULATE_H__
#define __ARM64_KVM_EMULATE_H__

#include <linux/kvm_host.h>

#include <asm/esr.h>
#include <asm/kvm_arm.h>
#include <asm/kvm_hyp.h>
#include <asm/kvm_mmio.h>
#include <asm/ptrace.h>
#include <asm/cputype.h>
#include <asm/virt.h>

unsigned long *vcpu_reg32(const struct kvm_vcpu *vcpu, u8 reg_num);
unsigned long vcpu_read_spsr32(const struct kvm_vcpu *vcpu);
void vcpu_write_spsr32(struct kvm_vcpu *vcpu, unsigned long v);

bool kvm_condition_valid32(const struct kvm_vcpu *vcpu);
void kvm_skip_instr32(struct kvm_vcpu *vcpu, bool is_wide_instr);

void kvm_inject_undefined(struct kvm_vcpu *vcpu);
void kvm_inject_vabt(struct kvm_vcpu *vcpu);
void kvm_inject_dabt(struct kvm_vcpu *vcpu, unsigned long addr);
void kvm_inject_pabt(struct kvm_vcpu *vcpu, unsigned long addr);
void kvm_inject_undef32(struct kvm_vcpu *vcpu);
void kvm_inject_dabt32(struct kvm_vcpu *vcpu, unsigned long addr);
void kvm_inject_pabt32(struct kvm_vcpu *vcpu, unsigned long addr);

static inline bool vcpu_el1_is_32bit(struct kvm_vcpu *vcpu)
{
	return !(vcpu->arch.hcr_el2 & HCR_RW);
}

static inline void vcpu_reset_hcr(struct kvm_vcpu *vcpu)
{
	vcpu->arch.hcr_el2 = HCR_GUEST_FLAGS;
	if (is_kernel_in_hyp_mode())
		vcpu->arch.hcr_el2 |= HCR_E2H;
	if (cpus_have_const_cap(ARM64_HAS_RAS_EXTN)) {
		/* route synchronous external abort exceptions to EL2 */
		vcpu->arch.hcr_el2 |= HCR_TEA;
		/* trap error record accesses */
		vcpu->arch.hcr_el2 |= HCR_TERR;
	}

	if (test_bit(KVM_ARM_VCPU_EL1_32BIT, vcpu->arch.features))
		vcpu->arch.hcr_el2 &= ~HCR_RW;

	/*
	 * TID3: trap feature register accesses that we virtualise.
	 * For now this is conditional, since no AArch32 feature regs
	 * are currently virtualised.
	 */
	if (!vcpu_el1_is_32bit(vcpu))
		vcpu->arch.hcr_el2 |= HCR_TID3;
}

static inline unsigned long *vcpu_hcr(struct kvm_vcpu *vcpu)
{
	return (unsigned long *)&vcpu->arch.hcr_el2;
}

static inline void vcpu_set_vsesr(struct kvm_vcpu *vcpu, u64 vsesr)
{
	vcpu->arch.vsesr_el2 = vsesr;
}

static inline unsigned long *vcpu_pc(const struct kvm_vcpu *vcpu)
{
	return (unsigned long *)&vcpu_gp_regs(vcpu)->regs.pc;
}

static inline unsigned long *__vcpu_elr_el1(const struct kvm_vcpu *vcpu)
{
	return (unsigned long *)&vcpu_gp_regs(vcpu)->elr_el1;
}

static inline unsigned long vcpu_read_elr_el1(const struct kvm_vcpu *vcpu)
{
	if (vcpu->arch.sysregs_loaded_on_cpu)
		return read_sysreg_el1(elr);
	else
		return *__vcpu_elr_el1(vcpu);
}

static inline void vcpu_write_elr_el1(const struct kvm_vcpu *vcpu, unsigned long v)
{
	if (vcpu->arch.sysregs_loaded_on_cpu)
		write_sysreg_el1(v, elr);
	else
		*__vcpu_elr_el1(vcpu) = v;
}

static inline unsigned long *vcpu_cpsr(const struct kvm_vcpu *vcpu)
{
	return (unsigned long *)&vcpu_gp_regs(vcpu)->regs.pstate;
}

static inline bool vcpu_mode_is_32bit(const struct kvm_vcpu *vcpu)
{
	return !!(*vcpu_cpsr(vcpu) & PSR_MODE32_BIT);
}

static inline bool kvm_condition_valid(const struct kvm_vcpu *vcpu)
{
	if (vcpu_mode_is_32bit(vcpu))
		return kvm_condition_valid32(vcpu);

	return true;
}

static inline void kvm_skip_instr(struct kvm_vcpu *vcpu, bool is_wide_instr)
{
	if (vcpu_mode_is_32bit(vcpu))
		kvm_skip_instr32(vcpu, is_wide_instr);
	else
		*vcpu_pc(vcpu) += 4;
}

static inline void vcpu_set_thumb(struct kvm_vcpu *vcpu)
{
	*vcpu_cpsr(vcpu) |= COMPAT_PSR_T_BIT;
}

/*
 * vcpu_get_reg and vcpu_set_reg should always be passed a register number
 * coming from a read of ESR_EL2. Otherwise, it may give the wrong result on
 * AArch32 with banked registers.
 */
static inline unsigned long vcpu_get_reg(const struct kvm_vcpu *vcpu,
					 u8 reg_num)
{
	return (reg_num == 31) ? 0 : vcpu_gp_regs(vcpu)->regs.regs[reg_num];
}

static inline void vcpu_set_reg(struct kvm_vcpu *vcpu, u8 reg_num,
				unsigned long val)
{
	if (reg_num != 31)
		vcpu_gp_regs(vcpu)->regs.regs[reg_num] = val;
}

static inline unsigned long vcpu_read_spsr(const struct kvm_vcpu *vcpu)
{
	if (vcpu_mode_is_32bit(vcpu))
		return vcpu_read_spsr32(vcpu);

	if (vcpu->arch.sysregs_loaded_on_cpu)
		return read_sysreg_el1(spsr);
	else
		return vcpu_gp_regs(vcpu)->spsr[KVM_SPSR_EL1];
}

static inline void vcpu_write_spsr(struct kvm_vcpu *vcpu, unsigned long v)
{
	if (vcpu_mode_is_32bit(vcpu)) {
		vcpu_write_spsr32(vcpu, v);
		return;
	}

	if (vcpu->arch.sysregs_loaded_on_cpu)
		write_sysreg_el1(v, spsr);
	else
		vcpu_gp_regs(vcpu)->spsr[KVM_SPSR_EL1] = v;
}

static inline bool vcpu_mode_priv(const struct kvm_vcpu *vcpu)
{
	u32 mode;

	if (vcpu_mode_is_32bit(vcpu)) {
		mode = *vcpu_cpsr(vcpu) & COMPAT_PSR_MODE_MASK;
		return mode > COMPAT_PSR_MODE_USR;
	}

	mode = *vcpu_cpsr(vcpu) & PSR_MODE_MASK;

	return mode != PSR_MODE_EL0t;
}

static inline u32 kvm_vcpu_get_hsr(const struct kvm_vcpu *vcpu)
{
	return vcpu->arch.fault.esr_el2;
}

static inline int kvm_vcpu_get_condition(const struct kvm_vcpu *vcpu)
{
	u32 esr = kvm_vcpu_get_hsr(vcpu);

	if (esr & ESR_ELx_CV)
		return (esr & ESR_ELx_COND_MASK) >> ESR_ELx_COND_SHIFT;

	return -1;
}

static inline unsigned long kvm_vcpu_get_hfar(const struct kvm_vcpu *vcpu)
{
	return vcpu->arch.fault.far_el2;
}

static inline phys_addr_t kvm_vcpu_get_fault_ipa(const struct kvm_vcpu *vcpu)
{
	return ((phys_addr_t)vcpu->arch.fault.hpfar_el2 & HPFAR_MASK) << 8;
}

static inline u64 kvm_vcpu_get_disr(const struct kvm_vcpu *vcpu)
{
	return vcpu->arch.fault.disr_el1;
}

static inline u32 kvm_vcpu_hvc_get_imm(const struct kvm_vcpu *vcpu)
{
	return kvm_vcpu_get_hsr(vcpu) & ESR_ELx_xVC_IMM_MASK;
}

static inline bool kvm_vcpu_dabt_isvalid(const struct kvm_vcpu *vcpu)
{
	return !!(kvm_vcpu_get_hsr(vcpu) & ESR_ELx_ISV);
}

static inline bool kvm_vcpu_dabt_issext(const struct kvm_vcpu *vcpu)
{
	return !!(kvm_vcpu_get_hsr(vcpu) & ESR_ELx_SSE);
}

static inline int kvm_vcpu_dabt_get_rd(const struct kvm_vcpu *vcpu)
{
	return (kvm_vcpu_get_hsr(vcpu) & ESR_ELx_SRT_MASK) >> ESR_ELx_SRT_SHIFT;
}

static inline bool kvm_vcpu_dabt_iss1tw(const struct kvm_vcpu *vcpu)
{
	return !!(kvm_vcpu_get_hsr(vcpu) & ESR_ELx_S1PTW);
}

static inline bool kvm_vcpu_dabt_iswrite(const struct kvm_vcpu *vcpu)
{
	return !!(kvm_vcpu_get_hsr(vcpu) & ESR_ELx_WNR) ||
		kvm_vcpu_dabt_iss1tw(vcpu); /* AF/DBM update */
}

static inline bool kvm_vcpu_dabt_is_cm(const struct kvm_vcpu *vcpu)
{
	return !!(kvm_vcpu_get_hsr(vcpu) & ESR_ELx_CM);
}

static inline int kvm_vcpu_dabt_get_as(const struct kvm_vcpu *vcpu)
{
	return 1 << ((kvm_vcpu_get_hsr(vcpu) & ESR_ELx_SAS) >> ESR_ELx_SAS_SHIFT);
}

/* This one is not specific to Data Abort */
static inline bool kvm_vcpu_trap_il_is32bit(const struct kvm_vcpu *vcpu)
{
	return !!(kvm_vcpu_get_hsr(vcpu) & ESR_ELx_IL);
}

static inline u8 kvm_vcpu_trap_get_class(const struct kvm_vcpu *vcpu)
{
	return ESR_ELx_EC(kvm_vcpu_get_hsr(vcpu));
}

static inline bool kvm_vcpu_trap_is_iabt(const struct kvm_vcpu *vcpu)
{
	return kvm_vcpu_trap_get_class(vcpu) == ESR_ELx_EC_IABT_LOW;
}

static inline u8 kvm_vcpu_trap_get_fault(const struct kvm_vcpu *vcpu)
{
	return kvm_vcpu_get_hsr(vcpu) & ESR_ELx_FSC;
}

static inline u8 kvm_vcpu_trap_get_fault_type(const struct kvm_vcpu *vcpu)
{
	return kvm_vcpu_get_hsr(vcpu) & ESR_ELx_FSC_TYPE;
}

static inline bool kvm_vcpu_dabt_isextabt(const struct kvm_vcpu *vcpu)
{
	switch (kvm_vcpu_trap_get_fault(vcpu)) {
	case FSC_SEA:
	case FSC_SEA_TTW0:
	case FSC_SEA_TTW1:
	case FSC_SEA_TTW2:
	case FSC_SEA_TTW3:
	case FSC_SECC:
	case FSC_SECC_TTW0:
	case FSC_SECC_TTW1:
	case FSC_SECC_TTW2:
	case FSC_SECC_TTW3:
		return true;
	default:
		return false;
	}
}

static inline int kvm_vcpu_sys_get_rt(struct kvm_vcpu *vcpu)
{
	u32 esr = kvm_vcpu_get_hsr(vcpu);
	return (esr & ESR_ELx_SYS64_ISS_RT_MASK) >> ESR_ELx_SYS64_ISS_RT_SHIFT;
}

static inline unsigned long kvm_vcpu_get_mpidr_aff(struct kvm_vcpu *vcpu)
{
	return vcpu_read_sys_reg(vcpu, MPIDR_EL1) & MPIDR_HWID_BITMASK;
}

static inline void kvm_vcpu_set_be(struct kvm_vcpu *vcpu)
{
	if (vcpu_mode_is_32bit(vcpu)) {
		*vcpu_cpsr(vcpu) |= COMPAT_PSR_E_BIT;
	} else {
		u64 sctlr = vcpu_read_sys_reg(vcpu, SCTLR_EL1);
		sctlr |= (1 << 25);
<<<<<<< HEAD
		vcpu_write_sys_reg(vcpu, SCTLR_EL1, sctlr);
=======
		vcpu_write_sys_reg(vcpu, sctlr, SCTLR_EL1);
>>>>>>> 4b64487f
	}
}

static inline bool kvm_vcpu_is_be(struct kvm_vcpu *vcpu)
{
	if (vcpu_mode_is_32bit(vcpu))
		return !!(*vcpu_cpsr(vcpu) & COMPAT_PSR_E_BIT);

	return !!(vcpu_read_sys_reg(vcpu, SCTLR_EL1) & (1 << 25));
}

static inline unsigned long vcpu_data_guest_to_host(struct kvm_vcpu *vcpu,
						    unsigned long data,
						    unsigned int len)
{
	if (kvm_vcpu_is_be(vcpu)) {
		switch (len) {
		case 1:
			return data & 0xff;
		case 2:
			return be16_to_cpu(data & 0xffff);
		case 4:
			return be32_to_cpu(data & 0xffffffff);
		default:
			return be64_to_cpu(data);
		}
	} else {
		switch (len) {
		case 1:
			return data & 0xff;
		case 2:
			return le16_to_cpu(data & 0xffff);
		case 4:
			return le32_to_cpu(data & 0xffffffff);
		default:
			return le64_to_cpu(data);
		}
	}

	return data;		/* Leave LE untouched */
}

static inline unsigned long vcpu_data_host_to_guest(struct kvm_vcpu *vcpu,
						    unsigned long data,
						    unsigned int len)
{
	if (kvm_vcpu_is_be(vcpu)) {
		switch (len) {
		case 1:
			return data & 0xff;
		case 2:
			return cpu_to_be16(data & 0xffff);
		case 4:
			return cpu_to_be32(data & 0xffffffff);
		default:
			return cpu_to_be64(data);
		}
	} else {
		switch (len) {
		case 1:
			return data & 0xff;
		case 2:
			return cpu_to_le16(data & 0xffff);
		case 4:
			return cpu_to_le32(data & 0xffffffff);
		default:
			return cpu_to_le64(data);
		}
	}

	return data;		/* Leave LE untouched */
}

#endif /* __ARM64_KVM_EMULATE_H__ */<|MERGE_RESOLUTION|>--- conflicted
+++ resolved
@@ -333,11 +333,7 @@
 	} else {
 		u64 sctlr = vcpu_read_sys_reg(vcpu, SCTLR_EL1);
 		sctlr |= (1 << 25);
-<<<<<<< HEAD
-		vcpu_write_sys_reg(vcpu, SCTLR_EL1, sctlr);
-=======
 		vcpu_write_sys_reg(vcpu, sctlr, SCTLR_EL1);
->>>>>>> 4b64487f
 	}
 }
 
