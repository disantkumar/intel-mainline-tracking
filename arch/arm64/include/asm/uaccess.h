--- conflicted
+++ resolved
@@ -176,11 +176,21 @@
  * The Tag check override (TCO) bit disables temporarily the tag checking
  * preventing the issue.
  */
-<<<<<<< HEAD
-static inline void uaccess_disable_privileged(void)
+static inline void __uaccess_disable_tco(void)
 {
 	asm volatile(ALTERNATIVE("nop", SET_PSTATE_TCO(0),
 				 ARM64_MTE, CONFIG_KASAN_HW_TAGS));
+}
+
+static inline void __uaccess_enable_tco(void)
+{
+	asm volatile(ALTERNATIVE("nop", SET_PSTATE_TCO(1),
+				 ARM64_MTE, CONFIG_KASAN_HW_TAGS));
+}
+
+static inline void uaccess_disable_privileged(void)
+{
+	__uaccess_disable_tco();
 
 	if (uaccess_ttbr0_disable())
 		return;
@@ -190,43 +200,11 @@
 
 static inline void uaccess_enable_privileged(void)
 {
-	asm volatile(ALTERNATIVE("nop", SET_PSTATE_TCO(1),
-				 ARM64_MTE, CONFIG_KASAN_HW_TAGS));
+	__uaccess_enable_tco();
 
 	if (uaccess_ttbr0_enable())
 		return;
 
-=======
-static inline void __uaccess_disable_tco(void)
-{
-	asm volatile(ALTERNATIVE("nop", SET_PSTATE_TCO(0),
-				 ARM64_MTE, CONFIG_KASAN_HW_TAGS));
-}
-
-static inline void __uaccess_enable_tco(void)
-{
-	asm volatile(ALTERNATIVE("nop", SET_PSTATE_TCO(1),
-				 ARM64_MTE, CONFIG_KASAN_HW_TAGS));
-}
-
-static inline void uaccess_disable_privileged(void)
-{
-	__uaccess_disable_tco();
-
-	if (uaccess_ttbr0_disable())
-		return;
-
-	__uaccess_enable_hw_pan();
-}
-
-static inline void uaccess_enable_privileged(void)
-{
-	__uaccess_enable_tco();
-
-	if (uaccess_ttbr0_enable())
-		return;
-
->>>>>>> 7505c06d
 	__uaccess_disable_hw_pan();
 }
 
