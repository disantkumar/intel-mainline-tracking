--- conflicted
+++ resolved
@@ -64,13 +64,6 @@
  * Set up the base CPU
  */
 
-<<<<<<< HEAD
-extern long __machine_check_early_realmode_p8(struct pt_regs *regs);
-extern long __machine_check_early_realmode_p9(struct pt_regs *regs);
-extern long __machine_check_early_realmode_p10(struct pt_regs *regs);
-
-=======
->>>>>>> d012a719
 static int hv_mode;
 
 static struct {
