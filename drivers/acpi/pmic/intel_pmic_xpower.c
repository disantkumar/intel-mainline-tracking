/*
 * intel_pmic_xpower.c - XPower AXP288 PMIC operation region driver
 *
 * Copyright (C) 2014 Intel Corporation. All rights reserved.
 *
 * This program is free software; you can redistribute it and/or
 * modify it under the terms of the GNU General Public License version
 * 2 as published by the Free Software Foundation.
 *
 * This program is distributed in the hope that it will be useful,
 * but WITHOUT ANY WARRANTY; without even the implied warranty of
 * MERCHANTABILITY or FITNESS FOR A PARTICULAR PURPOSE.  See the
 * GNU General Public License for more details.
 */

#include <linux/init.h>
#include <linux/acpi.h>
#include <linux/mfd/axp20x.h>
#include <linux/regmap.h>
#include <linux/platform_device.h>
#include "intel_pmic.h"

#define XPOWER_GPADC_LOW	0x5b
#define XPOWER_GPI1_CTRL	0x92

#define GPI1_LDO_MASK		GENMASK(2, 0)
#define GPI1_LDO_ON		(3 << 0)
#define GPI1_LDO_OFF		(4 << 0)
<<<<<<< HEAD
=======

#define AXP288_ADC_TS_PIN_GPADC	0xf2
#define AXP288_ADC_TS_PIN_ON	0xf3
>>>>>>> bb176f67

static struct pmic_table power_table[] = {
	{
		.address = 0x00,
		.reg = 0x13,
		.bit = 0x05,
	}, /* ALD1 */
	{
		.address = 0x04,
		.reg = 0x13,
		.bit = 0x06,
	}, /* ALD2 */
	{
		.address = 0x08,
		.reg = 0x13,
		.bit = 0x07,
	}, /* ALD3 */
	{
		.address = 0x0c,
		.reg = 0x12,
		.bit = 0x03,
	}, /* DLD1 */
	{
		.address = 0x10,
		.reg = 0x12,
		.bit = 0x04,
	}, /* DLD2 */
	{
		.address = 0x14,
		.reg = 0x12,
		.bit = 0x05,
	}, /* DLD3 */
	{
		.address = 0x18,
		.reg = 0x12,
		.bit = 0x06,
	}, /* DLD4 */
	{
		.address = 0x1c,
		.reg = 0x12,
		.bit = 0x00,
	}, /* ELD1 */
	{
		.address = 0x20,
		.reg = 0x12,
		.bit = 0x01,
	}, /* ELD2 */
	{
		.address = 0x24,
		.reg = 0x12,
		.bit = 0x02,
	}, /* ELD3 */
	{
		.address = 0x28,
		.reg = 0x13,
		.bit = 0x02,
	}, /* FLD1 */
	{
		.address = 0x2c,
		.reg = 0x13,
		.bit = 0x03,
	}, /* FLD2 */
	{
		.address = 0x30,
		.reg = 0x13,
		.bit = 0x04,
	}, /* FLD3 */
	{
		.address = 0x34,
		.reg = 0x10,
		.bit = 0x03,
	}, /* BUC1 */
	{
		.address = 0x38,
		.reg = 0x10,
		.bit = 0x06,
	}, /* BUC2 */
	{
		.address = 0x3c,
		.reg = 0x10,
		.bit = 0x05,
	}, /* BUC3 */
	{
		.address = 0x40,
		.reg = 0x10,
		.bit = 0x04,
	}, /* BUC4 */
	{
		.address = 0x44,
		.reg = 0x10,
		.bit = 0x01,
	}, /* BUC5 */
	{
		.address = 0x48,
		.reg = 0x10,
		.bit = 0x00
	}, /* BUC6 */
	{
		.address = 0x4c,
		.reg = 0x92,
	}, /* GPI1 */
};

/* TMP0 - TMP5 are the same, all from GPADC */
static struct pmic_table thermal_table[] = {
	{
		.address = 0x00,
		.reg = XPOWER_GPADC_LOW
	},
	{
		.address = 0x0c,
		.reg = XPOWER_GPADC_LOW
	},
	{
		.address = 0x18,
		.reg = XPOWER_GPADC_LOW
	},
	{
		.address = 0x24,
		.reg = XPOWER_GPADC_LOW
	},
	{
		.address = 0x30,
		.reg = XPOWER_GPADC_LOW
	},
	{
		.address = 0x3c,
		.reg = XPOWER_GPADC_LOW
	},
};

static int intel_xpower_pmic_get_power(struct regmap *regmap, int reg,
				       int bit, u64 *value)
{
	int data;

	if (regmap_read(regmap, reg, &data))
		return -EIO;

	/* GPIO1 LDO regulator needs special handling */
	if (reg == XPOWER_GPI1_CTRL)
		*value = ((data & GPI1_LDO_MASK) == GPI1_LDO_ON);
	else
		*value = (data & BIT(bit)) ? 1 : 0;

	return 0;
}

static int intel_xpower_pmic_update_power(struct regmap *regmap, int reg,
					  int bit, bool on)
{
	int data;

	/* GPIO1 LDO regulator needs special handling */
	if (reg == XPOWER_GPI1_CTRL)
		return regmap_update_bits(regmap, reg, GPI1_LDO_MASK,
					  on ? GPI1_LDO_ON : GPI1_LDO_OFF);

	if (regmap_read(regmap, reg, &data))
		return -EIO;

	if (on)
		data |= BIT(bit);
	else
		data &= ~BIT(bit);

	if (regmap_write(regmap, reg, data))
		return -EIO;

	return 0;
}

/**
 * intel_xpower_pmic_get_raw_temp(): Get raw temperature reading from the PMIC
 *
 * @regmap: regmap of the PMIC device
 * @reg: register to get the reading
 *
 * Return a positive value on success, errno on failure.
 */
static int intel_xpower_pmic_get_raw_temp(struct regmap *regmap, int reg)
{
	u8 buf[2];
	int ret;

	ret = regmap_write(regmap, AXP288_ADC_TS_PIN_CTRL,
			   AXP288_ADC_TS_PIN_GPADC);
	if (ret)
		return ret;

	/* After switching to the GPADC pin give things some time to settle */
	usleep_range(6000, 10000);

	ret = regmap_bulk_read(regmap, AXP288_GP_ADC_H, buf, 2);
	if (ret == 0)
		ret = (buf[0] << 4) + ((buf[1] >> 4) & 0x0f);

	regmap_write(regmap, AXP288_ADC_TS_PIN_CTRL, AXP288_ADC_TS_PIN_ON);

	return ret;
}

static struct intel_pmic_opregion_data intel_xpower_pmic_opregion_data = {
	.get_power = intel_xpower_pmic_get_power,
	.update_power = intel_xpower_pmic_update_power,
	.get_raw_temp = intel_xpower_pmic_get_raw_temp,
	.power_table = power_table,
	.power_table_count = ARRAY_SIZE(power_table),
	.thermal_table = thermal_table,
	.thermal_table_count = ARRAY_SIZE(thermal_table),
};

static acpi_status intel_xpower_pmic_gpio_handler(u32 function,
		acpi_physical_address address, u32 bit_width, u64 *value,
		void *handler_context, void *region_context)
{
	return AE_OK;
}

static int intel_xpower_pmic_opregion_probe(struct platform_device *pdev)
{
	struct device *parent = pdev->dev.parent;
	struct axp20x_dev *axp20x = dev_get_drvdata(parent);
	acpi_status status;
	int result;

	status = acpi_install_address_space_handler(ACPI_HANDLE(parent),
			ACPI_ADR_SPACE_GPIO, intel_xpower_pmic_gpio_handler,
			NULL, NULL);
	if (ACPI_FAILURE(status))
		return -ENODEV;

	result = intel_pmic_install_opregion_handler(&pdev->dev,
					ACPI_HANDLE(parent), axp20x->regmap,
					&intel_xpower_pmic_opregion_data);
	if (result)
		acpi_remove_address_space_handler(ACPI_HANDLE(parent),
						  ACPI_ADR_SPACE_GPIO,
						  intel_xpower_pmic_gpio_handler);

	return result;
}

static struct platform_driver intel_xpower_pmic_opregion_driver = {
	.probe = intel_xpower_pmic_opregion_probe,
	.driver = {
		.name = "axp288_pmic_acpi",
	},
};

static int __init intel_xpower_pmic_opregion_driver_init(void)
{
	return platform_driver_register(&intel_xpower_pmic_opregion_driver);
}
device_initcall(intel_xpower_pmic_opregion_driver_init);<|MERGE_RESOLUTION|>--- conflicted
+++ resolved
@@ -26,12 +26,9 @@
 #define GPI1_LDO_MASK		GENMASK(2, 0)
 #define GPI1_LDO_ON		(3 << 0)
 #define GPI1_LDO_OFF		(4 << 0)
-<<<<<<< HEAD
-=======
 
 #define AXP288_ADC_TS_PIN_GPADC	0xf2
 #define AXP288_ADC_TS_PIN_ON	0xf3
->>>>>>> bb176f67
 
 static struct pmic_table power_table[] = {
 	{
