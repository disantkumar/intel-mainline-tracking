--- conflicted
+++ resolved
@@ -789,13 +789,10 @@
 					/* SystemIO registers use 16-bit integer addresses */
 					pr_debug("Invalid IO port %llu for SystemIO register in _CPC\n",
 						 gas_t->address);
-<<<<<<< HEAD
-=======
 					goto out_free;
 				}
 				if (!osc_cpc_flexible_adr_space_confirmed) {
 					pr_debug("Flexible address space capability not supported\n");
->>>>>>> 88084a3d
 					goto out_free;
 				}
 			} else {
