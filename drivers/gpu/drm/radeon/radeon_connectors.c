--- conflicted
+++ resolved
@@ -1406,49 +1406,8 @@
 		if (!radeon_connector->router_bus)
 			DRM_ERROR("Failed to assign router i2c bus! Check dmesg for i2c errors.\n");
 	}
-<<<<<<< HEAD
-	switch (connector_type) {
-	case DRM_MODE_CONNECTOR_VGA:
-		drm_connector_init(dev, &radeon_connector->base, &radeon_vga_connector_funcs, connector_type);
-		drm_connector_helper_add(&radeon_connector->base, &radeon_vga_connector_helper_funcs);
-		if (i2c_bus->valid) {
-			radeon_connector->ddc_bus = radeon_i2c_lookup(rdev, i2c_bus);
-			if (!radeon_connector->ddc_bus)
-				DRM_ERROR("VGA: Failed to assign ddc bus! Check dmesg for i2c errors.\n");
-		}
-		radeon_connector->dac_load_detect = true;
-		drm_connector_attach_property(&radeon_connector->base,
-					      rdev->mode_info.load_detect_property,
-					      1);
-		/* no HPD on analog connectors */
-		radeon_connector->hpd.hpd = RADEON_HPD_NONE;
-		connector->polled = DRM_CONNECTOR_POLL_CONNECT;
-		connector->interlace_allowed = true;
-		connector->doublescan_allowed = true;
-		break;
-	case DRM_MODE_CONNECTOR_DVIA:
-		drm_connector_init(dev, &radeon_connector->base, &radeon_vga_connector_funcs, connector_type);
-		drm_connector_helper_add(&radeon_connector->base, &radeon_vga_connector_helper_funcs);
-		if (i2c_bus->valid) {
-			radeon_connector->ddc_bus = radeon_i2c_lookup(rdev, i2c_bus);
-			if (!radeon_connector->ddc_bus)
-				DRM_ERROR("DVIA: Failed to assign ddc bus! Check dmesg for i2c errors.\n");
-		}
-		radeon_connector->dac_load_detect = true;
-		drm_connector_attach_property(&radeon_connector->base,
-					      rdev->mode_info.load_detect_property,
-					      1);
-		/* no HPD on analog connectors */
-		radeon_connector->hpd.hpd = RADEON_HPD_NONE;
-		connector->interlace_allowed = true;
-		connector->doublescan_allowed = true;
-		break;
-	case DRM_MODE_CONNECTOR_DVII:
-	case DRM_MODE_CONNECTOR_DVID:
-=======
 
 	if (is_dp_bridge) {
->>>>>>> 56299378
 		radeon_dig_connector = kzalloc(sizeof(struct radeon_connector_atom_dig), GFP_KERNEL);
 		if (!radeon_dig_connector)
 			goto failed;
@@ -1466,11 +1425,7 @@
 				DRM_ERROR("DP: Failed to assign dp ddc bus! Check dmesg for i2c errors.\n");
 			radeon_connector->ddc_bus = radeon_i2c_lookup(rdev, i2c_bus);
 			if (!radeon_connector->ddc_bus)
-<<<<<<< HEAD
-				DRM_ERROR("DVI: Failed to assign ddc bus! Check dmesg for i2c errors.\n");
-=======
 				DRM_ERROR("DP: Failed to assign ddc bus! Check dmesg for i2c errors.\n");
->>>>>>> 56299378
 		}
 		switch (connector_type) {
 		case DRM_MODE_CONNECTOR_VGA:
@@ -1539,29 +1494,6 @@
 			connector->polled = DRM_CONNECTOR_POLL_CONNECT;
 			connector->interlace_allowed = true;
 			connector->doublescan_allowed = true;
-<<<<<<< HEAD
-		else
-			connector->doublescan_allowed = false;
-		break;
-	case DRM_MODE_CONNECTOR_HDMIA:
-	case DRM_MODE_CONNECTOR_HDMIB:
-		radeon_dig_connector = kzalloc(sizeof(struct radeon_connector_atom_dig), GFP_KERNEL);
-		if (!radeon_dig_connector)
-			goto failed;
-		radeon_dig_connector->igp_lane_info = igp_lane_info;
-		radeon_connector->con_priv = radeon_dig_connector;
-		drm_connector_init(dev, &radeon_connector->base, &radeon_dvi_connector_funcs, connector_type);
-		drm_connector_helper_add(&radeon_connector->base, &radeon_dvi_connector_helper_funcs);
-		if (i2c_bus->valid) {
-			radeon_connector->ddc_bus = radeon_i2c_lookup(rdev, i2c_bus);
-			if (!radeon_connector->ddc_bus)
-				DRM_ERROR("HDMI: Failed to assign ddc bus! Check dmesg for i2c errors.\n");
-		}
-		drm_connector_attach_property(&radeon_connector->base,
-					      rdev->mode_info.coherent_mode_property,
-					      1);
-		if (ASIC_IS_AVIVO(rdev)) {
-=======
 			break;
 		case DRM_MODE_CONNECTOR_DVIA:
 			drm_connector_init(dev, &radeon_connector->base, &radeon_vga_connector_funcs, connector_type);
@@ -1572,7 +1504,6 @@
 					DRM_ERROR("DVIA: Failed to assign ddc bus! Check dmesg for i2c errors.\n");
 			}
 			radeon_connector->dac_load_detect = true;
->>>>>>> 56299378
 			drm_connector_attach_property(&radeon_connector->base,
 						      rdev->mode_info.load_detect_property,
 						      1);
@@ -1655,20 +1586,6 @@
 			if (connector_type == DRM_MODE_CONNECTOR_HDMIB)
 				connector->doublescan_allowed = true;
 			else
-<<<<<<< HEAD
-				radeon_dig_connector->dp_i2c_bus = radeon_i2c_create_dp(dev, i2c_bus, "DP-auxch");
-			if (!radeon_dig_connector->dp_i2c_bus)
-				DRM_ERROR("DP: Failed to assign dp ddc bus! Check dmesg for i2c errors.\n");
-			radeon_connector->ddc_bus = radeon_i2c_lookup(rdev, i2c_bus);
-			if (!radeon_connector->ddc_bus)
-				DRM_ERROR("DP: Failed to assign ddc bus! Check dmesg for i2c errors.\n");
-		}
-		subpixel_order = SubPixelHorizontalRGB;
-		drm_connector_attach_property(&radeon_connector->base,
-					      rdev->mode_info.coherent_mode_property,
-					      1);
-		if (ASIC_IS_AVIVO(rdev)) {
-=======
 				connector->doublescan_allowed = false;
 			break;
 		case DRM_MODE_CONNECTOR_DisplayPort:
@@ -1724,7 +1641,6 @@
 				if (!radeon_connector->ddc_bus)
 					DRM_ERROR("DP: Failed to assign ddc bus! Check dmesg for i2c errors.\n");
 			}
->>>>>>> 56299378
 			drm_connector_attach_property(&radeon_connector->base,
 						      dev->mode_config.scaling_mode_property,
 						      DRM_MODE_SCALE_FULLSCREEN);
@@ -1742,44 +1658,6 @@
 						      rdev->mode_info.load_detect_property,
 						      1);
 			drm_connector_attach_property(&radeon_connector->base,
-<<<<<<< HEAD
-						      rdev->mode_info.underscan_vborder_property,
-						      0);
-		}
-		connector->interlace_allowed = true;
-		/* in theory with a DP to VGA converter... */
-		connector->doublescan_allowed = false;
-		break;
-	case DRM_MODE_CONNECTOR_SVIDEO:
-	case DRM_MODE_CONNECTOR_Composite:
-	case DRM_MODE_CONNECTOR_9PinDIN:
-		drm_connector_init(dev, &radeon_connector->base, &radeon_tv_connector_funcs, connector_type);
-		drm_connector_helper_add(&radeon_connector->base, &radeon_tv_connector_helper_funcs);
-		radeon_connector->dac_load_detect = true;
-		drm_connector_attach_property(&radeon_connector->base,
-					      rdev->mode_info.load_detect_property,
-					      1);
-		drm_connector_attach_property(&radeon_connector->base,
-					      rdev->mode_info.tv_std_property,
-					      radeon_atombios_get_tv_info(rdev));
-		/* no HPD on analog connectors */
-		radeon_connector->hpd.hpd = RADEON_HPD_NONE;
-		connector->interlace_allowed = false;
-		connector->doublescan_allowed = false;
-		break;
-	case DRM_MODE_CONNECTOR_LVDS:
-		radeon_dig_connector = kzalloc(sizeof(struct radeon_connector_atom_dig), GFP_KERNEL);
-		if (!radeon_dig_connector)
-			goto failed;
-		radeon_dig_connector->igp_lane_info = igp_lane_info;
-		radeon_connector->con_priv = radeon_dig_connector;
-		drm_connector_init(dev, &radeon_connector->base, &radeon_lvds_connector_funcs, connector_type);
-		drm_connector_helper_add(&radeon_connector->base, &radeon_lvds_connector_helper_funcs);
-		if (i2c_bus->valid) {
-			radeon_connector->ddc_bus = radeon_i2c_lookup(rdev, i2c_bus);
-			if (!radeon_connector->ddc_bus)
-				DRM_ERROR("LVDS: Failed to assign ddc bus! Check dmesg for i2c errors.\n");
-=======
 						      rdev->mode_info.tv_std_property,
 						      radeon_atombios_get_tv_info(rdev));
 			/* no HPD on analog connectors */
@@ -1807,7 +1685,6 @@
 			connector->interlace_allowed = false;
 			connector->doublescan_allowed = false;
 			break;
->>>>>>> 56299378
 		}
 	}
 
