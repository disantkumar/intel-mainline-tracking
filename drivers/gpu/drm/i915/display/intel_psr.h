/* SPDX-License-Identifier: MIT */
/*
 * Copyright © 2019 Intel Corporation
 */

#ifndef __INTEL_PSR_H__
#define __INTEL_PSR_H__

#include "intel_frontbuffer.h"

struct drm_connector;
struct drm_connector_state;
struct drm_i915_private;
struct intel_crtc_state;
struct intel_dp;

#define CAN_PSR(dev_priv) (HAS_PSR(dev_priv) && dev_priv->psr.sink_support)
void intel_psr_init_dpcd(struct intel_dp *intel_dp);
void intel_psr_enable(struct intel_dp *intel_dp,
		      const struct intel_crtc_state *crtc_state);
void intel_psr_disable(struct intel_dp *intel_dp,
		       const struct intel_crtc_state *old_crtc_state);
void intel_psr_update(struct intel_dp *intel_dp,
		      const struct intel_crtc_state *crtc_state);
int intel_psr_debug_set(struct drm_i915_private *dev_priv, u64 value);
void intel_psr_invalidate(struct drm_i915_private *dev_priv,
			  unsigned frontbuffer_bits,
			  enum fb_op_origin origin);
void intel_psr_flush(struct drm_i915_private *dev_priv,
		     unsigned frontbuffer_bits,
		     enum fb_op_origin origin);
void intel_psr_init(struct drm_i915_private *dev_priv);
void intel_psr_compute_config(struct intel_dp *intel_dp,
			      struct intel_crtc_state *crtc_state);
void intel_psr_irq_handler(struct drm_i915_private *dev_priv, u32 psr_iir);
void intel_psr_short_pulse(struct intel_dp *intel_dp);
int intel_psr_wait_for_idle(const struct intel_crtc_state *new_crtc_state,
			    u32 *out_value);
bool intel_psr_enabled(struct intel_dp *intel_dp);
void intel_psr_atomic_check(struct drm_connector *connector,
			    struct drm_connector_state *old_state,
			    struct drm_connector_state *new_state);
<<<<<<< HEAD
=======
void intel_psr_set_force_mode_changed(struct intel_dp *intel_dp);
>>>>>>> 2c523b34

#endif /* __INTEL_PSR_H__ */<|MERGE_RESOLUTION|>--- conflicted
+++ resolved
@@ -40,9 +40,6 @@
 void intel_psr_atomic_check(struct drm_connector *connector,
 			    struct drm_connector_state *old_state,
 			    struct drm_connector_state *new_state);
-<<<<<<< HEAD
-=======
 void intel_psr_set_force_mode_changed(struct intel_dp *intel_dp);
->>>>>>> 2c523b34
 
 #endif /* __INTEL_PSR_H__ */