/*
   drbd.c

   This file is part of DRBD by Philipp Reisner and Lars Ellenberg.

   Copyright (C) 2001-2008, LINBIT Information Technologies GmbH.
   Copyright (C) 1999-2008, Philipp Reisner <philipp.reisner@linbit.com>.
   Copyright (C) 2002-2008, Lars Ellenberg <lars.ellenberg@linbit.com>.

   Thanks to Carter Burden, Bart Grantham and Gennadiy Nerubayev
   from Logicworks, Inc. for making SDP replication support possible.

   drbd is free software; you can redistribute it and/or modify
   it under the terms of the GNU General Public License as published by
   the Free Software Foundation; either version 2, or (at your option)
   any later version.

   drbd is distributed in the hope that it will be useful,
   but WITHOUT ANY WARRANTY; without even the implied warranty of
   MERCHANTABILITY or FITNESS FOR A PARTICULAR PURPOSE.  See the
   GNU General Public License for more details.

   You should have received a copy of the GNU General Public License
   along with drbd; see the file COPYING.  If not, write to
   the Free Software Foundation, 675 Mass Ave, Cambridge, MA 02139, USA.

 */

#define pr_fmt(fmt)	KBUILD_MODNAME ": " fmt

#include <linux/module.h>
#include <linux/jiffies.h>
#include <linux/drbd.h>
#include <linux/uaccess.h>
#include <asm/types.h>
#include <net/sock.h>
#include <linux/ctype.h>
#include <linux/mutex.h>
#include <linux/fs.h>
#include <linux/file.h>
#include <linux/proc_fs.h>
#include <linux/init.h>
#include <linux/mm.h>
#include <linux/memcontrol.h>
#include <linux/mm_inline.h>
#include <linux/slab.h>
#include <linux/random.h>
#include <linux/reboot.h>
#include <linux/notifier.h>
#include <linux/kthread.h>
#include <linux/workqueue.h>
#define __KERNEL_SYSCALLS__
#include <linux/unistd.h>
#include <linux/vmalloc.h>
#include <linux/sched/signal.h>

#include <linux/drbd_limits.h>
#include "drbd_int.h"
#include "drbd_protocol.h"
#include "drbd_req.h" /* only for _req_mod in tl_release and tl_clear */
#include "drbd_vli.h"
#include "drbd_debugfs.h"

static DEFINE_MUTEX(drbd_main_mutex);
static int drbd_open(struct block_device *bdev, fmode_t mode);
static void drbd_release(struct gendisk *gd, fmode_t mode);
static void md_sync_timer_fn(struct timer_list *t);
static int w_bitmap_io(struct drbd_work *w, int unused);

MODULE_AUTHOR("Philipp Reisner <phil@linbit.com>, "
	      "Lars Ellenberg <lars@linbit.com>");
MODULE_DESCRIPTION("drbd - Distributed Replicated Block Device v" REL_VERSION);
MODULE_VERSION(REL_VERSION);
MODULE_LICENSE("GPL");
MODULE_PARM_DESC(minor_count, "Approximate number of drbd devices ("
		 __stringify(DRBD_MINOR_COUNT_MIN) "-" __stringify(DRBD_MINOR_COUNT_MAX) ")");
MODULE_ALIAS_BLOCKDEV_MAJOR(DRBD_MAJOR);

#include <linux/moduleparam.h>
/* thanks to these macros, if compiled into the kernel (not-module),
 * these become boot parameters (e.g., drbd.minor_count) */

#ifdef CONFIG_DRBD_FAULT_INJECTION
int drbd_enable_faults;
int drbd_fault_rate;
static int drbd_fault_count;
static int drbd_fault_devs;
/* bitmap of enabled faults */
module_param_named(enable_faults, drbd_enable_faults, int, 0664);
/* fault rate % value - applies to all enabled faults */
module_param_named(fault_rate, drbd_fault_rate, int, 0664);
/* count of faults inserted */
module_param_named(fault_count, drbd_fault_count, int, 0664);
/* bitmap of devices to insert faults on */
module_param_named(fault_devs, drbd_fault_devs, int, 0644);
#endif

/* module parameters we can keep static */
static bool drbd_allow_oos; /* allow_open_on_secondary */
static bool drbd_disable_sendpage;
MODULE_PARM_DESC(allow_oos, "DONT USE!");
module_param_named(allow_oos, drbd_allow_oos, bool, 0);
module_param_named(disable_sendpage, drbd_disable_sendpage, bool, 0644);

/* module parameters we share */
int drbd_proc_details; /* Detail level in proc drbd*/
module_param_named(proc_details, drbd_proc_details, int, 0644);
/* module parameters shared with defaults */
unsigned int drbd_minor_count = DRBD_MINOR_COUNT_DEF;
/* Module parameter for setting the user mode helper program
 * to run. Default is /sbin/drbdadm */
char drbd_usermode_helper[80] = "/sbin/drbdadm";
module_param_named(minor_count, drbd_minor_count, uint, 0444);
module_param_string(usermode_helper, drbd_usermode_helper, sizeof(drbd_usermode_helper), 0644);

/* in 2.6.x, our device mapping and config info contains our virtual gendisks
 * as member "struct gendisk *vdisk;"
 */
struct idr drbd_devices;
struct list_head drbd_resources;
struct mutex resources_mutex;

struct kmem_cache *drbd_request_cache;
struct kmem_cache *drbd_ee_cache;	/* peer requests */
struct kmem_cache *drbd_bm_ext_cache;	/* bitmap extents */
struct kmem_cache *drbd_al_ext_cache;	/* activity log extents */
mempool_t drbd_request_mempool;
mempool_t drbd_ee_mempool;
mempool_t drbd_md_io_page_pool;
struct bio_set drbd_md_io_bio_set;
struct bio_set drbd_io_bio_set;

/* I do not use a standard mempool, because:
   1) I want to hand out the pre-allocated objects first.
   2) I want to be able to interrupt sleeping allocation with a signal.
   Note: This is a single linked list, the next pointer is the private
	 member of struct page.
 */
struct page *drbd_pp_pool;
spinlock_t   drbd_pp_lock;
int          drbd_pp_vacant;
wait_queue_head_t drbd_pp_wait;

DEFINE_RATELIMIT_STATE(drbd_ratelimit_state, 5 * HZ, 5);

static const struct block_device_operations drbd_ops = {
	.owner =   THIS_MODULE,
	.open =    drbd_open,
	.release = drbd_release,
};

struct bio *bio_alloc_drbd(gfp_t gfp_mask)
{
	struct bio *bio;

	if (!bioset_initialized(&drbd_md_io_bio_set))
		return bio_alloc(gfp_mask, 1);

	bio = bio_alloc_bioset(gfp_mask, 1, &drbd_md_io_bio_set);
	if (!bio)
		return NULL;
	return bio;
}

#ifdef __CHECKER__
/* When checking with sparse, and this is an inline function, sparse will
   give tons of false positives. When this is a real functions sparse works.
 */
int _get_ldev_if_state(struct drbd_device *device, enum drbd_disk_state mins)
{
	int io_allowed;

	atomic_inc(&device->local_cnt);
	io_allowed = (device->state.disk >= mins);
	if (!io_allowed) {
		if (atomic_dec_and_test(&device->local_cnt))
			wake_up(&device->misc_wait);
	}
	return io_allowed;
}

#endif

/**
 * tl_release() - mark as BARRIER_ACKED all requests in the corresponding transfer log epoch
 * @connection:	DRBD connection.
 * @barrier_nr:	Expected identifier of the DRBD write barrier packet.
 * @set_size:	Expected number of requests before that barrier.
 *
 * In case the passed barrier_nr or set_size does not match the oldest
 * epoch of not yet barrier-acked requests, this function will cause a
 * termination of the connection.
 */
void tl_release(struct drbd_connection *connection, unsigned int barrier_nr,
		unsigned int set_size)
{
	struct drbd_request *r;
	struct drbd_request *req = NULL;
	int expect_epoch = 0;
	int expect_size = 0;

	spin_lock_irq(&connection->resource->req_lock);

	/* find oldest not yet barrier-acked write request,
	 * count writes in its epoch. */
	list_for_each_entry(r, &connection->transfer_log, tl_requests) {
		const unsigned s = r->rq_state;
		if (!req) {
			if (!(s & RQ_WRITE))
				continue;
			if (!(s & RQ_NET_MASK))
				continue;
			if (s & RQ_NET_DONE)
				continue;
			req = r;
			expect_epoch = req->epoch;
			expect_size ++;
		} else {
			if (r->epoch != expect_epoch)
				break;
			if (!(s & RQ_WRITE))
				continue;
			/* if (s & RQ_DONE): not expected */
			/* if (!(s & RQ_NET_MASK)): not expected */
			expect_size++;
		}
	}

	/* first some paranoia code */
	if (req == NULL) {
		drbd_err(connection, "BAD! BarrierAck #%u received, but no epoch in tl!?\n",
			 barrier_nr);
		goto bail;
	}
	if (expect_epoch != barrier_nr) {
		drbd_err(connection, "BAD! BarrierAck #%u received, expected #%u!\n",
			 barrier_nr, expect_epoch);
		goto bail;
	}

	if (expect_size != set_size) {
		drbd_err(connection, "BAD! BarrierAck #%u received with n_writes=%u, expected n_writes=%u!\n",
			 barrier_nr, set_size, expect_size);
		goto bail;
	}

	/* Clean up list of requests processed during current epoch. */
	/* this extra list walk restart is paranoia,
	 * to catch requests being barrier-acked "unexpectedly".
	 * It usually should find the same req again, or some READ preceding it. */
	list_for_each_entry(req, &connection->transfer_log, tl_requests)
		if (req->epoch == expect_epoch)
			break;
	list_for_each_entry_safe_from(req, r, &connection->transfer_log, tl_requests) {
		if (req->epoch != expect_epoch)
			break;
		_req_mod(req, BARRIER_ACKED);
	}
	spin_unlock_irq(&connection->resource->req_lock);

	return;

bail:
	spin_unlock_irq(&connection->resource->req_lock);
	conn_request_state(connection, NS(conn, C_PROTOCOL_ERROR), CS_HARD);
}


/**
 * _tl_restart() - Walks the transfer log, and applies an action to all requests
 * @connection:	DRBD connection to operate on.
 * @what:       The action/event to perform with all request objects
 *
 * @what might be one of CONNECTION_LOST_WHILE_PENDING, RESEND, FAIL_FROZEN_DISK_IO,
 * RESTART_FROZEN_DISK_IO.
 */
/* must hold resource->req_lock */
void _tl_restart(struct drbd_connection *connection, enum drbd_req_event what)
{
	struct drbd_request *req, *r;

	list_for_each_entry_safe(req, r, &connection->transfer_log, tl_requests)
		_req_mod(req, what);
}

void tl_restart(struct drbd_connection *connection, enum drbd_req_event what)
{
	spin_lock_irq(&connection->resource->req_lock);
	_tl_restart(connection, what);
	spin_unlock_irq(&connection->resource->req_lock);
}

/**
 * tl_clear() - Clears all requests and &struct drbd_tl_epoch objects out of the TL
 * @device:	DRBD device.
 *
 * This is called after the connection to the peer was lost. The storage covered
 * by the requests on the transfer gets marked as our of sync. Called from the
 * receiver thread and the worker thread.
 */
void tl_clear(struct drbd_connection *connection)
{
	tl_restart(connection, CONNECTION_LOST_WHILE_PENDING);
}

/**
 * tl_abort_disk_io() - Abort disk I/O for all requests for a certain device in the TL
 * @device:	DRBD device.
 */
void tl_abort_disk_io(struct drbd_device *device)
{
	struct drbd_connection *connection = first_peer_device(device)->connection;
	struct drbd_request *req, *r;

	spin_lock_irq(&connection->resource->req_lock);
	list_for_each_entry_safe(req, r, &connection->transfer_log, tl_requests) {
		if (!(req->rq_state & RQ_LOCAL_PENDING))
			continue;
		if (req->device != device)
			continue;
		_req_mod(req, ABORT_DISK_IO);
	}
	spin_unlock_irq(&connection->resource->req_lock);
}

static int drbd_thread_setup(void *arg)
{
	struct drbd_thread *thi = (struct drbd_thread *) arg;
	struct drbd_resource *resource = thi->resource;
	unsigned long flags;
	int retval;

	snprintf(current->comm, sizeof(current->comm), "drbd_%c_%s",
		 thi->name[0],
		 resource->name);

restart:
	retval = thi->function(thi);

	spin_lock_irqsave(&thi->t_lock, flags);

	/* if the receiver has been "EXITING", the last thing it did
	 * was set the conn state to "StandAlone",
	 * if now a re-connect request comes in, conn state goes C_UNCONNECTED,
	 * and receiver thread will be "started".
	 * drbd_thread_start needs to set "RESTARTING" in that case.
	 * t_state check and assignment needs to be within the same spinlock,
	 * so either thread_start sees EXITING, and can remap to RESTARTING,
	 * or thread_start see NONE, and can proceed as normal.
	 */

	if (thi->t_state == RESTARTING) {
		drbd_info(resource, "Restarting %s thread\n", thi->name);
		thi->t_state = RUNNING;
		spin_unlock_irqrestore(&thi->t_lock, flags);
		goto restart;
	}

	thi->task = NULL;
	thi->t_state = NONE;
	smp_mb();
	complete_all(&thi->stop);
	spin_unlock_irqrestore(&thi->t_lock, flags);

	drbd_info(resource, "Terminating %s\n", current->comm);

	/* Release mod reference taken when thread was started */

	if (thi->connection)
		kref_put(&thi->connection->kref, drbd_destroy_connection);
	kref_put(&resource->kref, drbd_destroy_resource);
	module_put(THIS_MODULE);
	return retval;
}

static void drbd_thread_init(struct drbd_resource *resource, struct drbd_thread *thi,
			     int (*func) (struct drbd_thread *), const char *name)
{
	spin_lock_init(&thi->t_lock);
	thi->task    = NULL;
	thi->t_state = NONE;
	thi->function = func;
	thi->resource = resource;
	thi->connection = NULL;
	thi->name = name;
}

int drbd_thread_start(struct drbd_thread *thi)
{
	struct drbd_resource *resource = thi->resource;
	struct task_struct *nt;
	unsigned long flags;

	/* is used from state engine doing drbd_thread_stop_nowait,
	 * while holding the req lock irqsave */
	spin_lock_irqsave(&thi->t_lock, flags);

	switch (thi->t_state) {
	case NONE:
		drbd_info(resource, "Starting %s thread (from %s [%d])\n",
			 thi->name, current->comm, current->pid);

		/* Get ref on module for thread - this is released when thread exits */
		if (!try_module_get(THIS_MODULE)) {
			drbd_err(resource, "Failed to get module reference in drbd_thread_start\n");
			spin_unlock_irqrestore(&thi->t_lock, flags);
			return false;
		}

		kref_get(&resource->kref);
		if (thi->connection)
			kref_get(&thi->connection->kref);

		init_completion(&thi->stop);
		thi->reset_cpu_mask = 1;
		thi->t_state = RUNNING;
		spin_unlock_irqrestore(&thi->t_lock, flags);
		flush_signals(current); /* otherw. may get -ERESTARTNOINTR */

		nt = kthread_create(drbd_thread_setup, (void *) thi,
				    "drbd_%c_%s", thi->name[0], thi->resource->name);

		if (IS_ERR(nt)) {
			drbd_err(resource, "Couldn't start thread\n");

			if (thi->connection)
				kref_put(&thi->connection->kref, drbd_destroy_connection);
			kref_put(&resource->kref, drbd_destroy_resource);
			module_put(THIS_MODULE);
			return false;
		}
		spin_lock_irqsave(&thi->t_lock, flags);
		thi->task = nt;
		thi->t_state = RUNNING;
		spin_unlock_irqrestore(&thi->t_lock, flags);
		wake_up_process(nt);
		break;
	case EXITING:
		thi->t_state = RESTARTING;
		drbd_info(resource, "Restarting %s thread (from %s [%d])\n",
				thi->name, current->comm, current->pid);
		/* fall through */
	case RUNNING:
	case RESTARTING:
	default:
		spin_unlock_irqrestore(&thi->t_lock, flags);
		break;
	}

	return true;
}


void _drbd_thread_stop(struct drbd_thread *thi, int restart, int wait)
{
	unsigned long flags;

	enum drbd_thread_state ns = restart ? RESTARTING : EXITING;

	/* may be called from state engine, holding the req lock irqsave */
	spin_lock_irqsave(&thi->t_lock, flags);

	if (thi->t_state == NONE) {
		spin_unlock_irqrestore(&thi->t_lock, flags);
		if (restart)
			drbd_thread_start(thi);
		return;
	}

	if (thi->t_state != ns) {
		if (thi->task == NULL) {
			spin_unlock_irqrestore(&thi->t_lock, flags);
			return;
		}

		thi->t_state = ns;
		smp_mb();
		init_completion(&thi->stop);
		if (thi->task != current)
			force_sig(DRBD_SIGKILL, thi->task);
	}

	spin_unlock_irqrestore(&thi->t_lock, flags);

	if (wait)
		wait_for_completion(&thi->stop);
}

int conn_lowest_minor(struct drbd_connection *connection)
{
	struct drbd_peer_device *peer_device;
	int vnr = 0, minor = -1;

	rcu_read_lock();
	peer_device = idr_get_next(&connection->peer_devices, &vnr);
	if (peer_device)
		minor = device_to_minor(peer_device->device);
	rcu_read_unlock();

	return minor;
}

#ifdef CONFIG_SMP
/**
 * drbd_calc_cpu_mask() - Generate CPU masks, spread over all CPUs
 *
 * Forces all threads of a resource onto the same CPU. This is beneficial for
 * DRBD's performance. May be overwritten by user's configuration.
 */
static void drbd_calc_cpu_mask(cpumask_var_t *cpu_mask)
{
	unsigned int *resources_per_cpu, min_index = ~0;

	resources_per_cpu = kzalloc(nr_cpu_ids * sizeof(*resources_per_cpu), GFP_KERNEL);
	if (resources_per_cpu) {
		struct drbd_resource *resource;
		unsigned int cpu, min = ~0;

		rcu_read_lock();
		for_each_resource_rcu(resource, &drbd_resources) {
			for_each_cpu(cpu, resource->cpu_mask)
				resources_per_cpu[cpu]++;
		}
		rcu_read_unlock();
		for_each_online_cpu(cpu) {
			if (resources_per_cpu[cpu] < min) {
				min = resources_per_cpu[cpu];
				min_index = cpu;
			}
		}
		kfree(resources_per_cpu);
	}
	if (min_index == ~0) {
		cpumask_setall(*cpu_mask);
		return;
	}
	cpumask_set_cpu(min_index, *cpu_mask);
}

/**
 * drbd_thread_current_set_cpu() - modifies the cpu mask of the _current_ thread
 * @device:	DRBD device.
 * @thi:	drbd_thread object
 *
 * call in the "main loop" of _all_ threads, no need for any mutex, current won't die
 * prematurely.
 */
void drbd_thread_current_set_cpu(struct drbd_thread *thi)
{
	struct drbd_resource *resource = thi->resource;
	struct task_struct *p = current;

	if (!thi->reset_cpu_mask)
		return;
	thi->reset_cpu_mask = 0;
	set_cpus_allowed_ptr(p, resource->cpu_mask);
}
#else
#define drbd_calc_cpu_mask(A) ({})
#endif

/**
 * drbd_header_size  -  size of a packet header
 *
 * The header size is a multiple of 8, so any payload following the header is
 * word aligned on 64-bit architectures.  (The bitmap send and receive code
 * relies on this.)
 */
unsigned int drbd_header_size(struct drbd_connection *connection)
{
	if (connection->agreed_pro_version >= 100) {
		BUILD_BUG_ON(!IS_ALIGNED(sizeof(struct p_header100), 8));
		return sizeof(struct p_header100);
	} else {
		BUILD_BUG_ON(sizeof(struct p_header80) !=
			     sizeof(struct p_header95));
		BUILD_BUG_ON(!IS_ALIGNED(sizeof(struct p_header80), 8));
		return sizeof(struct p_header80);
	}
}

static unsigned int prepare_header80(struct p_header80 *h, enum drbd_packet cmd, int size)
{
	h->magic   = cpu_to_be32(DRBD_MAGIC);
	h->command = cpu_to_be16(cmd);
	h->length  = cpu_to_be16(size);
	return sizeof(struct p_header80);
}

static unsigned int prepare_header95(struct p_header95 *h, enum drbd_packet cmd, int size)
{
	h->magic   = cpu_to_be16(DRBD_MAGIC_BIG);
	h->command = cpu_to_be16(cmd);
	h->length = cpu_to_be32(size);
	return sizeof(struct p_header95);
}

static unsigned int prepare_header100(struct p_header100 *h, enum drbd_packet cmd,
				      int size, int vnr)
{
	h->magic = cpu_to_be32(DRBD_MAGIC_100);
	h->volume = cpu_to_be16(vnr);
	h->command = cpu_to_be16(cmd);
	h->length = cpu_to_be32(size);
	h->pad = 0;
	return sizeof(struct p_header100);
}

static unsigned int prepare_header(struct drbd_connection *connection, int vnr,
				   void *buffer, enum drbd_packet cmd, int size)
{
	if (connection->agreed_pro_version >= 100)
		return prepare_header100(buffer, cmd, size, vnr);
	else if (connection->agreed_pro_version >= 95 &&
		 size > DRBD_MAX_SIZE_H80_PACKET)
		return prepare_header95(buffer, cmd, size);
	else
		return prepare_header80(buffer, cmd, size);
}

static void *__conn_prepare_command(struct drbd_connection *connection,
				    struct drbd_socket *sock)
{
	if (!sock->socket)
		return NULL;
	return sock->sbuf + drbd_header_size(connection);
}

void *conn_prepare_command(struct drbd_connection *connection, struct drbd_socket *sock)
{
	void *p;

	mutex_lock(&sock->mutex);
	p = __conn_prepare_command(connection, sock);
	if (!p)
		mutex_unlock(&sock->mutex);

	return p;
}

void *drbd_prepare_command(struct drbd_peer_device *peer_device, struct drbd_socket *sock)
{
	return conn_prepare_command(peer_device->connection, sock);
}

static int __send_command(struct drbd_connection *connection, int vnr,
			  struct drbd_socket *sock, enum drbd_packet cmd,
			  unsigned int header_size, void *data,
			  unsigned int size)
{
	int msg_flags;
	int err;

	/*
	 * Called with @data == NULL and the size of the data blocks in @size
	 * for commands that send data blocks.  For those commands, omit the
	 * MSG_MORE flag: this will increase the likelihood that data blocks
	 * which are page aligned on the sender will end up page aligned on the
	 * receiver.
	 */
	msg_flags = data ? MSG_MORE : 0;

	header_size += prepare_header(connection, vnr, sock->sbuf, cmd,
				      header_size + size);
	err = drbd_send_all(connection, sock->socket, sock->sbuf, header_size,
			    msg_flags);
	if (data && !err)
		err = drbd_send_all(connection, sock->socket, data, size, 0);
	/* DRBD protocol "pings" are latency critical.
	 * This is supposed to trigger tcp_push_pending_frames() */
	if (!err && (cmd == P_PING || cmd == P_PING_ACK))
		drbd_tcp_nodelay(sock->socket);

	return err;
}

static int __conn_send_command(struct drbd_connection *connection, struct drbd_socket *sock,
			       enum drbd_packet cmd, unsigned int header_size,
			       void *data, unsigned int size)
{
	return __send_command(connection, 0, sock, cmd, header_size, data, size);
}

int conn_send_command(struct drbd_connection *connection, struct drbd_socket *sock,
		      enum drbd_packet cmd, unsigned int header_size,
		      void *data, unsigned int size)
{
	int err;

	err = __conn_send_command(connection, sock, cmd, header_size, data, size);
	mutex_unlock(&sock->mutex);
	return err;
}

int drbd_send_command(struct drbd_peer_device *peer_device, struct drbd_socket *sock,
		      enum drbd_packet cmd, unsigned int header_size,
		      void *data, unsigned int size)
{
	int err;

	err = __send_command(peer_device->connection, peer_device->device->vnr,
			     sock, cmd, header_size, data, size);
	mutex_unlock(&sock->mutex);
	return err;
}

int drbd_send_ping(struct drbd_connection *connection)
{
	struct drbd_socket *sock;

	sock = &connection->meta;
	if (!conn_prepare_command(connection, sock))
		return -EIO;
	return conn_send_command(connection, sock, P_PING, 0, NULL, 0);
}

int drbd_send_ping_ack(struct drbd_connection *connection)
{
	struct drbd_socket *sock;

	sock = &connection->meta;
	if (!conn_prepare_command(connection, sock))
		return -EIO;
	return conn_send_command(connection, sock, P_PING_ACK, 0, NULL, 0);
}

int drbd_send_sync_param(struct drbd_peer_device *peer_device)
{
	struct drbd_socket *sock;
	struct p_rs_param_95 *p;
	int size;
	const int apv = peer_device->connection->agreed_pro_version;
	enum drbd_packet cmd;
	struct net_conf *nc;
	struct disk_conf *dc;

	sock = &peer_device->connection->data;
	p = drbd_prepare_command(peer_device, sock);
	if (!p)
		return -EIO;

	rcu_read_lock();
	nc = rcu_dereference(peer_device->connection->net_conf);

	size = apv <= 87 ? sizeof(struct p_rs_param)
		: apv == 88 ? sizeof(struct p_rs_param)
			+ strlen(nc->verify_alg) + 1
		: apv <= 94 ? sizeof(struct p_rs_param_89)
		: /* apv >= 95 */ sizeof(struct p_rs_param_95);

	cmd = apv >= 89 ? P_SYNC_PARAM89 : P_SYNC_PARAM;

	/* initialize verify_alg and csums_alg */
	memset(p->verify_alg, 0, 2 * SHARED_SECRET_MAX);

	if (get_ldev(peer_device->device)) {
		dc = rcu_dereference(peer_device->device->ldev->disk_conf);
		p->resync_rate = cpu_to_be32(dc->resync_rate);
		p->c_plan_ahead = cpu_to_be32(dc->c_plan_ahead);
		p->c_delay_target = cpu_to_be32(dc->c_delay_target);
		p->c_fill_target = cpu_to_be32(dc->c_fill_target);
		p->c_max_rate = cpu_to_be32(dc->c_max_rate);
		put_ldev(peer_device->device);
	} else {
		p->resync_rate = cpu_to_be32(DRBD_RESYNC_RATE_DEF);
		p->c_plan_ahead = cpu_to_be32(DRBD_C_PLAN_AHEAD_DEF);
		p->c_delay_target = cpu_to_be32(DRBD_C_DELAY_TARGET_DEF);
		p->c_fill_target = cpu_to_be32(DRBD_C_FILL_TARGET_DEF);
		p->c_max_rate = cpu_to_be32(DRBD_C_MAX_RATE_DEF);
	}

	if (apv >= 88)
		strcpy(p->verify_alg, nc->verify_alg);
	if (apv >= 89)
		strcpy(p->csums_alg, nc->csums_alg);
	rcu_read_unlock();

	return drbd_send_command(peer_device, sock, cmd, size, NULL, 0);
}

int __drbd_send_protocol(struct drbd_connection *connection, enum drbd_packet cmd)
{
	struct drbd_socket *sock;
	struct p_protocol *p;
	struct net_conf *nc;
	int size, cf;

	sock = &connection->data;
	p = __conn_prepare_command(connection, sock);
	if (!p)
		return -EIO;

	rcu_read_lock();
	nc = rcu_dereference(connection->net_conf);

	if (nc->tentative && connection->agreed_pro_version < 92) {
		rcu_read_unlock();
		mutex_unlock(&sock->mutex);
		drbd_err(connection, "--dry-run is not supported by peer");
		return -EOPNOTSUPP;
	}

	size = sizeof(*p);
	if (connection->agreed_pro_version >= 87)
		size += strlen(nc->integrity_alg) + 1;

	p->protocol      = cpu_to_be32(nc->wire_protocol);
	p->after_sb_0p   = cpu_to_be32(nc->after_sb_0p);
	p->after_sb_1p   = cpu_to_be32(nc->after_sb_1p);
	p->after_sb_2p   = cpu_to_be32(nc->after_sb_2p);
	p->two_primaries = cpu_to_be32(nc->two_primaries);
	cf = 0;
	if (nc->discard_my_data)
		cf |= CF_DISCARD_MY_DATA;
	if (nc->tentative)
		cf |= CF_DRY_RUN;
	p->conn_flags    = cpu_to_be32(cf);

	if (connection->agreed_pro_version >= 87)
		strcpy(p->integrity_alg, nc->integrity_alg);
	rcu_read_unlock();

	return __conn_send_command(connection, sock, cmd, size, NULL, 0);
}

int drbd_send_protocol(struct drbd_connection *connection)
{
	int err;

	mutex_lock(&connection->data.mutex);
	err = __drbd_send_protocol(connection, P_PROTOCOL);
	mutex_unlock(&connection->data.mutex);

	return err;
}

static int _drbd_send_uuids(struct drbd_peer_device *peer_device, u64 uuid_flags)
{
	struct drbd_device *device = peer_device->device;
	struct drbd_socket *sock;
	struct p_uuids *p;
	int i;

	if (!get_ldev_if_state(device, D_NEGOTIATING))
		return 0;

	sock = &peer_device->connection->data;
	p = drbd_prepare_command(peer_device, sock);
	if (!p) {
		put_ldev(device);
		return -EIO;
	}
	spin_lock_irq(&device->ldev->md.uuid_lock);
	for (i = UI_CURRENT; i < UI_SIZE; i++)
		p->uuid[i] = cpu_to_be64(device->ldev->md.uuid[i]);
	spin_unlock_irq(&device->ldev->md.uuid_lock);

	device->comm_bm_set = drbd_bm_total_weight(device);
	p->uuid[UI_SIZE] = cpu_to_be64(device->comm_bm_set);
	rcu_read_lock();
	uuid_flags |= rcu_dereference(peer_device->connection->net_conf)->discard_my_data ? 1 : 0;
	rcu_read_unlock();
	uuid_flags |= test_bit(CRASHED_PRIMARY, &device->flags) ? 2 : 0;
	uuid_flags |= device->new_state_tmp.disk == D_INCONSISTENT ? 4 : 0;
	p->uuid[UI_FLAGS] = cpu_to_be64(uuid_flags);

	put_ldev(device);
	return drbd_send_command(peer_device, sock, P_UUIDS, sizeof(*p), NULL, 0);
}

int drbd_send_uuids(struct drbd_peer_device *peer_device)
{
	return _drbd_send_uuids(peer_device, 0);
}

int drbd_send_uuids_skip_initial_sync(struct drbd_peer_device *peer_device)
{
	return _drbd_send_uuids(peer_device, 8);
}

void drbd_print_uuids(struct drbd_device *device, const char *text)
{
	if (get_ldev_if_state(device, D_NEGOTIATING)) {
		u64 *uuid = device->ldev->md.uuid;
		drbd_info(device, "%s %016llX:%016llX:%016llX:%016llX\n",
		     text,
		     (unsigned long long)uuid[UI_CURRENT],
		     (unsigned long long)uuid[UI_BITMAP],
		     (unsigned long long)uuid[UI_HISTORY_START],
		     (unsigned long long)uuid[UI_HISTORY_END]);
		put_ldev(device);
	} else {
		drbd_info(device, "%s effective data uuid: %016llX\n",
				text,
				(unsigned long long)device->ed_uuid);
	}
}

void drbd_gen_and_send_sync_uuid(struct drbd_peer_device *peer_device)
{
	struct drbd_device *device = peer_device->device;
	struct drbd_socket *sock;
	struct p_rs_uuid *p;
	u64 uuid;

	D_ASSERT(device, device->state.disk == D_UP_TO_DATE);

	uuid = device->ldev->md.uuid[UI_BITMAP];
	if (uuid && uuid != UUID_JUST_CREATED)
		uuid = uuid + UUID_NEW_BM_OFFSET;
	else
		get_random_bytes(&uuid, sizeof(u64));
	drbd_uuid_set(device, UI_BITMAP, uuid);
	drbd_print_uuids(device, "updated sync UUID");
	drbd_md_sync(device);

	sock = &peer_device->connection->data;
	p = drbd_prepare_command(peer_device, sock);
	if (p) {
		p->uuid = cpu_to_be64(uuid);
		drbd_send_command(peer_device, sock, P_SYNC_UUID, sizeof(*p), NULL, 0);
	}
}

/* communicated if (agreed_features & DRBD_FF_WSAME) */
static void
assign_p_sizes_qlim(struct drbd_device *device, struct p_sizes *p,
					struct request_queue *q)
{
	if (q) {
		p->qlim->physical_block_size = cpu_to_be32(queue_physical_block_size(q));
		p->qlim->logical_block_size = cpu_to_be32(queue_logical_block_size(q));
		p->qlim->alignment_offset = cpu_to_be32(queue_alignment_offset(q));
		p->qlim->io_min = cpu_to_be32(queue_io_min(q));
		p->qlim->io_opt = cpu_to_be32(queue_io_opt(q));
		p->qlim->discard_enabled = blk_queue_discard(q);
		p->qlim->write_same_capable = !!q->limits.max_write_same_sectors;
	} else {
		q = device->rq_queue;
		p->qlim->physical_block_size = cpu_to_be32(queue_physical_block_size(q));
		p->qlim->logical_block_size = cpu_to_be32(queue_logical_block_size(q));
		p->qlim->alignment_offset = 0;
		p->qlim->io_min = cpu_to_be32(queue_io_min(q));
		p->qlim->io_opt = cpu_to_be32(queue_io_opt(q));
		p->qlim->discard_enabled = 0;
		p->qlim->write_same_capable = 0;
	}
}

int drbd_send_sizes(struct drbd_peer_device *peer_device, int trigger_reply, enum dds_flags flags)
{
	struct drbd_device *device = peer_device->device;
	struct drbd_socket *sock;
	struct p_sizes *p;
	sector_t d_size, u_size;
	int q_order_type;
	unsigned int max_bio_size;
	unsigned int packet_size;

	sock = &peer_device->connection->data;
	p = drbd_prepare_command(peer_device, sock);
	if (!p)
		return -EIO;

	packet_size = sizeof(*p);
	if (peer_device->connection->agreed_features & DRBD_FF_WSAME)
		packet_size += sizeof(p->qlim[0]);

	memset(p, 0, packet_size);
	if (get_ldev_if_state(device, D_NEGOTIATING)) {
		struct request_queue *q = bdev_get_queue(device->ldev->backing_bdev);
		d_size = drbd_get_max_capacity(device->ldev);
		rcu_read_lock();
		u_size = rcu_dereference(device->ldev->disk_conf)->disk_size;
		rcu_read_unlock();
		q_order_type = drbd_queue_order_type(device);
		max_bio_size = queue_max_hw_sectors(q) << 9;
		max_bio_size = min(max_bio_size, DRBD_MAX_BIO_SIZE);
		assign_p_sizes_qlim(device, p, q);
		put_ldev(device);
	} else {
		d_size = 0;
		u_size = 0;
		q_order_type = QUEUE_ORDERED_NONE;
		max_bio_size = DRBD_MAX_BIO_SIZE; /* ... multiple BIOs per peer_request */
		assign_p_sizes_qlim(device, p, NULL);
	}

	if (peer_device->connection->agreed_pro_version <= 94)
		max_bio_size = min(max_bio_size, DRBD_MAX_SIZE_H80_PACKET);
	else if (peer_device->connection->agreed_pro_version < 100)
		max_bio_size = min(max_bio_size, DRBD_MAX_BIO_SIZE_P95);

	p->d_size = cpu_to_be64(d_size);
	p->u_size = cpu_to_be64(u_size);
	p->c_size = cpu_to_be64(trigger_reply ? 0 : drbd_get_capacity(device->this_bdev));
	p->max_bio_size = cpu_to_be32(max_bio_size);
	p->queue_order_type = cpu_to_be16(q_order_type);
	p->dds_flags = cpu_to_be16(flags);

	return drbd_send_command(peer_device, sock, P_SIZES, packet_size, NULL, 0);
}

/**
 * drbd_send_current_state() - Sends the drbd state to the peer
 * @peer_device:	DRBD peer device.
 */
int drbd_send_current_state(struct drbd_peer_device *peer_device)
{
	struct drbd_socket *sock;
	struct p_state *p;

	sock = &peer_device->connection->data;
	p = drbd_prepare_command(peer_device, sock);
	if (!p)
		return -EIO;
	p->state = cpu_to_be32(peer_device->device->state.i); /* Within the send mutex */
	return drbd_send_command(peer_device, sock, P_STATE, sizeof(*p), NULL, 0);
}

/**
 * drbd_send_state() - After a state change, sends the new state to the peer
 * @peer_device:      DRBD peer device.
 * @state:     the state to send, not necessarily the current state.
 *
 * Each state change queues an "after_state_ch" work, which will eventually
 * send the resulting new state to the peer. If more state changes happen
 * between queuing and processing of the after_state_ch work, we still
 * want to send each intermediary state in the order it occurred.
 */
int drbd_send_state(struct drbd_peer_device *peer_device, union drbd_state state)
{
	struct drbd_socket *sock;
	struct p_state *p;

	sock = &peer_device->connection->data;
	p = drbd_prepare_command(peer_device, sock);
	if (!p)
		return -EIO;
	p->state = cpu_to_be32(state.i); /* Within the send mutex */
	return drbd_send_command(peer_device, sock, P_STATE, sizeof(*p), NULL, 0);
}

int drbd_send_state_req(struct drbd_peer_device *peer_device, union drbd_state mask, union drbd_state val)
{
	struct drbd_socket *sock;
	struct p_req_state *p;

	sock = &peer_device->connection->data;
	p = drbd_prepare_command(peer_device, sock);
	if (!p)
		return -EIO;
	p->mask = cpu_to_be32(mask.i);
	p->val = cpu_to_be32(val.i);
	return drbd_send_command(peer_device, sock, P_STATE_CHG_REQ, sizeof(*p), NULL, 0);
}

int conn_send_state_req(struct drbd_connection *connection, union drbd_state mask, union drbd_state val)
{
	enum drbd_packet cmd;
	struct drbd_socket *sock;
	struct p_req_state *p;

	cmd = connection->agreed_pro_version < 100 ? P_STATE_CHG_REQ : P_CONN_ST_CHG_REQ;
	sock = &connection->data;
	p = conn_prepare_command(connection, sock);
	if (!p)
		return -EIO;
	p->mask = cpu_to_be32(mask.i);
	p->val = cpu_to_be32(val.i);
	return conn_send_command(connection, sock, cmd, sizeof(*p), NULL, 0);
}

void drbd_send_sr_reply(struct drbd_peer_device *peer_device, enum drbd_state_rv retcode)
{
	struct drbd_socket *sock;
	struct p_req_state_reply *p;

	sock = &peer_device->connection->meta;
	p = drbd_prepare_command(peer_device, sock);
	if (p) {
		p->retcode = cpu_to_be32(retcode);
		drbd_send_command(peer_device, sock, P_STATE_CHG_REPLY, sizeof(*p), NULL, 0);
	}
}

void conn_send_sr_reply(struct drbd_connection *connection, enum drbd_state_rv retcode)
{
	struct drbd_socket *sock;
	struct p_req_state_reply *p;
	enum drbd_packet cmd = connection->agreed_pro_version < 100 ? P_STATE_CHG_REPLY : P_CONN_ST_CHG_REPLY;

	sock = &connection->meta;
	p = conn_prepare_command(connection, sock);
	if (p) {
		p->retcode = cpu_to_be32(retcode);
		conn_send_command(connection, sock, cmd, sizeof(*p), NULL, 0);
	}
}

static void dcbp_set_code(struct p_compressed_bm *p, enum drbd_bitmap_code code)
{
	BUG_ON(code & ~0xf);
	p->encoding = (p->encoding & ~0xf) | code;
}

static void dcbp_set_start(struct p_compressed_bm *p, int set)
{
	p->encoding = (p->encoding & ~0x80) | (set ? 0x80 : 0);
}

static void dcbp_set_pad_bits(struct p_compressed_bm *p, int n)
{
	BUG_ON(n & ~0x7);
	p->encoding = (p->encoding & (~0x7 << 4)) | (n << 4);
}

static int fill_bitmap_rle_bits(struct drbd_device *device,
			 struct p_compressed_bm *p,
			 unsigned int size,
			 struct bm_xfer_ctx *c)
{
	struct bitstream bs;
	unsigned long plain_bits;
	unsigned long tmp;
	unsigned long rl;
	unsigned len;
	unsigned toggle;
	int bits, use_rle;

	/* may we use this feature? */
	rcu_read_lock();
	use_rle = rcu_dereference(first_peer_device(device)->connection->net_conf)->use_rle;
	rcu_read_unlock();
	if (!use_rle || first_peer_device(device)->connection->agreed_pro_version < 90)
		return 0;

	if (c->bit_offset >= c->bm_bits)
		return 0; /* nothing to do. */

	/* use at most thus many bytes */
	bitstream_init(&bs, p->code, size, 0);
	memset(p->code, 0, size);
	/* plain bits covered in this code string */
	plain_bits = 0;

	/* p->encoding & 0x80 stores whether the first run length is set.
	 * bit offset is implicit.
	 * start with toggle == 2 to be able to tell the first iteration */
	toggle = 2;

	/* see how much plain bits we can stuff into one packet
	 * using RLE and VLI. */
	do {
		tmp = (toggle == 0) ? _drbd_bm_find_next_zero(device, c->bit_offset)
				    : _drbd_bm_find_next(device, c->bit_offset);
		if (tmp == -1UL)
			tmp = c->bm_bits;
		rl = tmp - c->bit_offset;

		if (toggle == 2) { /* first iteration */
			if (rl == 0) {
				/* the first checked bit was set,
				 * store start value, */
				dcbp_set_start(p, 1);
				/* but skip encoding of zero run length */
				toggle = !toggle;
				continue;
			}
			dcbp_set_start(p, 0);
		}

		/* paranoia: catch zero runlength.
		 * can only happen if bitmap is modified while we scan it. */
		if (rl == 0) {
			drbd_err(device, "unexpected zero runlength while encoding bitmap "
			    "t:%u bo:%lu\n", toggle, c->bit_offset);
			return -1;
		}

		bits = vli_encode_bits(&bs, rl);
		if (bits == -ENOBUFS) /* buffer full */
			break;
		if (bits <= 0) {
			drbd_err(device, "error while encoding bitmap: %d\n", bits);
			return 0;
		}

		toggle = !toggle;
		plain_bits += rl;
		c->bit_offset = tmp;
	} while (c->bit_offset < c->bm_bits);

	len = bs.cur.b - p->code + !!bs.cur.bit;

	if (plain_bits < (len << 3)) {
		/* incompressible with this method.
		 * we need to rewind both word and bit position. */
		c->bit_offset -= plain_bits;
		bm_xfer_ctx_bit_to_word_offset(c);
		c->bit_offset = c->word_offset * BITS_PER_LONG;
		return 0;
	}

	/* RLE + VLI was able to compress it just fine.
	 * update c->word_offset. */
	bm_xfer_ctx_bit_to_word_offset(c);

	/* store pad_bits */
	dcbp_set_pad_bits(p, (8 - bs.cur.bit) & 0x7);

	return len;
}

/**
 * send_bitmap_rle_or_plain
 *
 * Return 0 when done, 1 when another iteration is needed, and a negative error
 * code upon failure.
 */
static int
send_bitmap_rle_or_plain(struct drbd_device *device, struct bm_xfer_ctx *c)
{
	struct drbd_socket *sock = &first_peer_device(device)->connection->data;
	unsigned int header_size = drbd_header_size(first_peer_device(device)->connection);
	struct p_compressed_bm *p = sock->sbuf + header_size;
	int len, err;

	len = fill_bitmap_rle_bits(device, p,
			DRBD_SOCKET_BUFFER_SIZE - header_size - sizeof(*p), c);
	if (len < 0)
		return -EIO;

	if (len) {
		dcbp_set_code(p, RLE_VLI_Bits);
		err = __send_command(first_peer_device(device)->connection, device->vnr, sock,
				     P_COMPRESSED_BITMAP, sizeof(*p) + len,
				     NULL, 0);
		c->packets[0]++;
		c->bytes[0] += header_size + sizeof(*p) + len;

		if (c->bit_offset >= c->bm_bits)
			len = 0; /* DONE */
	} else {
		/* was not compressible.
		 * send a buffer full of plain text bits instead. */
		unsigned int data_size;
		unsigned long num_words;
		unsigned long *p = sock->sbuf + header_size;

		data_size = DRBD_SOCKET_BUFFER_SIZE - header_size;
		num_words = min_t(size_t, data_size / sizeof(*p),
				  c->bm_words - c->word_offset);
		len = num_words * sizeof(*p);
		if (len)
			drbd_bm_get_lel(device, c->word_offset, num_words, p);
		err = __send_command(first_peer_device(device)->connection, device->vnr, sock, P_BITMAP, len, NULL, 0);
		c->word_offset += num_words;
		c->bit_offset = c->word_offset * BITS_PER_LONG;

		c->packets[1]++;
		c->bytes[1] += header_size + len;

		if (c->bit_offset > c->bm_bits)
			c->bit_offset = c->bm_bits;
	}
	if (!err) {
		if (len == 0) {
			INFO_bm_xfer_stats(device, "send", c);
			return 0;
		} else
			return 1;
	}
	return -EIO;
}

/* See the comment at receive_bitmap() */
static int _drbd_send_bitmap(struct drbd_device *device)
{
	struct bm_xfer_ctx c;
	int err;

	if (!expect(device->bitmap))
		return false;

	if (get_ldev(device)) {
		if (drbd_md_test_flag(device->ldev, MDF_FULL_SYNC)) {
			drbd_info(device, "Writing the whole bitmap, MDF_FullSync was set.\n");
			drbd_bm_set_all(device);
			if (drbd_bm_write(device)) {
				/* write_bm did fail! Leave full sync flag set in Meta P_DATA
				 * but otherwise process as per normal - need to tell other
				 * side that a full resync is required! */
				drbd_err(device, "Failed to write bitmap to disk!\n");
			} else {
				drbd_md_clear_flag(device, MDF_FULL_SYNC);
				drbd_md_sync(device);
			}
		}
		put_ldev(device);
	}

	c = (struct bm_xfer_ctx) {
		.bm_bits = drbd_bm_bits(device),
		.bm_words = drbd_bm_words(device),
	};

	do {
		err = send_bitmap_rle_or_plain(device, &c);
	} while (err > 0);

	return err == 0;
}

int drbd_send_bitmap(struct drbd_device *device)
{
	struct drbd_socket *sock = &first_peer_device(device)->connection->data;
	int err = -1;

	mutex_lock(&sock->mutex);
	if (sock->socket)
		err = !_drbd_send_bitmap(device);
	mutex_unlock(&sock->mutex);
	return err;
}

void drbd_send_b_ack(struct drbd_connection *connection, u32 barrier_nr, u32 set_size)
{
	struct drbd_socket *sock;
	struct p_barrier_ack *p;

	if (connection->cstate < C_WF_REPORT_PARAMS)
		return;

	sock = &connection->meta;
	p = conn_prepare_command(connection, sock);
	if (!p)
		return;
	p->barrier = barrier_nr;
	p->set_size = cpu_to_be32(set_size);
	conn_send_command(connection, sock, P_BARRIER_ACK, sizeof(*p), NULL, 0);
}

/**
 * _drbd_send_ack() - Sends an ack packet
 * @device:	DRBD device.
 * @cmd:	Packet command code.
 * @sector:	sector, needs to be in big endian byte order
 * @blksize:	size in byte, needs to be in big endian byte order
 * @block_id:	Id, big endian byte order
 */
static int _drbd_send_ack(struct drbd_peer_device *peer_device, enum drbd_packet cmd,
			  u64 sector, u32 blksize, u64 block_id)
{
	struct drbd_socket *sock;
	struct p_block_ack *p;

	if (peer_device->device->state.conn < C_CONNECTED)
		return -EIO;

	sock = &peer_device->connection->meta;
	p = drbd_prepare_command(peer_device, sock);
	if (!p)
		return -EIO;
	p->sector = sector;
	p->block_id = block_id;
	p->blksize = blksize;
	p->seq_num = cpu_to_be32(atomic_inc_return(&peer_device->device->packet_seq));
	return drbd_send_command(peer_device, sock, cmd, sizeof(*p), NULL, 0);
}

/* dp->sector and dp->block_id already/still in network byte order,
 * data_size is payload size according to dp->head,
 * and may need to be corrected for digest size. */
void drbd_send_ack_dp(struct drbd_peer_device *peer_device, enum drbd_packet cmd,
		      struct p_data *dp, int data_size)
{
	if (peer_device->connection->peer_integrity_tfm)
		data_size -= crypto_ahash_digestsize(peer_device->connection->peer_integrity_tfm);
	_drbd_send_ack(peer_device, cmd, dp->sector, cpu_to_be32(data_size),
		       dp->block_id);
}

void drbd_send_ack_rp(struct drbd_peer_device *peer_device, enum drbd_packet cmd,
		      struct p_block_req *rp)
{
	_drbd_send_ack(peer_device, cmd, rp->sector, rp->blksize, rp->block_id);
}

/**
 * drbd_send_ack() - Sends an ack packet
 * @device:	DRBD device
 * @cmd:	packet command code
 * @peer_req:	peer request
 */
int drbd_send_ack(struct drbd_peer_device *peer_device, enum drbd_packet cmd,
		  struct drbd_peer_request *peer_req)
{
	return _drbd_send_ack(peer_device, cmd,
			      cpu_to_be64(peer_req->i.sector),
			      cpu_to_be32(peer_req->i.size),
			      peer_req->block_id);
}

/* This function misuses the block_id field to signal if the blocks
 * are is sync or not. */
int drbd_send_ack_ex(struct drbd_peer_device *peer_device, enum drbd_packet cmd,
		     sector_t sector, int blksize, u64 block_id)
{
	return _drbd_send_ack(peer_device, cmd,
			      cpu_to_be64(sector),
			      cpu_to_be32(blksize),
			      cpu_to_be64(block_id));
}

int drbd_send_rs_deallocated(struct drbd_peer_device *peer_device,
			     struct drbd_peer_request *peer_req)
{
	struct drbd_socket *sock;
	struct p_block_desc *p;

	sock = &peer_device->connection->data;
	p = drbd_prepare_command(peer_device, sock);
	if (!p)
		return -EIO;
	p->sector = cpu_to_be64(peer_req->i.sector);
	p->blksize = cpu_to_be32(peer_req->i.size);
	p->pad = 0;
	return drbd_send_command(peer_device, sock, P_RS_DEALLOCATED, sizeof(*p), NULL, 0);
}

int drbd_send_drequest(struct drbd_peer_device *peer_device, int cmd,
		       sector_t sector, int size, u64 block_id)
{
	struct drbd_socket *sock;
	struct p_block_req *p;

	sock = &peer_device->connection->data;
	p = drbd_prepare_command(peer_device, sock);
	if (!p)
		return -EIO;
	p->sector = cpu_to_be64(sector);
	p->block_id = block_id;
	p->blksize = cpu_to_be32(size);
	return drbd_send_command(peer_device, sock, cmd, sizeof(*p), NULL, 0);
}

int drbd_send_drequest_csum(struct drbd_peer_device *peer_device, sector_t sector, int size,
			    void *digest, int digest_size, enum drbd_packet cmd)
{
	struct drbd_socket *sock;
	struct p_block_req *p;

	/* FIXME: Put the digest into the preallocated socket buffer.  */

	sock = &peer_device->connection->data;
	p = drbd_prepare_command(peer_device, sock);
	if (!p)
		return -EIO;
	p->sector = cpu_to_be64(sector);
	p->block_id = ID_SYNCER /* unused */;
	p->blksize = cpu_to_be32(size);
	return drbd_send_command(peer_device, sock, cmd, sizeof(*p), digest, digest_size);
}

int drbd_send_ov_request(struct drbd_peer_device *peer_device, sector_t sector, int size)
{
	struct drbd_socket *sock;
	struct p_block_req *p;

	sock = &peer_device->connection->data;
	p = drbd_prepare_command(peer_device, sock);
	if (!p)
		return -EIO;
	p->sector = cpu_to_be64(sector);
	p->block_id = ID_SYNCER /* unused */;
	p->blksize = cpu_to_be32(size);
	return drbd_send_command(peer_device, sock, P_OV_REQUEST, sizeof(*p), NULL, 0);
}

/* called on sndtimeo
 * returns false if we should retry,
 * true if we think connection is dead
 */
static int we_should_drop_the_connection(struct drbd_connection *connection, struct socket *sock)
{
	int drop_it;
	/* long elapsed = (long)(jiffies - device->last_received); */

	drop_it =   connection->meta.socket == sock
		|| !connection->ack_receiver.task
		|| get_t_state(&connection->ack_receiver) != RUNNING
		|| connection->cstate < C_WF_REPORT_PARAMS;

	if (drop_it)
		return true;

	drop_it = !--connection->ko_count;
	if (!drop_it) {
		drbd_err(connection, "[%s/%d] sock_sendmsg time expired, ko = %u\n",
			 current->comm, current->pid, connection->ko_count);
		request_ping(connection);
	}

	return drop_it; /* && (device->state == R_PRIMARY) */;
}

static void drbd_update_congested(struct drbd_connection *connection)
{
	struct sock *sk = connection->data.socket->sk;
	if (sk->sk_wmem_queued > sk->sk_sndbuf * 4 / 5)
		set_bit(NET_CONGESTED, &connection->flags);
}

/* The idea of sendpage seems to be to put some kind of reference
 * to the page into the skb, and to hand it over to the NIC. In
 * this process get_page() gets called.
 *
 * As soon as the page was really sent over the network put_page()
 * gets called by some part of the network layer. [ NIC driver? ]
 *
 * [ get_page() / put_page() increment/decrement the count. If count
 *   reaches 0 the page will be freed. ]
 *
 * This works nicely with pages from FSs.
 * But this means that in protocol A we might signal IO completion too early!
 *
 * In order not to corrupt data during a resync we must make sure
 * that we do not reuse our own buffer pages (EEs) to early, therefore
 * we have the net_ee list.
 *
 * XFS seems to have problems, still, it submits pages with page_count == 0!
 * As a workaround, we disable sendpage on pages
 * with page_count == 0 or PageSlab.
 */
static int _drbd_no_send_page(struct drbd_peer_device *peer_device, struct page *page,
			      int offset, size_t size, unsigned msg_flags)
{
	struct socket *socket;
	void *addr;
	int err;

	socket = peer_device->connection->data.socket;
	addr = kmap(page) + offset;
	err = drbd_send_all(peer_device->connection, socket, addr, size, msg_flags);
	kunmap(page);
	if (!err)
		peer_device->device->send_cnt += size >> 9;
	return err;
}

static int _drbd_send_page(struct drbd_peer_device *peer_device, struct page *page,
		    int offset, size_t size, unsigned msg_flags)
{
	struct socket *socket = peer_device->connection->data.socket;
	int len = size;
	int err = -EIO;

	/* e.g. XFS meta- & log-data is in slab pages, which have a
	 * page_count of 0 and/or have PageSlab() set.
	 * we cannot use send_page for those, as that does get_page();
	 * put_page(); and would cause either a VM_BUG directly, or
	 * __page_cache_release a page that would actually still be referenced
	 * by someone, leading to some obscure delayed Oops somewhere else. */
	if (drbd_disable_sendpage || (page_count(page) < 1) || PageSlab(page))
		return _drbd_no_send_page(peer_device, page, offset, size, msg_flags);

	msg_flags |= MSG_NOSIGNAL;
	drbd_update_congested(peer_device->connection);
	do {
		int sent;

		sent = socket->ops->sendpage(socket, page, offset, len, msg_flags);
		if (sent <= 0) {
			if (sent == -EAGAIN) {
				if (we_should_drop_the_connection(peer_device->connection, socket))
					break;
				continue;
			}
			drbd_warn(peer_device->device, "%s: size=%d len=%d sent=%d\n",
			     __func__, (int)size, len, sent);
			if (sent < 0)
				err = sent;
			break;
		}
		len    -= sent;
		offset += sent;
	} while (len > 0 /* THINK && device->cstate >= C_CONNECTED*/);
	clear_bit(NET_CONGESTED, &peer_device->connection->flags);

	if (len == 0) {
		err = 0;
		peer_device->device->send_cnt += size >> 9;
	}
	return err;
}

static int _drbd_send_bio(struct drbd_peer_device *peer_device, struct bio *bio)
{
	struct bio_vec bvec;
	struct bvec_iter iter;

	/* hint all but last page with MSG_MORE */
	bio_for_each_segment(bvec, bio, iter) {
		int err;

		err = _drbd_no_send_page(peer_device, bvec.bv_page,
					 bvec.bv_offset, bvec.bv_len,
					 bio_iter_last(bvec, iter)
					 ? 0 : MSG_MORE);
		if (err)
			return err;
		/* REQ_OP_WRITE_SAME has only one segment */
		if (bio_op(bio) == REQ_OP_WRITE_SAME)
			break;
	}
	return 0;
}

static int _drbd_send_zc_bio(struct drbd_peer_device *peer_device, struct bio *bio)
{
	struct bio_vec bvec;
	struct bvec_iter iter;

	/* hint all but last page with MSG_MORE */
	bio_for_each_segment(bvec, bio, iter) {
		int err;

		err = _drbd_send_page(peer_device, bvec.bv_page,
				      bvec.bv_offset, bvec.bv_len,
				      bio_iter_last(bvec, iter) ? 0 : MSG_MORE);
		if (err)
			return err;
		/* REQ_OP_WRITE_SAME has only one segment */
		if (bio_op(bio) == REQ_OP_WRITE_SAME)
			break;
	}
	return 0;
}

static int _drbd_send_zc_ee(struct drbd_peer_device *peer_device,
			    struct drbd_peer_request *peer_req)
{
	struct page *page = peer_req->pages;
	unsigned len = peer_req->i.size;
	int err;

	/* hint all but last page with MSG_MORE */
	page_chain_for_each(page) {
		unsigned l = min_t(unsigned, len, PAGE_SIZE);

		err = _drbd_send_page(peer_device, page, 0, l,
				      page_chain_next(page) ? MSG_MORE : 0);
		if (err)
			return err;
		len -= l;
	}
	return 0;
}

static u32 bio_flags_to_wire(struct drbd_connection *connection,
			     struct bio *bio)
{
	if (connection->agreed_pro_version >= 95)
		return  (bio->bi_opf & REQ_SYNC ? DP_RW_SYNC : 0) |
			(bio->bi_opf & REQ_FUA ? DP_FUA : 0) |
			(bio->bi_opf & REQ_PREFLUSH ? DP_FLUSH : 0) |
			(bio_op(bio) == REQ_OP_WRITE_SAME ? DP_WSAME : 0) |
			(bio_op(bio) == REQ_OP_DISCARD ? DP_DISCARD : 0) |
			(bio_op(bio) == REQ_OP_WRITE_ZEROES ? DP_DISCARD : 0);
	else
		return bio->bi_opf & REQ_SYNC ? DP_RW_SYNC : 0;
}

/* Used to send write or TRIM aka REQ_DISCARD requests
 * R_PRIMARY -> Peer	(P_DATA, P_TRIM)
 */
int drbd_send_dblock(struct drbd_peer_device *peer_device, struct drbd_request *req)
{
	struct drbd_device *device = peer_device->device;
	struct drbd_socket *sock;
	struct p_data *p;
	struct p_wsame *wsame = NULL;
	void *digest_out;
	unsigned int dp_flags = 0;
	int digest_size;
	int err;

	sock = &peer_device->connection->data;
	p = drbd_prepare_command(peer_device, sock);
	digest_size = peer_device->connection->integrity_tfm ?
		      crypto_ahash_digestsize(peer_device->connection->integrity_tfm) : 0;

	if (!p)
		return -EIO;
	p->sector = cpu_to_be64(req->i.sector);
	p->block_id = (unsigned long)req;
	p->seq_num = cpu_to_be32(atomic_inc_return(&device->packet_seq));
	dp_flags = bio_flags_to_wire(peer_device->connection, req->master_bio);
	if (device->state.conn >= C_SYNC_SOURCE &&
	    device->state.conn <= C_PAUSED_SYNC_T)
		dp_flags |= DP_MAY_SET_IN_SYNC;
	if (peer_device->connection->agreed_pro_version >= 100) {
		if (req->rq_state & RQ_EXP_RECEIVE_ACK)
			dp_flags |= DP_SEND_RECEIVE_ACK;
		/* During resync, request an explicit write ack,
		 * even in protocol != C */
		if (req->rq_state & RQ_EXP_WRITE_ACK
		|| (dp_flags & DP_MAY_SET_IN_SYNC))
			dp_flags |= DP_SEND_WRITE_ACK;
	}
	p->dp_flags = cpu_to_be32(dp_flags);

	if (dp_flags & DP_DISCARD) {
		struct p_trim *t = (struct p_trim*)p;
		t->size = cpu_to_be32(req->i.size);
		err = __send_command(peer_device->connection, device->vnr, sock, P_TRIM, sizeof(*t), NULL, 0);
		goto out;
	}
	if (dp_flags & DP_WSAME) {
		/* this will only work if DRBD_FF_WSAME is set AND the
		 * handshake agreed that all nodes and backend devices are
		 * WRITE_SAME capable and agree on logical_block_size */
		wsame = (struct p_wsame*)p;
		digest_out = wsame + 1;
		wsame->size = cpu_to_be32(req->i.size);
	} else
		digest_out = p + 1;

	/* our digest is still only over the payload.
	 * TRIM does not carry any payload. */
	if (digest_size)
		drbd_csum_bio(peer_device->connection->integrity_tfm, req->master_bio, digest_out);
	if (wsame) {
		err =
		    __send_command(peer_device->connection, device->vnr, sock, P_WSAME,
				   sizeof(*wsame) + digest_size, NULL,
				   bio_iovec(req->master_bio).bv_len);
	} else
		err =
		    __send_command(peer_device->connection, device->vnr, sock, P_DATA,
				   sizeof(*p) + digest_size, NULL, req->i.size);
	if (!err) {
		/* For protocol A, we have to memcpy the payload into
		 * socket buffers, as we may complete right away
		 * as soon as we handed it over to tcp, at which point the data
		 * pages may become invalid.
		 *
		 * For data-integrity enabled, we copy it as well, so we can be
		 * sure that even if the bio pages may still be modified, it
		 * won't change the data on the wire, thus if the digest checks
		 * out ok after sending on this side, but does not fit on the
		 * receiving side, we sure have detected corruption elsewhere.
		 */
		if (!(req->rq_state & (RQ_EXP_RECEIVE_ACK | RQ_EXP_WRITE_ACK)) || digest_size)
			err = _drbd_send_bio(peer_device, req->master_bio);
		else
			err = _drbd_send_zc_bio(peer_device, req->master_bio);

		/* double check digest, sometimes buffers have been modified in flight. */
		if (digest_size > 0 && digest_size <= 64) {
			/* 64 byte, 512 bit, is the largest digest size
			 * currently supported in kernel crypto. */
			unsigned char digest[64];
			drbd_csum_bio(peer_device->connection->integrity_tfm, req->master_bio, digest);
			if (memcmp(p + 1, digest, digest_size)) {
				drbd_warn(device,
					"Digest mismatch, buffer modified by upper layers during write: %llus +%u\n",
					(unsigned long long)req->i.sector, req->i.size);
			}
		} /* else if (digest_size > 64) {
		     ... Be noisy about digest too large ...
		} */
	}
out:
	mutex_unlock(&sock->mutex);  /* locked by drbd_prepare_command() */

	return err;
}

/* answer packet, used to send data back for read requests:
 *  Peer       -> (diskless) R_PRIMARY   (P_DATA_REPLY)
 *  C_SYNC_SOURCE -> C_SYNC_TARGET         (P_RS_DATA_REPLY)
 */
int drbd_send_block(struct drbd_peer_device *peer_device, enum drbd_packet cmd,
		    struct drbd_peer_request *peer_req)
{
	struct drbd_device *device = peer_device->device;
	struct drbd_socket *sock;
	struct p_data *p;
	int err;
	int digest_size;

	sock = &peer_device->connection->data;
	p = drbd_prepare_command(peer_device, sock);

	digest_size = peer_device->connection->integrity_tfm ?
		      crypto_ahash_digestsize(peer_device->connection->integrity_tfm) : 0;

	if (!p)
		return -EIO;
	p->sector = cpu_to_be64(peer_req->i.sector);
	p->block_id = peer_req->block_id;
	p->seq_num = 0;  /* unused */
	p->dp_flags = 0;
	if (digest_size)
		drbd_csum_ee(peer_device->connection->integrity_tfm, peer_req, p + 1);
	err = __send_command(peer_device->connection, device->vnr, sock, cmd, sizeof(*p) + digest_size, NULL, peer_req->i.size);
	if (!err)
		err = _drbd_send_zc_ee(peer_device, peer_req);
	mutex_unlock(&sock->mutex);  /* locked by drbd_prepare_command() */

	return err;
}

int drbd_send_out_of_sync(struct drbd_peer_device *peer_device, struct drbd_request *req)
{
	struct drbd_socket *sock;
	struct p_block_desc *p;

	sock = &peer_device->connection->data;
	p = drbd_prepare_command(peer_device, sock);
	if (!p)
		return -EIO;
	p->sector = cpu_to_be64(req->i.sector);
	p->blksize = cpu_to_be32(req->i.size);
	return drbd_send_command(peer_device, sock, P_OUT_OF_SYNC, sizeof(*p), NULL, 0);
}

/*
  drbd_send distinguishes two cases:

  Packets sent via the data socket "sock"
  and packets sent via the meta data socket "msock"

		    sock                      msock
  -----------------+-------------------------+------------------------------
  timeout           conf.timeout / 2          conf.timeout / 2
  timeout action    send a ping via msock     Abort communication
					      and close all sockets
*/

/*
 * you must have down()ed the appropriate [m]sock_mutex elsewhere!
 */
int drbd_send(struct drbd_connection *connection, struct socket *sock,
	      void *buf, size_t size, unsigned msg_flags)
{
	struct kvec iov = {.iov_base = buf, .iov_len = size};
	struct msghdr msg = {.msg_flags = msg_flags | MSG_NOSIGNAL};
	int rv, sent = 0;

	if (!sock)
		return -EBADR;

	/* THINK  if (signal_pending) return ... ? */

	iov_iter_kvec(&msg.msg_iter, WRITE | ITER_KVEC, &iov, 1, size);

	if (sock == connection->data.socket) {
		rcu_read_lock();
		connection->ko_count = rcu_dereference(connection->net_conf)->ko_count;
		rcu_read_unlock();
		drbd_update_congested(connection);
	}
	do {
		rv = sock_sendmsg(sock, &msg);
		if (rv == -EAGAIN) {
			if (we_should_drop_the_connection(connection, sock))
				break;
			else
				continue;
		}
		if (rv == -EINTR) {
			flush_signals(current);
			rv = 0;
		}
		if (rv < 0)
			break;
		sent += rv;
	} while (sent < size);

	if (sock == connection->data.socket)
		clear_bit(NET_CONGESTED, &connection->flags);

	if (rv <= 0) {
		if (rv != -EAGAIN) {
			drbd_err(connection, "%s_sendmsg returned %d\n",
				 sock == connection->meta.socket ? "msock" : "sock",
				 rv);
			conn_request_state(connection, NS(conn, C_BROKEN_PIPE), CS_HARD);
		} else
			conn_request_state(connection, NS(conn, C_TIMEOUT), CS_HARD);
	}

	return sent;
}

/**
 * drbd_send_all  -  Send an entire buffer
 *
 * Returns 0 upon success and a negative error value otherwise.
 */
int drbd_send_all(struct drbd_connection *connection, struct socket *sock, void *buffer,
		  size_t size, unsigned msg_flags)
{
	int err;

	err = drbd_send(connection, sock, buffer, size, msg_flags);
	if (err < 0)
		return err;
	if (err != size)
		return -EIO;
	return 0;
}

static int drbd_open(struct block_device *bdev, fmode_t mode)
{
	struct drbd_device *device = bdev->bd_disk->private_data;
	unsigned long flags;
	int rv = 0;

	mutex_lock(&drbd_main_mutex);
	spin_lock_irqsave(&device->resource->req_lock, flags);
	/* to have a stable device->state.role
	 * and no race with updating open_cnt */

	if (device->state.role != R_PRIMARY) {
		if (mode & FMODE_WRITE)
			rv = -EROFS;
		else if (!drbd_allow_oos)
			rv = -EMEDIUMTYPE;
	}

	if (!rv)
		device->open_cnt++;
	spin_unlock_irqrestore(&device->resource->req_lock, flags);
	mutex_unlock(&drbd_main_mutex);

	return rv;
}

static void drbd_release(struct gendisk *gd, fmode_t mode)
{
	struct drbd_device *device = gd->private_data;
	mutex_lock(&drbd_main_mutex);
	device->open_cnt--;
	mutex_unlock(&drbd_main_mutex);
}

/* need to hold resource->req_lock */
void drbd_queue_unplug(struct drbd_device *device)
{
	if (device->state.pdsk >= D_INCONSISTENT && device->state.conn >= C_CONNECTED) {
		D_ASSERT(device, device->state.role == R_PRIMARY);
		if (test_and_clear_bit(UNPLUG_REMOTE, &device->flags)) {
			drbd_queue_work_if_unqueued(
				&first_peer_device(device)->connection->sender_work,
				&device->unplug_work);
		}
	}
}

static void drbd_set_defaults(struct drbd_device *device)
{
	/* Beware! The actual layout differs
	 * between big endian and little endian */
	device->state = (union drbd_dev_state) {
		{ .role = R_SECONDARY,
		  .peer = R_UNKNOWN,
		  .conn = C_STANDALONE,
		  .disk = D_DISKLESS,
		  .pdsk = D_UNKNOWN,
		} };
}

void drbd_init_set_defaults(struct drbd_device *device)
{
	/* the memset(,0,) did most of this.
	 * note: only assignments, no allocation in here */

	drbd_set_defaults(device);

	atomic_set(&device->ap_bio_cnt, 0);
	atomic_set(&device->ap_actlog_cnt, 0);
	atomic_set(&device->ap_pending_cnt, 0);
	atomic_set(&device->rs_pending_cnt, 0);
	atomic_set(&device->unacked_cnt, 0);
	atomic_set(&device->local_cnt, 0);
	atomic_set(&device->pp_in_use_by_net, 0);
	atomic_set(&device->rs_sect_in, 0);
	atomic_set(&device->rs_sect_ev, 0);
	atomic_set(&device->ap_in_flight, 0);
	atomic_set(&device->md_io.in_use, 0);

	mutex_init(&device->own_state_mutex);
	device->state_mutex = &device->own_state_mutex;

	spin_lock_init(&device->al_lock);
	spin_lock_init(&device->peer_seq_lock);

	INIT_LIST_HEAD(&device->active_ee);
	INIT_LIST_HEAD(&device->sync_ee);
	INIT_LIST_HEAD(&device->done_ee);
	INIT_LIST_HEAD(&device->read_ee);
	INIT_LIST_HEAD(&device->net_ee);
	INIT_LIST_HEAD(&device->resync_reads);
	INIT_LIST_HEAD(&device->resync_work.list);
	INIT_LIST_HEAD(&device->unplug_work.list);
	INIT_LIST_HEAD(&device->bm_io_work.w.list);
	INIT_LIST_HEAD(&device->pending_master_completion[0]);
	INIT_LIST_HEAD(&device->pending_master_completion[1]);
	INIT_LIST_HEAD(&device->pending_completion[0]);
	INIT_LIST_HEAD(&device->pending_completion[1]);

	device->resync_work.cb  = w_resync_timer;
	device->unplug_work.cb  = w_send_write_hint;
	device->bm_io_work.w.cb = w_bitmap_io;

	timer_setup(&device->resync_timer, resync_timer_fn, 0);
	timer_setup(&device->md_sync_timer, md_sync_timer_fn, 0);
	timer_setup(&device->start_resync_timer, start_resync_timer_fn, 0);
	timer_setup(&device->request_timer, request_timer_fn, 0);

	init_waitqueue_head(&device->misc_wait);
	init_waitqueue_head(&device->state_wait);
	init_waitqueue_head(&device->ee_wait);
	init_waitqueue_head(&device->al_wait);
	init_waitqueue_head(&device->seq_wait);

	device->resync_wenr = LC_FREE;
	device->peer_max_bio_size = DRBD_MAX_BIO_SIZE_SAFE;
	device->local_max_bio_size = DRBD_MAX_BIO_SIZE_SAFE;
}

void drbd_device_cleanup(struct drbd_device *device)
{
	int i;
	if (first_peer_device(device)->connection->receiver.t_state != NONE)
		drbd_err(device, "ASSERT FAILED: receiver t_state == %d expected 0.\n",
				first_peer_device(device)->connection->receiver.t_state);

	device->al_writ_cnt  =
	device->bm_writ_cnt  =
	device->read_cnt     =
	device->recv_cnt     =
	device->send_cnt     =
	device->writ_cnt     =
	device->p_size       =
	device->rs_start     =
	device->rs_total     =
	device->rs_failed    = 0;
	device->rs_last_events = 0;
	device->rs_last_sect_ev = 0;
	for (i = 0; i < DRBD_SYNC_MARKS; i++) {
		device->rs_mark_left[i] = 0;
		device->rs_mark_time[i] = 0;
	}
	D_ASSERT(device, first_peer_device(device)->connection->net_conf == NULL);

	drbd_set_my_capacity(device, 0);
	if (device->bitmap) {
		/* maybe never allocated. */
		drbd_bm_resize(device, 0, 1);
		drbd_bm_cleanup(device);
	}

	drbd_backing_dev_free(device, device->ldev);
	device->ldev = NULL;

	clear_bit(AL_SUSPENDED, &device->flags);

	D_ASSERT(device, list_empty(&device->active_ee));
	D_ASSERT(device, list_empty(&device->sync_ee));
	D_ASSERT(device, list_empty(&device->done_ee));
	D_ASSERT(device, list_empty(&device->read_ee));
	D_ASSERT(device, list_empty(&device->net_ee));
	D_ASSERT(device, list_empty(&device->resync_reads));
	D_ASSERT(device, list_empty(&first_peer_device(device)->connection->sender_work.q));
	D_ASSERT(device, list_empty(&device->resync_work.list));
	D_ASSERT(device, list_empty(&device->unplug_work.list));

	drbd_set_defaults(device);
}


static void drbd_destroy_mempools(void)
{
	struct page *page;

	while (drbd_pp_pool) {
		page = drbd_pp_pool;
		drbd_pp_pool = (struct page *)page_private(page);
		__free_page(page);
		drbd_pp_vacant--;
	}

	/* D_ASSERT(device, atomic_read(&drbd_pp_vacant)==0); */

	bioset_exit(&drbd_io_bio_set);
	bioset_exit(&drbd_md_io_bio_set);
	mempool_exit(&drbd_md_io_page_pool);
	mempool_exit(&drbd_ee_mempool);
	mempool_exit(&drbd_request_mempool);
	if (drbd_ee_cache)
		kmem_cache_destroy(drbd_ee_cache);
	if (drbd_request_cache)
		kmem_cache_destroy(drbd_request_cache);
	if (drbd_bm_ext_cache)
		kmem_cache_destroy(drbd_bm_ext_cache);
	if (drbd_al_ext_cache)
		kmem_cache_destroy(drbd_al_ext_cache);

	drbd_ee_cache        = NULL;
	drbd_request_cache   = NULL;
	drbd_bm_ext_cache    = NULL;
	drbd_al_ext_cache    = NULL;

	return;
}

static int drbd_create_mempools(void)
{
	struct page *page;
	const int number = (DRBD_MAX_BIO_SIZE/PAGE_SIZE) * drbd_minor_count;
	int i, ret;

	/* caches */
	drbd_request_cache = kmem_cache_create(
		"drbd_req", sizeof(struct drbd_request), 0, 0, NULL);
	if (drbd_request_cache == NULL)
		goto Enomem;

	drbd_ee_cache = kmem_cache_create(
		"drbd_ee", sizeof(struct drbd_peer_request), 0, 0, NULL);
	if (drbd_ee_cache == NULL)
		goto Enomem;

	drbd_bm_ext_cache = kmem_cache_create(
		"drbd_bm", sizeof(struct bm_extent), 0, 0, NULL);
	if (drbd_bm_ext_cache == NULL)
		goto Enomem;

	drbd_al_ext_cache = kmem_cache_create(
		"drbd_al", sizeof(struct lc_element), 0, 0, NULL);
	if (drbd_al_ext_cache == NULL)
		goto Enomem;

	/* mempools */
	ret = bioset_init(&drbd_io_bio_set, BIO_POOL_SIZE, 0, 0);
	if (ret)
		goto Enomem;

	ret = bioset_init(&drbd_md_io_bio_set, DRBD_MIN_POOL_PAGES, 0,
			  BIOSET_NEED_BVECS);
	if (ret)
		goto Enomem;

	ret = mempool_init_page_pool(&drbd_md_io_page_pool, DRBD_MIN_POOL_PAGES, 0);
	if (ret)
		goto Enomem;

	ret = mempool_init_slab_pool(&drbd_request_mempool, number,
				     drbd_request_cache);
	if (ret)
		goto Enomem;

	ret = mempool_init_slab_pool(&drbd_ee_mempool, number, drbd_ee_cache);
	if (ret)
		goto Enomem;

	/* drbd's page pool */
	spin_lock_init(&drbd_pp_lock);

	for (i = 0; i < number; i++) {
		page = alloc_page(GFP_HIGHUSER);
		if (!page)
			goto Enomem;
		set_page_private(page, (unsigned long)drbd_pp_pool);
		drbd_pp_pool = page;
	}
	drbd_pp_vacant = number;

	return 0;

Enomem:
	drbd_destroy_mempools(); /* in case we allocated some */
	return -ENOMEM;
}

static void drbd_release_all_peer_reqs(struct drbd_device *device)
{
	int rr;

	rr = drbd_free_peer_reqs(device, &device->active_ee);
	if (rr)
		drbd_err(device, "%d EEs in active list found!\n", rr);

	rr = drbd_free_peer_reqs(device, &device->sync_ee);
	if (rr)
		drbd_err(device, "%d EEs in sync list found!\n", rr);

	rr = drbd_free_peer_reqs(device, &device->read_ee);
	if (rr)
		drbd_err(device, "%d EEs in read list found!\n", rr);

	rr = drbd_free_peer_reqs(device, &device->done_ee);
	if (rr)
		drbd_err(device, "%d EEs in done list found!\n", rr);

	rr = drbd_free_peer_reqs(device, &device->net_ee);
	if (rr)
		drbd_err(device, "%d EEs in net list found!\n", rr);
}

/* caution. no locking. */
void drbd_destroy_device(struct kref *kref)
{
	struct drbd_device *device = container_of(kref, struct drbd_device, kref);
	struct drbd_resource *resource = device->resource;
	struct drbd_peer_device *peer_device, *tmp_peer_device;

	del_timer_sync(&device->request_timer);

	/* paranoia asserts */
	D_ASSERT(device, device->open_cnt == 0);
	/* end paranoia asserts */

	/* cleanup stuff that may have been allocated during
	 * device (re-)configuration or state changes */

	if (device->this_bdev)
		bdput(device->this_bdev);

	drbd_backing_dev_free(device, device->ldev);
	device->ldev = NULL;

	drbd_release_all_peer_reqs(device);

	lc_destroy(device->act_log);
	lc_destroy(device->resync);

	kfree(device->p_uuid);
	/* device->p_uuid = NULL; */

	if (device->bitmap) /* should no longer be there. */
		drbd_bm_cleanup(device);
	__free_page(device->md_io.page);
	put_disk(device->vdisk);
	blk_cleanup_queue(device->rq_queue);
	kfree(device->rs_plan_s);

	/* not for_each_connection(connection, resource):
	 * those may have been cleaned up and disassociated already.
	 */
	for_each_peer_device_safe(peer_device, tmp_peer_device, device) {
		kref_put(&peer_device->connection->kref, drbd_destroy_connection);
		kfree(peer_device);
	}
	memset(device, 0xfd, sizeof(*device));
	kfree(device);
	kref_put(&resource->kref, drbd_destroy_resource);
}

/* One global retry thread, if we need to push back some bio and have it
 * reinserted through our make request function.
 */
static struct retry_worker {
	struct workqueue_struct *wq;
	struct work_struct worker;

	spinlock_t lock;
	struct list_head writes;
} retry;

static void do_retry(struct work_struct *ws)
{
	struct retry_worker *retry = container_of(ws, struct retry_worker, worker);
	LIST_HEAD(writes);
	struct drbd_request *req, *tmp;

	spin_lock_irq(&retry->lock);
	list_splice_init(&retry->writes, &writes);
	spin_unlock_irq(&retry->lock);

	list_for_each_entry_safe(req, tmp, &writes, tl_requests) {
		struct drbd_device *device = req->device;
		struct bio *bio = req->master_bio;
		unsigned long start_jif = req->start_jif;
		bool expected;

		expected =
			expect(atomic_read(&req->completion_ref) == 0) &&
			expect(req->rq_state & RQ_POSTPONED) &&
			expect((req->rq_state & RQ_LOCAL_PENDING) == 0 ||
				(req->rq_state & RQ_LOCAL_ABORTED) != 0);

		if (!expected)
			drbd_err(device, "req=%p completion_ref=%d rq_state=%x\n",
				req, atomic_read(&req->completion_ref),
				req->rq_state);

		/* We still need to put one kref associated with the
		 * "completion_ref" going zero in the code path that queued it
		 * here.  The request object may still be referenced by a
		 * frozen local req->private_bio, in case we force-detached.
		 */
		kref_put(&req->kref, drbd_req_destroy);

		/* A single suspended or otherwise blocking device may stall
		 * all others as well.  Fortunately, this code path is to
		 * recover from a situation that "should not happen":
		 * concurrent writes in multi-primary setup.
		 * In a "normal" lifecycle, this workqueue is supposed to be
		 * destroyed without ever doing anything.
		 * If it turns out to be an issue anyways, we can do per
		 * resource (replication group) or per device (minor) retry
		 * workqueues instead.
		 */

		/* We are not just doing generic_make_request(),
		 * as we want to keep the start_time information. */
		inc_ap_bio(device);
		__drbd_make_request(device, bio, start_jif);
	}
}

/* called via drbd_req_put_completion_ref(),
 * holds resource->req_lock */
void drbd_restart_request(struct drbd_request *req)
{
	unsigned long flags;
	spin_lock_irqsave(&retry.lock, flags);
	list_move_tail(&req->tl_requests, &retry.writes);
	spin_unlock_irqrestore(&retry.lock, flags);

	/* Drop the extra reference that would otherwise
	 * have been dropped by complete_master_bio.
	 * do_retry() needs to grab a new one. */
	dec_ap_bio(req->device);

	queue_work(retry.wq, &retry.worker);
}

void drbd_destroy_resource(struct kref *kref)
{
	struct drbd_resource *resource =
		container_of(kref, struct drbd_resource, kref);

	idr_destroy(&resource->devices);
	free_cpumask_var(resource->cpu_mask);
	kfree(resource->name);
	memset(resource, 0xf2, sizeof(*resource));
	kfree(resource);
}

void drbd_free_resource(struct drbd_resource *resource)
{
	struct drbd_connection *connection, *tmp;

	for_each_connection_safe(connection, tmp, resource) {
		list_del(&connection->connections);
		drbd_debugfs_connection_cleanup(connection);
		kref_put(&connection->kref, drbd_destroy_connection);
	}
	drbd_debugfs_resource_cleanup(resource);
	kref_put(&resource->kref, drbd_destroy_resource);
}

static void drbd_cleanup(void)
{
	unsigned int i;
	struct drbd_device *device;
	struct drbd_resource *resource, *tmp;

	/* first remove proc,
	 * drbdsetup uses it's presence to detect
	 * whether DRBD is loaded.
	 * If we would get stuck in proc removal,
	 * but have netlink already deregistered,
	 * some drbdsetup commands may wait forever
	 * for an answer.
	 */
	if (drbd_proc)
		remove_proc_entry("drbd", NULL);

	if (retry.wq)
		destroy_workqueue(retry.wq);

	drbd_genl_unregister();

	idr_for_each_entry(&drbd_devices, device, i)
		drbd_delete_device(device);

	/* not _rcu since, no other updater anymore. Genl already unregistered */
	for_each_resource_safe(resource, tmp, &drbd_resources) {
		list_del(&resource->resources);
		drbd_free_resource(resource);
	}

	drbd_debugfs_cleanup();

	drbd_destroy_mempools();
	unregister_blkdev(DRBD_MAJOR, "drbd");

	idr_destroy(&drbd_devices);

	pr_info("module cleanup done.\n");
}

/**
 * drbd_congested() - Callback for the flusher thread
 * @congested_data:	User data
 * @bdi_bits:		Bits the BDI flusher thread is currently interested in
 *
 * Returns 1<<WB_async_congested and/or 1<<WB_sync_congested if we are congested.
 */
static int drbd_congested(void *congested_data, int bdi_bits)
{
	struct drbd_device *device = congested_data;
	struct request_queue *q;
	char reason = '-';
	int r = 0;

	if (!may_inc_ap_bio(device)) {
		/* DRBD has frozen IO */
		r = bdi_bits;
		reason = 'd';
		goto out;
	}

	if (test_bit(CALLBACK_PENDING, &first_peer_device(device)->connection->flags)) {
		r |= (1 << WB_async_congested);
		/* Without good local data, we would need to read from remote,
		 * and that would need the worker thread as well, which is
		 * currently blocked waiting for that usermode helper to
		 * finish.
		 */
		if (!get_ldev_if_state(device, D_UP_TO_DATE))
			r |= (1 << WB_sync_congested);
		else
			put_ldev(device);
		r &= bdi_bits;
		reason = 'c';
		goto out;
	}

	if (get_ldev(device)) {
		q = bdev_get_queue(device->ldev->backing_bdev);
		r = bdi_congested(q->backing_dev_info, bdi_bits);
		put_ldev(device);
		if (r)
			reason = 'b';
	}

	if (bdi_bits & (1 << WB_async_congested) &&
	    test_bit(NET_CONGESTED, &first_peer_device(device)->connection->flags)) {
		r |= (1 << WB_async_congested);
		reason = reason == 'b' ? 'a' : 'n';
	}

out:
	device->congestion_reason = reason;
	return r;
}

static void drbd_init_workqueue(struct drbd_work_queue* wq)
{
	spin_lock_init(&wq->q_lock);
	INIT_LIST_HEAD(&wq->q);
	init_waitqueue_head(&wq->q_wait);
}

struct completion_work {
	struct drbd_work w;
	struct completion done;
};

static int w_complete(struct drbd_work *w, int cancel)
{
	struct completion_work *completion_work =
		container_of(w, struct completion_work, w);

	complete(&completion_work->done);
	return 0;
}

void drbd_flush_workqueue(struct drbd_work_queue *work_queue)
{
	struct completion_work completion_work;

	completion_work.w.cb = w_complete;
	init_completion(&completion_work.done);
	drbd_queue_work(work_queue, &completion_work.w);
	wait_for_completion(&completion_work.done);
}

struct drbd_resource *drbd_find_resource(const char *name)
{
	struct drbd_resource *resource;

	if (!name || !name[0])
		return NULL;

	rcu_read_lock();
	for_each_resource_rcu(resource, &drbd_resources) {
		if (!strcmp(resource->name, name)) {
			kref_get(&resource->kref);
			goto found;
		}
	}
	resource = NULL;
found:
	rcu_read_unlock();
	return resource;
}

struct drbd_connection *conn_get_by_addrs(void *my_addr, int my_addr_len,
				     void *peer_addr, int peer_addr_len)
{
	struct drbd_resource *resource;
	struct drbd_connection *connection;

	rcu_read_lock();
	for_each_resource_rcu(resource, &drbd_resources) {
		for_each_connection_rcu(connection, resource) {
			if (connection->my_addr_len == my_addr_len &&
			    connection->peer_addr_len == peer_addr_len &&
			    !memcmp(&connection->my_addr, my_addr, my_addr_len) &&
			    !memcmp(&connection->peer_addr, peer_addr, peer_addr_len)) {
				kref_get(&connection->kref);
				goto found;
			}
		}
	}
	connection = NULL;
found:
	rcu_read_unlock();
	return connection;
}

static int drbd_alloc_socket(struct drbd_socket *socket)
{
	socket->rbuf = (void *) __get_free_page(GFP_KERNEL);
	if (!socket->rbuf)
		return -ENOMEM;
	socket->sbuf = (void *) __get_free_page(GFP_KERNEL);
	if (!socket->sbuf)
		return -ENOMEM;
	return 0;
}

static void drbd_free_socket(struct drbd_socket *socket)
{
	free_page((unsigned long) socket->sbuf);
	free_page((unsigned long) socket->rbuf);
}

void conn_free_crypto(struct drbd_connection *connection)
{
	drbd_free_sock(connection);

	crypto_free_ahash(connection->csums_tfm);
	crypto_free_ahash(connection->verify_tfm);
	crypto_free_shash(connection->cram_hmac_tfm);
	crypto_free_ahash(connection->integrity_tfm);
	crypto_free_ahash(connection->peer_integrity_tfm);
	kfree(connection->int_dig_in);
	kfree(connection->int_dig_vv);

	connection->csums_tfm = NULL;
	connection->verify_tfm = NULL;
	connection->cram_hmac_tfm = NULL;
	connection->integrity_tfm = NULL;
	connection->peer_integrity_tfm = NULL;
	connection->int_dig_in = NULL;
	connection->int_dig_vv = NULL;
}

int set_resource_options(struct drbd_resource *resource, struct res_opts *res_opts)
{
	struct drbd_connection *connection;
	cpumask_var_t new_cpu_mask;
	int err;

	if (!zalloc_cpumask_var(&new_cpu_mask, GFP_KERNEL))
		return -ENOMEM;

	/* silently ignore cpu mask on UP kernel */
	if (nr_cpu_ids > 1 && res_opts->cpu_mask[0] != 0) {
		err = bitmap_parse(res_opts->cpu_mask, DRBD_CPU_MASK_SIZE,
				   cpumask_bits(new_cpu_mask), nr_cpu_ids);
		if (err == -EOVERFLOW) {
			/* So what. mask it out. */
			cpumask_var_t tmp_cpu_mask;
			if (zalloc_cpumask_var(&tmp_cpu_mask, GFP_KERNEL)) {
				cpumask_setall(tmp_cpu_mask);
				cpumask_and(new_cpu_mask, new_cpu_mask, tmp_cpu_mask);
				drbd_warn(resource, "Overflow in bitmap_parse(%.12s%s), truncating to %u bits\n",
					res_opts->cpu_mask,
					strlen(res_opts->cpu_mask) > 12 ? "..." : "",
					nr_cpu_ids);
				free_cpumask_var(tmp_cpu_mask);
				err = 0;
			}
		}
		if (err) {
			drbd_warn(resource, "bitmap_parse() failed with %d\n", err);
			/* retcode = ERR_CPU_MASK_PARSE; */
			goto fail;
		}
	}
	resource->res_opts = *res_opts;
	if (cpumask_empty(new_cpu_mask))
		drbd_calc_cpu_mask(&new_cpu_mask);
	if (!cpumask_equal(resource->cpu_mask, new_cpu_mask)) {
		cpumask_copy(resource->cpu_mask, new_cpu_mask);
		for_each_connection_rcu(connection, resource) {
			connection->receiver.reset_cpu_mask = 1;
			connection->ack_receiver.reset_cpu_mask = 1;
			connection->worker.reset_cpu_mask = 1;
		}
	}
	err = 0;

fail:
	free_cpumask_var(new_cpu_mask);
	return err;

}

struct drbd_resource *drbd_create_resource(const char *name)
{
	struct drbd_resource *resource;

	resource = kzalloc(sizeof(struct drbd_resource), GFP_KERNEL);
	if (!resource)
		goto fail;
	resource->name = kstrdup(name, GFP_KERNEL);
	if (!resource->name)
		goto fail_free_resource;
	if (!zalloc_cpumask_var(&resource->cpu_mask, GFP_KERNEL))
		goto fail_free_name;
	kref_init(&resource->kref);
	idr_init(&resource->devices);
	INIT_LIST_HEAD(&resource->connections);
	resource->write_ordering = WO_BDEV_FLUSH;
	list_add_tail_rcu(&resource->resources, &drbd_resources);
	mutex_init(&resource->conf_update);
	mutex_init(&resource->adm_mutex);
	spin_lock_init(&resource->req_lock);
	drbd_debugfs_resource_add(resource);
	return resource;

fail_free_name:
	kfree(resource->name);
fail_free_resource:
	kfree(resource);
fail:
	return NULL;
}

/* caller must be under adm_mutex */
struct drbd_connection *conn_create(const char *name, struct res_opts *res_opts)
{
	struct drbd_resource *resource;
	struct drbd_connection *connection;

	connection = kzalloc(sizeof(struct drbd_connection), GFP_KERNEL);
	if (!connection)
		return NULL;

	if (drbd_alloc_socket(&connection->data))
		goto fail;
	if (drbd_alloc_socket(&connection->meta))
		goto fail;

	connection->current_epoch = kzalloc(sizeof(struct drbd_epoch), GFP_KERNEL);
	if (!connection->current_epoch)
		goto fail;

	INIT_LIST_HEAD(&connection->transfer_log);

	INIT_LIST_HEAD(&connection->current_epoch->list);
	connection->epochs = 1;
	spin_lock_init(&connection->epoch_lock);

	connection->send.seen_any_write_yet = false;
	connection->send.current_epoch_nr = 0;
	connection->send.current_epoch_writes = 0;

	resource = drbd_create_resource(name);
	if (!resource)
		goto fail;

	connection->cstate = C_STANDALONE;
	mutex_init(&connection->cstate_mutex);
	init_waitqueue_head(&connection->ping_wait);
	idr_init(&connection->peer_devices);

	drbd_init_workqueue(&connection->sender_work);
	mutex_init(&connection->data.mutex);
	mutex_init(&connection->meta.mutex);

	drbd_thread_init(resource, &connection->receiver, drbd_receiver, "receiver");
	connection->receiver.connection = connection;
	drbd_thread_init(resource, &connection->worker, drbd_worker, "worker");
	connection->worker.connection = connection;
	drbd_thread_init(resource, &connection->ack_receiver, drbd_ack_receiver, "ack_recv");
	connection->ack_receiver.connection = connection;

	kref_init(&connection->kref);

	connection->resource = resource;

	if (set_resource_options(resource, res_opts))
		goto fail_resource;

	kref_get(&resource->kref);
	list_add_tail_rcu(&connection->connections, &resource->connections);
	drbd_debugfs_connection_add(connection);
	return connection;

fail_resource:
	list_del(&resource->resources);
	drbd_free_resource(resource);
fail:
	kfree(connection->current_epoch);
	drbd_free_socket(&connection->meta);
	drbd_free_socket(&connection->data);
	kfree(connection);
	return NULL;
}

void drbd_destroy_connection(struct kref *kref)
{
	struct drbd_connection *connection = container_of(kref, struct drbd_connection, kref);
	struct drbd_resource *resource = connection->resource;

	if (atomic_read(&connection->current_epoch->epoch_size) !=  0)
		drbd_err(connection, "epoch_size:%d\n", atomic_read(&connection->current_epoch->epoch_size));
	kfree(connection->current_epoch);

	idr_destroy(&connection->peer_devices);

	drbd_free_socket(&connection->meta);
	drbd_free_socket(&connection->data);
	kfree(connection->int_dig_in);
	kfree(connection->int_dig_vv);
	memset(connection, 0xfc, sizeof(*connection));
	kfree(connection);
	kref_put(&resource->kref, drbd_destroy_resource);
}

static int init_submitter(struct drbd_device *device)
{
	/* opencoded create_singlethread_workqueue(),
	 * to be able to say "drbd%d", ..., minor */
	device->submit.wq =
		alloc_ordered_workqueue("drbd%u_submit", WQ_MEM_RECLAIM, device->minor);
	if (!device->submit.wq)
		return -ENOMEM;

	INIT_WORK(&device->submit.worker, do_submit);
	INIT_LIST_HEAD(&device->submit.writes);
	return 0;
}

enum drbd_ret_code drbd_create_device(struct drbd_config_context *adm_ctx, unsigned int minor)
{
	struct drbd_resource *resource = adm_ctx->resource;
	struct drbd_connection *connection;
	struct drbd_device *device;
	struct drbd_peer_device *peer_device, *tmp_peer_device;
	struct gendisk *disk;
	struct request_queue *q;
	int id;
	int vnr = adm_ctx->volume;
	enum drbd_ret_code err = ERR_NOMEM;

	device = minor_to_device(minor);
	if (device)
		return ERR_MINOR_OR_VOLUME_EXISTS;

	/* GFP_KERNEL, we are outside of all write-out paths */
	device = kzalloc(sizeof(struct drbd_device), GFP_KERNEL);
	if (!device)
		return ERR_NOMEM;
	kref_init(&device->kref);

	kref_get(&resource->kref);
	device->resource = resource;
	device->minor = minor;
	device->vnr = vnr;

	drbd_init_set_defaults(device);

	q = blk_alloc_queue_node(GFP_KERNEL, NUMA_NO_NODE, &resource->req_lock);
	if (!q)
		goto out_no_q;
	device->rq_queue = q;
	q->queuedata   = device;

	disk = alloc_disk(1);
	if (!disk)
		goto out_no_disk;
	device->vdisk = disk;

	set_disk_ro(disk, true);

	disk->queue = q;
	disk->major = DRBD_MAJOR;
	disk->first_minor = minor;
	disk->fops = &drbd_ops;
	sprintf(disk->disk_name, "drbd%d", minor);
	disk->private_data = device;

	device->this_bdev = bdget(MKDEV(DRBD_MAJOR, minor));
	/* we have no partitions. we contain only ourselves. */
	device->this_bdev->bd_contains = device->this_bdev;

	q->backing_dev_info->congested_fn = drbd_congested;
	q->backing_dev_info->congested_data = device;

	blk_queue_make_request(q, drbd_make_request);
	blk_queue_write_cache(q, true, true);
	/* Setting the max_hw_sectors to an odd value of 8kibyte here
	   This triggers a max_bio_size message upon first attach or connect */
	blk_queue_max_hw_sectors(q, DRBD_MAX_BIO_SIZE_SAFE >> 8);

	device->md_io.page = alloc_page(GFP_KERNEL);
	if (!device->md_io.page)
		goto out_no_io_page;

	if (drbd_bm_init(device))
		goto out_no_bitmap;
	device->read_requests = RB_ROOT;
	device->write_requests = RB_ROOT;

	id = idr_alloc(&drbd_devices, device, minor, minor + 1, GFP_KERNEL);
	if (id < 0) {
		if (id == -ENOSPC)
			err = ERR_MINOR_OR_VOLUME_EXISTS;
		goto out_no_minor_idr;
	}
	kref_get(&device->kref);

	id = idr_alloc(&resource->devices, device, vnr, vnr + 1, GFP_KERNEL);
	if (id < 0) {
		if (id == -ENOSPC)
			err = ERR_MINOR_OR_VOLUME_EXISTS;
		goto out_idr_remove_minor;
	}
	kref_get(&device->kref);

	INIT_LIST_HEAD(&device->peer_devices);
	INIT_LIST_HEAD(&device->pending_bitmap_io);
	for_each_connection(connection, resource) {
		peer_device = kzalloc(sizeof(struct drbd_peer_device), GFP_KERNEL);
		if (!peer_device)
			goto out_idr_remove_from_resource;
		peer_device->connection = connection;
		peer_device->device = device;

		list_add(&peer_device->peer_devices, &device->peer_devices);
		kref_get(&device->kref);

		id = idr_alloc(&connection->peer_devices, peer_device, vnr, vnr + 1, GFP_KERNEL);
		if (id < 0) {
			if (id == -ENOSPC)
				err = ERR_INVALID_REQUEST;
			goto out_idr_remove_from_resource;
		}
		kref_get(&connection->kref);
		INIT_WORK(&peer_device->send_acks_work, drbd_send_acks_wf);
	}

	if (init_submitter(device)) {
		err = ERR_NOMEM;
		goto out_idr_remove_vol;
	}

	add_disk(disk);

	/* inherit the connection state */
	device->state.conn = first_connection(resource)->cstate;
	if (device->state.conn == C_WF_REPORT_PARAMS) {
		for_each_peer_device(peer_device, device)
			drbd_connected(peer_device);
	}
	/* move to create_peer_device() */
	for_each_peer_device(peer_device, device)
		drbd_debugfs_peer_device_add(peer_device);
	drbd_debugfs_device_add(device);
	return NO_ERROR;

out_idr_remove_vol:
	idr_remove(&connection->peer_devices, vnr);
out_idr_remove_from_resource:
	for_each_connection(connection, resource) {
		peer_device = idr_remove(&connection->peer_devices, vnr);
		if (peer_device)
			kref_put(&connection->kref, drbd_destroy_connection);
	}
	for_each_peer_device_safe(peer_device, tmp_peer_device, device) {
		list_del(&peer_device->peer_devices);
		kfree(peer_device);
	}
	idr_remove(&resource->devices, vnr);
out_idr_remove_minor:
	idr_remove(&drbd_devices, minor);
	synchronize_rcu();
out_no_minor_idr:
	drbd_bm_cleanup(device);
out_no_bitmap:
	__free_page(device->md_io.page);
out_no_io_page:
	put_disk(disk);
out_no_disk:
	blk_cleanup_queue(q);
out_no_q:
	kref_put(&resource->kref, drbd_destroy_resource);
	kfree(device);
	return err;
}

void drbd_delete_device(struct drbd_device *device)
{
	struct drbd_resource *resource = device->resource;
	struct drbd_connection *connection;
	struct drbd_peer_device *peer_device;

	/* move to free_peer_device() */
	for_each_peer_device(peer_device, device)
		drbd_debugfs_peer_device_cleanup(peer_device);
	drbd_debugfs_device_cleanup(device);
	for_each_connection(connection, resource) {
		idr_remove(&connection->peer_devices, device->vnr);
		kref_put(&device->kref, drbd_destroy_device);
	}
	idr_remove(&resource->devices, device->vnr);
	kref_put(&device->kref, drbd_destroy_device);
	idr_remove(&drbd_devices, device_to_minor(device));
	kref_put(&device->kref, drbd_destroy_device);
	del_gendisk(device->vdisk);
	synchronize_rcu();
	kref_put(&device->kref, drbd_destroy_device);
}

static int __init drbd_init(void)
{
	int err;

	if (drbd_minor_count < DRBD_MINOR_COUNT_MIN || drbd_minor_count > DRBD_MINOR_COUNT_MAX) {
		pr_err("invalid minor_count (%d)\n", drbd_minor_count);
#ifdef MODULE
		return -EINVAL;
#else
		drbd_minor_count = DRBD_MINOR_COUNT_DEF;
#endif
	}

	err = register_blkdev(DRBD_MAJOR, "drbd");
	if (err) {
		pr_err("unable to register block device major %d\n",
		       DRBD_MAJOR);
		return err;
	}

	/*
	 * allocate all necessary structs
	 */
	init_waitqueue_head(&drbd_pp_wait);

	drbd_proc = NULL; /* play safe for drbd_cleanup */
	idr_init(&drbd_devices);

	mutex_init(&resources_mutex);
	INIT_LIST_HEAD(&drbd_resources);

	err = drbd_genl_register();
	if (err) {
		pr_err("unable to register generic netlink family\n");
		goto fail;
	}

	err = drbd_create_mempools();
	if (err)
		goto fail;

	err = -ENOMEM;
<<<<<<< HEAD
	drbd_proc = proc_create_data("drbd", S_IFREG | 0444 , NULL, &drbd_proc_fops, NULL);
=======
	drbd_proc = proc_create_single("drbd", S_IFREG | S_IRUGO , NULL,
			drbd_seq_show);
>>>>>>> 5ef03dbd
	if (!drbd_proc)	{
		pr_err("unable to register proc file\n");
		goto fail;
	}

	retry.wq = create_singlethread_workqueue("drbd-reissue");
	if (!retry.wq) {
		pr_err("unable to create retry workqueue\n");
		goto fail;
	}
	INIT_WORK(&retry.worker, do_retry);
	spin_lock_init(&retry.lock);
	INIT_LIST_HEAD(&retry.writes);

	if (drbd_debugfs_init())
		pr_notice("failed to initialize debugfs -- will not be available\n");

	pr_info("initialized. "
	       "Version: " REL_VERSION " (api:%d/proto:%d-%d)\n",
	       API_VERSION, PRO_VERSION_MIN, PRO_VERSION_MAX);
	pr_info("%s\n", drbd_buildtag());
	pr_info("registered as block device major %d\n", DRBD_MAJOR);
	return 0; /* Success! */

fail:
	drbd_cleanup();
	if (err == -ENOMEM)
		pr_err("ran out of memory\n");
	else
		pr_err("initialization failure\n");
	return err;
}

static void drbd_free_one_sock(struct drbd_socket *ds)
{
	struct socket *s;
	mutex_lock(&ds->mutex);
	s = ds->socket;
	ds->socket = NULL;
	mutex_unlock(&ds->mutex);
	if (s) {
		/* so debugfs does not need to mutex_lock() */
		synchronize_rcu();
		kernel_sock_shutdown(s, SHUT_RDWR);
		sock_release(s);
	}
}

void drbd_free_sock(struct drbd_connection *connection)
{
	if (connection->data.socket)
		drbd_free_one_sock(&connection->data);
	if (connection->meta.socket)
		drbd_free_one_sock(&connection->meta);
}

/* meta data management */

void conn_md_sync(struct drbd_connection *connection)
{
	struct drbd_peer_device *peer_device;
	int vnr;

	rcu_read_lock();
	idr_for_each_entry(&connection->peer_devices, peer_device, vnr) {
		struct drbd_device *device = peer_device->device;

		kref_get(&device->kref);
		rcu_read_unlock();
		drbd_md_sync(device);
		kref_put(&device->kref, drbd_destroy_device);
		rcu_read_lock();
	}
	rcu_read_unlock();
}

/* aligned 4kByte */
struct meta_data_on_disk {
	u64 la_size_sect;      /* last agreed size. */
	u64 uuid[UI_SIZE];   /* UUIDs. */
	u64 device_uuid;
	u64 reserved_u64_1;
	u32 flags;             /* MDF */
	u32 magic;
	u32 md_size_sect;
	u32 al_offset;         /* offset to this block */
	u32 al_nr_extents;     /* important for restoring the AL (userspace) */
	      /* `-- act_log->nr_elements <-- ldev->dc.al_extents */
	u32 bm_offset;         /* offset to the bitmap, from here */
	u32 bm_bytes_per_bit;  /* BM_BLOCK_SIZE */
	u32 la_peer_max_bio_size;   /* last peer max_bio_size */

	/* see al_tr_number_to_on_disk_sector() */
	u32 al_stripes;
	u32 al_stripe_size_4k;

	u8 reserved_u8[4096 - (7*8 + 10*4)];
} __packed;



void drbd_md_write(struct drbd_device *device, void *b)
{
	struct meta_data_on_disk *buffer = b;
	sector_t sector;
	int i;

	memset(buffer, 0, sizeof(*buffer));

	buffer->la_size_sect = cpu_to_be64(drbd_get_capacity(device->this_bdev));
	for (i = UI_CURRENT; i < UI_SIZE; i++)
		buffer->uuid[i] = cpu_to_be64(device->ldev->md.uuid[i]);
	buffer->flags = cpu_to_be32(device->ldev->md.flags);
	buffer->magic = cpu_to_be32(DRBD_MD_MAGIC_84_UNCLEAN);

	buffer->md_size_sect  = cpu_to_be32(device->ldev->md.md_size_sect);
	buffer->al_offset     = cpu_to_be32(device->ldev->md.al_offset);
	buffer->al_nr_extents = cpu_to_be32(device->act_log->nr_elements);
	buffer->bm_bytes_per_bit = cpu_to_be32(BM_BLOCK_SIZE);
	buffer->device_uuid = cpu_to_be64(device->ldev->md.device_uuid);

	buffer->bm_offset = cpu_to_be32(device->ldev->md.bm_offset);
	buffer->la_peer_max_bio_size = cpu_to_be32(device->peer_max_bio_size);

	buffer->al_stripes = cpu_to_be32(device->ldev->md.al_stripes);
	buffer->al_stripe_size_4k = cpu_to_be32(device->ldev->md.al_stripe_size_4k);

	D_ASSERT(device, drbd_md_ss(device->ldev) == device->ldev->md.md_offset);
	sector = device->ldev->md.md_offset;

	if (drbd_md_sync_page_io(device, device->ldev, sector, REQ_OP_WRITE)) {
		/* this was a try anyways ... */
		drbd_err(device, "meta data update failed!\n");
		drbd_chk_io_error(device, 1, DRBD_META_IO_ERROR);
	}
}

/**
 * drbd_md_sync() - Writes the meta data super block if the MD_DIRTY flag bit is set
 * @device:	DRBD device.
 */
void drbd_md_sync(struct drbd_device *device)
{
	struct meta_data_on_disk *buffer;

	/* Don't accidentally change the DRBD meta data layout. */
	BUILD_BUG_ON(UI_SIZE != 4);
	BUILD_BUG_ON(sizeof(struct meta_data_on_disk) != 4096);

	del_timer(&device->md_sync_timer);
	/* timer may be rearmed by drbd_md_mark_dirty() now. */
	if (!test_and_clear_bit(MD_DIRTY, &device->flags))
		return;

	/* We use here D_FAILED and not D_ATTACHING because we try to write
	 * metadata even if we detach due to a disk failure! */
	if (!get_ldev_if_state(device, D_FAILED))
		return;

	buffer = drbd_md_get_buffer(device, __func__);
	if (!buffer)
		goto out;

	drbd_md_write(device, buffer);

	/* Update device->ldev->md.la_size_sect,
	 * since we updated it on metadata. */
	device->ldev->md.la_size_sect = drbd_get_capacity(device->this_bdev);

	drbd_md_put_buffer(device);
out:
	put_ldev(device);
}

static int check_activity_log_stripe_size(struct drbd_device *device,
		struct meta_data_on_disk *on_disk,
		struct drbd_md *in_core)
{
	u32 al_stripes = be32_to_cpu(on_disk->al_stripes);
	u32 al_stripe_size_4k = be32_to_cpu(on_disk->al_stripe_size_4k);
	u64 al_size_4k;

	/* both not set: default to old fixed size activity log */
	if (al_stripes == 0 && al_stripe_size_4k == 0) {
		al_stripes = 1;
		al_stripe_size_4k = MD_32kB_SECT/8;
	}

	/* some paranoia plausibility checks */

	/* we need both values to be set */
	if (al_stripes == 0 || al_stripe_size_4k == 0)
		goto err;

	al_size_4k = (u64)al_stripes * al_stripe_size_4k;

	/* Upper limit of activity log area, to avoid potential overflow
	 * problems in al_tr_number_to_on_disk_sector(). As right now, more
	 * than 72 * 4k blocks total only increases the amount of history,
	 * limiting this arbitrarily to 16 GB is not a real limitation ;-)  */
	if (al_size_4k > (16 * 1024 * 1024/4))
		goto err;

	/* Lower limit: we need at least 8 transaction slots (32kB)
	 * to not break existing setups */
	if (al_size_4k < MD_32kB_SECT/8)
		goto err;

	in_core->al_stripe_size_4k = al_stripe_size_4k;
	in_core->al_stripes = al_stripes;
	in_core->al_size_4k = al_size_4k;

	return 0;
err:
	drbd_err(device, "invalid activity log striping: al_stripes=%u, al_stripe_size_4k=%u\n",
			al_stripes, al_stripe_size_4k);
	return -EINVAL;
}

static int check_offsets_and_sizes(struct drbd_device *device, struct drbd_backing_dev *bdev)
{
	sector_t capacity = drbd_get_capacity(bdev->md_bdev);
	struct drbd_md *in_core = &bdev->md;
	s32 on_disk_al_sect;
	s32 on_disk_bm_sect;

	/* The on-disk size of the activity log, calculated from offsets, and
	 * the size of the activity log calculated from the stripe settings,
	 * should match.
	 * Though we could relax this a bit: it is ok, if the striped activity log
	 * fits in the available on-disk activity log size.
	 * Right now, that would break how resize is implemented.
	 * TODO: make drbd_determine_dev_size() (and the drbdmeta tool) aware
	 * of possible unused padding space in the on disk layout. */
	if (in_core->al_offset < 0) {
		if (in_core->bm_offset > in_core->al_offset)
			goto err;
		on_disk_al_sect = -in_core->al_offset;
		on_disk_bm_sect = in_core->al_offset - in_core->bm_offset;
	} else {
		if (in_core->al_offset != MD_4kB_SECT)
			goto err;
		if (in_core->bm_offset < in_core->al_offset + in_core->al_size_4k * MD_4kB_SECT)
			goto err;

		on_disk_al_sect = in_core->bm_offset - MD_4kB_SECT;
		on_disk_bm_sect = in_core->md_size_sect - in_core->bm_offset;
	}

	/* old fixed size meta data is exactly that: fixed. */
	if (in_core->meta_dev_idx >= 0) {
		if (in_core->md_size_sect != MD_128MB_SECT
		||  in_core->al_offset != MD_4kB_SECT
		||  in_core->bm_offset != MD_4kB_SECT + MD_32kB_SECT
		||  in_core->al_stripes != 1
		||  in_core->al_stripe_size_4k != MD_32kB_SECT/8)
			goto err;
	}

	if (capacity < in_core->md_size_sect)
		goto err;
	if (capacity - in_core->md_size_sect < drbd_md_first_sector(bdev))
		goto err;

	/* should be aligned, and at least 32k */
	if ((on_disk_al_sect & 7) || (on_disk_al_sect < MD_32kB_SECT))
		goto err;

	/* should fit (for now: exactly) into the available on-disk space;
	 * overflow prevention is in check_activity_log_stripe_size() above. */
	if (on_disk_al_sect != in_core->al_size_4k * MD_4kB_SECT)
		goto err;

	/* again, should be aligned */
	if (in_core->bm_offset & 7)
		goto err;

	/* FIXME check for device grow with flex external meta data? */

	/* can the available bitmap space cover the last agreed device size? */
	if (on_disk_bm_sect < (in_core->la_size_sect+7)/MD_4kB_SECT/8/512)
		goto err;

	return 0;

err:
	drbd_err(device, "meta data offsets don't make sense: idx=%d "
			"al_s=%u, al_sz4k=%u, al_offset=%d, bm_offset=%d, "
			"md_size_sect=%u, la_size=%llu, md_capacity=%llu\n",
			in_core->meta_dev_idx,
			in_core->al_stripes, in_core->al_stripe_size_4k,
			in_core->al_offset, in_core->bm_offset, in_core->md_size_sect,
			(unsigned long long)in_core->la_size_sect,
			(unsigned long long)capacity);

	return -EINVAL;
}


/**
 * drbd_md_read() - Reads in the meta data super block
 * @device:	DRBD device.
 * @bdev:	Device from which the meta data should be read in.
 *
 * Return NO_ERROR on success, and an enum drbd_ret_code in case
 * something goes wrong.
 *
 * Called exactly once during drbd_adm_attach(), while still being D_DISKLESS,
 * even before @bdev is assigned to @device->ldev.
 */
int drbd_md_read(struct drbd_device *device, struct drbd_backing_dev *bdev)
{
	struct meta_data_on_disk *buffer;
	u32 magic, flags;
	int i, rv = NO_ERROR;

	if (device->state.disk != D_DISKLESS)
		return ERR_DISK_CONFIGURED;

	buffer = drbd_md_get_buffer(device, __func__);
	if (!buffer)
		return ERR_NOMEM;

	/* First, figure out where our meta data superblock is located,
	 * and read it. */
	bdev->md.meta_dev_idx = bdev->disk_conf->meta_dev_idx;
	bdev->md.md_offset = drbd_md_ss(bdev);
	/* Even for (flexible or indexed) external meta data,
	 * initially restrict us to the 4k superblock for now.
	 * Affects the paranoia out-of-range access check in drbd_md_sync_page_io(). */
	bdev->md.md_size_sect = 8;

	if (drbd_md_sync_page_io(device, bdev, bdev->md.md_offset,
				 REQ_OP_READ)) {
		/* NOTE: can't do normal error processing here as this is
		   called BEFORE disk is attached */
		drbd_err(device, "Error while reading metadata.\n");
		rv = ERR_IO_MD_DISK;
		goto err;
	}

	magic = be32_to_cpu(buffer->magic);
	flags = be32_to_cpu(buffer->flags);
	if (magic == DRBD_MD_MAGIC_84_UNCLEAN ||
	    (magic == DRBD_MD_MAGIC_08 && !(flags & MDF_AL_CLEAN))) {
			/* btw: that's Activity Log clean, not "all" clean. */
		drbd_err(device, "Found unclean meta data. Did you \"drbdadm apply-al\"?\n");
		rv = ERR_MD_UNCLEAN;
		goto err;
	}

	rv = ERR_MD_INVALID;
	if (magic != DRBD_MD_MAGIC_08) {
		if (magic == DRBD_MD_MAGIC_07)
			drbd_err(device, "Found old (0.7) meta data magic. Did you \"drbdadm create-md\"?\n");
		else
			drbd_err(device, "Meta data magic not found. Did you \"drbdadm create-md\"?\n");
		goto err;
	}

	if (be32_to_cpu(buffer->bm_bytes_per_bit) != BM_BLOCK_SIZE) {
		drbd_err(device, "unexpected bm_bytes_per_bit: %u (expected %u)\n",
		    be32_to_cpu(buffer->bm_bytes_per_bit), BM_BLOCK_SIZE);
		goto err;
	}


	/* convert to in_core endian */
	bdev->md.la_size_sect = be64_to_cpu(buffer->la_size_sect);
	for (i = UI_CURRENT; i < UI_SIZE; i++)
		bdev->md.uuid[i] = be64_to_cpu(buffer->uuid[i]);
	bdev->md.flags = be32_to_cpu(buffer->flags);
	bdev->md.device_uuid = be64_to_cpu(buffer->device_uuid);

	bdev->md.md_size_sect = be32_to_cpu(buffer->md_size_sect);
	bdev->md.al_offset = be32_to_cpu(buffer->al_offset);
	bdev->md.bm_offset = be32_to_cpu(buffer->bm_offset);

	if (check_activity_log_stripe_size(device, buffer, &bdev->md))
		goto err;
	if (check_offsets_and_sizes(device, bdev))
		goto err;

	if (be32_to_cpu(buffer->bm_offset) != bdev->md.bm_offset) {
		drbd_err(device, "unexpected bm_offset: %d (expected %d)\n",
		    be32_to_cpu(buffer->bm_offset), bdev->md.bm_offset);
		goto err;
	}
	if (be32_to_cpu(buffer->md_size_sect) != bdev->md.md_size_sect) {
		drbd_err(device, "unexpected md_size: %u (expected %u)\n",
		    be32_to_cpu(buffer->md_size_sect), bdev->md.md_size_sect);
		goto err;
	}

	rv = NO_ERROR;

	spin_lock_irq(&device->resource->req_lock);
	if (device->state.conn < C_CONNECTED) {
		unsigned int peer;
		peer = be32_to_cpu(buffer->la_peer_max_bio_size);
		peer = max(peer, DRBD_MAX_BIO_SIZE_SAFE);
		device->peer_max_bio_size = peer;
	}
	spin_unlock_irq(&device->resource->req_lock);

 err:
	drbd_md_put_buffer(device);

	return rv;
}

/**
 * drbd_md_mark_dirty() - Mark meta data super block as dirty
 * @device:	DRBD device.
 *
 * Call this function if you change anything that should be written to
 * the meta-data super block. This function sets MD_DIRTY, and starts a
 * timer that ensures that within five seconds you have to call drbd_md_sync().
 */
#ifdef DEBUG
void drbd_md_mark_dirty_(struct drbd_device *device, unsigned int line, const char *func)
{
	if (!test_and_set_bit(MD_DIRTY, &device->flags)) {
		mod_timer(&device->md_sync_timer, jiffies + HZ);
		device->last_md_mark_dirty.line = line;
		device->last_md_mark_dirty.func = func;
	}
}
#else
void drbd_md_mark_dirty(struct drbd_device *device)
{
	if (!test_and_set_bit(MD_DIRTY, &device->flags))
		mod_timer(&device->md_sync_timer, jiffies + 5*HZ);
}
#endif

void drbd_uuid_move_history(struct drbd_device *device) __must_hold(local)
{
	int i;

	for (i = UI_HISTORY_START; i < UI_HISTORY_END; i++)
		device->ldev->md.uuid[i+1] = device->ldev->md.uuid[i];
}

void __drbd_uuid_set(struct drbd_device *device, int idx, u64 val) __must_hold(local)
{
	if (idx == UI_CURRENT) {
		if (device->state.role == R_PRIMARY)
			val |= 1;
		else
			val &= ~((u64)1);

		drbd_set_ed_uuid(device, val);
	}

	device->ldev->md.uuid[idx] = val;
	drbd_md_mark_dirty(device);
}

void _drbd_uuid_set(struct drbd_device *device, int idx, u64 val) __must_hold(local)
{
	unsigned long flags;
	spin_lock_irqsave(&device->ldev->md.uuid_lock, flags);
	__drbd_uuid_set(device, idx, val);
	spin_unlock_irqrestore(&device->ldev->md.uuid_lock, flags);
}

void drbd_uuid_set(struct drbd_device *device, int idx, u64 val) __must_hold(local)
{
	unsigned long flags;
	spin_lock_irqsave(&device->ldev->md.uuid_lock, flags);
	if (device->ldev->md.uuid[idx]) {
		drbd_uuid_move_history(device);
		device->ldev->md.uuid[UI_HISTORY_START] = device->ldev->md.uuid[idx];
	}
	__drbd_uuid_set(device, idx, val);
	spin_unlock_irqrestore(&device->ldev->md.uuid_lock, flags);
}

/**
 * drbd_uuid_new_current() - Creates a new current UUID
 * @device:	DRBD device.
 *
 * Creates a new current UUID, and rotates the old current UUID into
 * the bitmap slot. Causes an incremental resync upon next connect.
 */
void drbd_uuid_new_current(struct drbd_device *device) __must_hold(local)
{
	u64 val;
	unsigned long long bm_uuid;

	get_random_bytes(&val, sizeof(u64));

	spin_lock_irq(&device->ldev->md.uuid_lock);
	bm_uuid = device->ldev->md.uuid[UI_BITMAP];

	if (bm_uuid)
		drbd_warn(device, "bm UUID was already set: %llX\n", bm_uuid);

	device->ldev->md.uuid[UI_BITMAP] = device->ldev->md.uuid[UI_CURRENT];
	__drbd_uuid_set(device, UI_CURRENT, val);
	spin_unlock_irq(&device->ldev->md.uuid_lock);

	drbd_print_uuids(device, "new current UUID");
	/* get it to stable storage _now_ */
	drbd_md_sync(device);
}

void drbd_uuid_set_bm(struct drbd_device *device, u64 val) __must_hold(local)
{
	unsigned long flags;
	if (device->ldev->md.uuid[UI_BITMAP] == 0 && val == 0)
		return;

	spin_lock_irqsave(&device->ldev->md.uuid_lock, flags);
	if (val == 0) {
		drbd_uuid_move_history(device);
		device->ldev->md.uuid[UI_HISTORY_START] = device->ldev->md.uuid[UI_BITMAP];
		device->ldev->md.uuid[UI_BITMAP] = 0;
	} else {
		unsigned long long bm_uuid = device->ldev->md.uuid[UI_BITMAP];
		if (bm_uuid)
			drbd_warn(device, "bm UUID was already set: %llX\n", bm_uuid);

		device->ldev->md.uuid[UI_BITMAP] = val & ~((u64)1);
	}
	spin_unlock_irqrestore(&device->ldev->md.uuid_lock, flags);

	drbd_md_mark_dirty(device);
}

/**
 * drbd_bmio_set_n_write() - io_fn for drbd_queue_bitmap_io() or drbd_bitmap_io()
 * @device:	DRBD device.
 *
 * Sets all bits in the bitmap and writes the whole bitmap to stable storage.
 */
int drbd_bmio_set_n_write(struct drbd_device *device) __must_hold(local)
{
	int rv = -EIO;

	drbd_md_set_flag(device, MDF_FULL_SYNC);
	drbd_md_sync(device);
	drbd_bm_set_all(device);

	rv = drbd_bm_write(device);

	if (!rv) {
		drbd_md_clear_flag(device, MDF_FULL_SYNC);
		drbd_md_sync(device);
	}

	return rv;
}

/**
 * drbd_bmio_clear_n_write() - io_fn for drbd_queue_bitmap_io() or drbd_bitmap_io()
 * @device:	DRBD device.
 *
 * Clears all bits in the bitmap and writes the whole bitmap to stable storage.
 */
int drbd_bmio_clear_n_write(struct drbd_device *device) __must_hold(local)
{
	drbd_resume_al(device);
	drbd_bm_clear_all(device);
	return drbd_bm_write(device);
}

static int w_bitmap_io(struct drbd_work *w, int unused)
{
	struct drbd_device *device =
		container_of(w, struct drbd_device, bm_io_work.w);
	struct bm_io_work *work = &device->bm_io_work;
	int rv = -EIO;

	if (work->flags != BM_LOCKED_CHANGE_ALLOWED) {
		int cnt = atomic_read(&device->ap_bio_cnt);
		if (cnt)
			drbd_err(device, "FIXME: ap_bio_cnt %d, expected 0; queued for '%s'\n",
					cnt, work->why);
	}

	if (get_ldev(device)) {
		drbd_bm_lock(device, work->why, work->flags);
		rv = work->io_fn(device);
		drbd_bm_unlock(device);
		put_ldev(device);
	}

	clear_bit_unlock(BITMAP_IO, &device->flags);
	wake_up(&device->misc_wait);

	if (work->done)
		work->done(device, rv);

	clear_bit(BITMAP_IO_QUEUED, &device->flags);
	work->why = NULL;
	work->flags = 0;

	return 0;
}

/**
 * drbd_queue_bitmap_io() - Queues an IO operation on the whole bitmap
 * @device:	DRBD device.
 * @io_fn:	IO callback to be called when bitmap IO is possible
 * @done:	callback to be called after the bitmap IO was performed
 * @why:	Descriptive text of the reason for doing the IO
 *
 * While IO on the bitmap happens we freeze application IO thus we ensure
 * that drbd_set_out_of_sync() can not be called. This function MAY ONLY be
 * called from worker context. It MUST NOT be used while a previous such
 * work is still pending!
 *
 * Its worker function encloses the call of io_fn() by get_ldev() and
 * put_ldev().
 */
void drbd_queue_bitmap_io(struct drbd_device *device,
			  int (*io_fn)(struct drbd_device *),
			  void (*done)(struct drbd_device *, int),
			  char *why, enum bm_flag flags)
{
	D_ASSERT(device, current == first_peer_device(device)->connection->worker.task);

	D_ASSERT(device, !test_bit(BITMAP_IO_QUEUED, &device->flags));
	D_ASSERT(device, !test_bit(BITMAP_IO, &device->flags));
	D_ASSERT(device, list_empty(&device->bm_io_work.w.list));
	if (device->bm_io_work.why)
		drbd_err(device, "FIXME going to queue '%s' but '%s' still pending?\n",
			why, device->bm_io_work.why);

	device->bm_io_work.io_fn = io_fn;
	device->bm_io_work.done = done;
	device->bm_io_work.why = why;
	device->bm_io_work.flags = flags;

	spin_lock_irq(&device->resource->req_lock);
	set_bit(BITMAP_IO, &device->flags);
	/* don't wait for pending application IO if the caller indicates that
	 * application IO does not conflict anyways. */
	if (flags == BM_LOCKED_CHANGE_ALLOWED || atomic_read(&device->ap_bio_cnt) == 0) {
		if (!test_and_set_bit(BITMAP_IO_QUEUED, &device->flags))
			drbd_queue_work(&first_peer_device(device)->connection->sender_work,
					&device->bm_io_work.w);
	}
	spin_unlock_irq(&device->resource->req_lock);
}

/**
 * drbd_bitmap_io() -  Does an IO operation on the whole bitmap
 * @device:	DRBD device.
 * @io_fn:	IO callback to be called when bitmap IO is possible
 * @why:	Descriptive text of the reason for doing the IO
 *
 * freezes application IO while that the actual IO operations runs. This
 * functions MAY NOT be called from worker context.
 */
int drbd_bitmap_io(struct drbd_device *device, int (*io_fn)(struct drbd_device *),
		char *why, enum bm_flag flags)
{
	/* Only suspend io, if some operation is supposed to be locked out */
	const bool do_suspend_io = flags & (BM_DONT_CLEAR|BM_DONT_SET|BM_DONT_TEST);
	int rv;

	D_ASSERT(device, current != first_peer_device(device)->connection->worker.task);

	if (do_suspend_io)
		drbd_suspend_io(device);

	drbd_bm_lock(device, why, flags);
	rv = io_fn(device);
	drbd_bm_unlock(device);

	if (do_suspend_io)
		drbd_resume_io(device);

	return rv;
}

void drbd_md_set_flag(struct drbd_device *device, int flag) __must_hold(local)
{
	if ((device->ldev->md.flags & flag) != flag) {
		drbd_md_mark_dirty(device);
		device->ldev->md.flags |= flag;
	}
}

void drbd_md_clear_flag(struct drbd_device *device, int flag) __must_hold(local)
{
	if ((device->ldev->md.flags & flag) != 0) {
		drbd_md_mark_dirty(device);
		device->ldev->md.flags &= ~flag;
	}
}
int drbd_md_test_flag(struct drbd_backing_dev *bdev, int flag)
{
	return (bdev->md.flags & flag) != 0;
}

static void md_sync_timer_fn(struct timer_list *t)
{
	struct drbd_device *device = from_timer(device, t, md_sync_timer);
	drbd_device_post_work(device, MD_SYNC);
}

const char *cmdname(enum drbd_packet cmd)
{
	/* THINK may need to become several global tables
	 * when we want to support more than
	 * one PRO_VERSION */
	static const char *cmdnames[] = {
		[P_DATA]	        = "Data",
		[P_WSAME]	        = "WriteSame",
		[P_TRIM]	        = "Trim",
		[P_DATA_REPLY]	        = "DataReply",
		[P_RS_DATA_REPLY]	= "RSDataReply",
		[P_BARRIER]	        = "Barrier",
		[P_BITMAP]	        = "ReportBitMap",
		[P_BECOME_SYNC_TARGET]  = "BecomeSyncTarget",
		[P_BECOME_SYNC_SOURCE]  = "BecomeSyncSource",
		[P_UNPLUG_REMOTE]	= "UnplugRemote",
		[P_DATA_REQUEST]	= "DataRequest",
		[P_RS_DATA_REQUEST]     = "RSDataRequest",
		[P_SYNC_PARAM]	        = "SyncParam",
		[P_SYNC_PARAM89]	= "SyncParam89",
		[P_PROTOCOL]            = "ReportProtocol",
		[P_UUIDS]	        = "ReportUUIDs",
		[P_SIZES]	        = "ReportSizes",
		[P_STATE]	        = "ReportState",
		[P_SYNC_UUID]           = "ReportSyncUUID",
		[P_AUTH_CHALLENGE]      = "AuthChallenge",
		[P_AUTH_RESPONSE]	= "AuthResponse",
		[P_PING]		= "Ping",
		[P_PING_ACK]	        = "PingAck",
		[P_RECV_ACK]	        = "RecvAck",
		[P_WRITE_ACK]	        = "WriteAck",
		[P_RS_WRITE_ACK]	= "RSWriteAck",
		[P_SUPERSEDED]          = "Superseded",
		[P_NEG_ACK]	        = "NegAck",
		[P_NEG_DREPLY]	        = "NegDReply",
		[P_NEG_RS_DREPLY]	= "NegRSDReply",
		[P_BARRIER_ACK]	        = "BarrierAck",
		[P_STATE_CHG_REQ]       = "StateChgRequest",
		[P_STATE_CHG_REPLY]     = "StateChgReply",
		[P_OV_REQUEST]          = "OVRequest",
		[P_OV_REPLY]            = "OVReply",
		[P_OV_RESULT]           = "OVResult",
		[P_CSUM_RS_REQUEST]     = "CsumRSRequest",
		[P_RS_IS_IN_SYNC]	= "CsumRSIsInSync",
		[P_COMPRESSED_BITMAP]   = "CBitmap",
		[P_DELAY_PROBE]         = "DelayProbe",
		[P_OUT_OF_SYNC]		= "OutOfSync",
		[P_RETRY_WRITE]		= "RetryWrite",
		[P_RS_CANCEL]		= "RSCancel",
		[P_CONN_ST_CHG_REQ]	= "conn_st_chg_req",
		[P_CONN_ST_CHG_REPLY]	= "conn_st_chg_reply",
		[P_RETRY_WRITE]		= "retry_write",
		[P_PROTOCOL_UPDATE]	= "protocol_update",
		[P_RS_THIN_REQ]         = "rs_thin_req",
		[P_RS_DEALLOCATED]      = "rs_deallocated",

		/* enum drbd_packet, but not commands - obsoleted flags:
		 *	P_MAY_IGNORE
		 *	P_MAX_OPT_CMD
		 */
	};

	/* too big for the array: 0xfffX */
	if (cmd == P_INITIAL_META)
		return "InitialMeta";
	if (cmd == P_INITIAL_DATA)
		return "InitialData";
	if (cmd == P_CONNECTION_FEATURES)
		return "ConnectionFeatures";
	if (cmd >= ARRAY_SIZE(cmdnames))
		return "Unknown";
	return cmdnames[cmd];
}

/**
 * drbd_wait_misc  -  wait for a request to make progress
 * @device:	device associated with the request
 * @i:		the struct drbd_interval embedded in struct drbd_request or
 *		struct drbd_peer_request
 */
int drbd_wait_misc(struct drbd_device *device, struct drbd_interval *i)
{
	struct net_conf *nc;
	DEFINE_WAIT(wait);
	long timeout;

	rcu_read_lock();
	nc = rcu_dereference(first_peer_device(device)->connection->net_conf);
	if (!nc) {
		rcu_read_unlock();
		return -ETIMEDOUT;
	}
	timeout = nc->ko_count ? nc->timeout * HZ / 10 * nc->ko_count : MAX_SCHEDULE_TIMEOUT;
	rcu_read_unlock();

	/* Indicate to wake up device->misc_wait on progress.  */
	i->waiting = true;
	prepare_to_wait(&device->misc_wait, &wait, TASK_INTERRUPTIBLE);
	spin_unlock_irq(&device->resource->req_lock);
	timeout = schedule_timeout(timeout);
	finish_wait(&device->misc_wait, &wait);
	spin_lock_irq(&device->resource->req_lock);
	if (!timeout || device->state.conn < C_CONNECTED)
		return -ETIMEDOUT;
	if (signal_pending(current))
		return -ERESTARTSYS;
	return 0;
}

void lock_all_resources(void)
{
	struct drbd_resource *resource;
	int __maybe_unused i = 0;

	mutex_lock(&resources_mutex);
	local_irq_disable();
	for_each_resource(resource, &drbd_resources)
		spin_lock_nested(&resource->req_lock, i++);
}

void unlock_all_resources(void)
{
	struct drbd_resource *resource;

	for_each_resource(resource, &drbd_resources)
		spin_unlock(&resource->req_lock);
	local_irq_enable();
	mutex_unlock(&resources_mutex);
}

#ifdef CONFIG_DRBD_FAULT_INJECTION
/* Fault insertion support including random number generator shamelessly
 * stolen from kernel/rcutorture.c */
struct fault_random_state {
	unsigned long state;
	unsigned long count;
};

#define FAULT_RANDOM_MULT 39916801  /* prime */
#define FAULT_RANDOM_ADD	479001701 /* prime */
#define FAULT_RANDOM_REFRESH 10000

/*
 * Crude but fast random-number generator.  Uses a linear congruential
 * generator, with occasional help from get_random_bytes().
 */
static unsigned long
_drbd_fault_random(struct fault_random_state *rsp)
{
	long refresh;

	if (!rsp->count--) {
		get_random_bytes(&refresh, sizeof(refresh));
		rsp->state += refresh;
		rsp->count = FAULT_RANDOM_REFRESH;
	}
	rsp->state = rsp->state * FAULT_RANDOM_MULT + FAULT_RANDOM_ADD;
	return swahw32(rsp->state);
}

static char *
_drbd_fault_str(unsigned int type) {
	static char *_faults[] = {
		[DRBD_FAULT_MD_WR] = "Meta-data write",
		[DRBD_FAULT_MD_RD] = "Meta-data read",
		[DRBD_FAULT_RS_WR] = "Resync write",
		[DRBD_FAULT_RS_RD] = "Resync read",
		[DRBD_FAULT_DT_WR] = "Data write",
		[DRBD_FAULT_DT_RD] = "Data read",
		[DRBD_FAULT_DT_RA] = "Data read ahead",
		[DRBD_FAULT_BM_ALLOC] = "BM allocation",
		[DRBD_FAULT_AL_EE] = "EE allocation",
		[DRBD_FAULT_RECEIVE] = "receive data corruption",
	};

	return (type < DRBD_FAULT_MAX) ? _faults[type] : "**Unknown**";
}

unsigned int
_drbd_insert_fault(struct drbd_device *device, unsigned int type)
{
	static struct fault_random_state rrs = {0, 0};

	unsigned int ret = (
		(drbd_fault_devs == 0 ||
			((1 << device_to_minor(device)) & drbd_fault_devs) != 0) &&
		(((_drbd_fault_random(&rrs) % 100) + 1) <= drbd_fault_rate));

	if (ret) {
		drbd_fault_count++;

		if (__ratelimit(&drbd_ratelimit_state))
			drbd_warn(device, "***Simulating %s failure\n",
				_drbd_fault_str(type));
	}

	return ret;
}
#endif

const char *drbd_buildtag(void)
{
	/* DRBD built from external sources has here a reference to the
	   git hash of the source code. */

	static char buildtag[38] = "\0uilt-in";

	if (buildtag[0] == 0) {
#ifdef MODULE
		sprintf(buildtag, "srcversion: %-24s", THIS_MODULE->srcversion);
#else
		buildtag[0] = 'b';
#endif
	}

	return buildtag;
}

module_init(drbd_init)
module_exit(drbd_cleanup)

EXPORT_SYMBOL(drbd_conn_str);
EXPORT_SYMBOL(drbd_role_str);
EXPORT_SYMBOL(drbd_disk_str);
EXPORT_SYMBOL(drbd_set_st_err_str);<|MERGE_RESOLUTION|>--- conflicted
+++ resolved
@@ -2989,12 +2989,7 @@
 		goto fail;
 
 	err = -ENOMEM;
-<<<<<<< HEAD
-	drbd_proc = proc_create_data("drbd", S_IFREG | 0444 , NULL, &drbd_proc_fops, NULL);
-=======
-	drbd_proc = proc_create_single("drbd", S_IFREG | S_IRUGO , NULL,
-			drbd_seq_show);
->>>>>>> 5ef03dbd
+	drbd_proc = proc_create_single("drbd", S_IFREG | 0444 , NULL, drbd_seq_show);
 	if (!drbd_proc)	{
 		pr_err("unable to register proc file\n");
 		goto fail;
