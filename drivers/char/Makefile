--- conflicted
+++ resolved
@@ -54,8 +54,5 @@
 obj-$(CONFIG_XILLYBUS)		+= xillybus/
 obj-$(CONFIG_POWERNV_OP_PANEL)	+= powernv-op-panel.o
 obj-$(CONFIG_ADI)		+= adi.o
-<<<<<<< HEAD
 obj-$(CONFIG_RPMB_SUPPORT)	+= rpmb/
-=======
-obj-$(CONFIG_ACRN_VHM) 		+= vhm/
->>>>>>> c25ba6e6
+obj-$(CONFIG_ACRN_VHM) 		+= vhm/