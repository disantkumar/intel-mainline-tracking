// SPDX-License-Identifier: GPL-2.0-only
/*
 *  sr.c Copyright (C) 1992 David Giller
 *           Copyright (C) 1993, 1994, 1995, 1999 Eric Youngdale
 *
 *  adapted from:
 *      sd.c Copyright (C) 1992 Drew Eckhardt
 *      Linux scsi disk driver by
 *              Drew Eckhardt <drew@colorado.edu>
 *
 *	Modified by Eric Youngdale ericy@andante.org to
 *	add scatter-gather, multiple outstanding request, and other
 *	enhancements.
 *
 *      Modified by Eric Youngdale eric@andante.org to support loadable
 *      low-level scsi drivers.
 *
 *      Modified by Thomas Quinot thomas@melchior.cuivre.fdn.fr to
 *      provide auto-eject.
 *
 *      Modified by Gerd Knorr <kraxel@cs.tu-berlin.de> to support the
 *      generic cdrom interface
 *
 *      Modified by Jens Axboe <axboe@suse.de> - Uniform sr_packet()
 *      interface, capabilities probe additions, ioctl cleanups, etc.
 *
 *	Modified by Richard Gooch <rgooch@atnf.csiro.au> to support devfs
 *
 *	Modified by Jens Axboe <axboe@suse.de> - support DVD-RAM
 *	transparently and lose the GHOST hack
 *
 *	Modified by Arnaldo Carvalho de Melo <acme@conectiva.com.br>
 *	check resource allocation in sr_init and some cleanups
 */

#include <linux/module.h>
#include <linux/fs.h>
#include <linux/kernel.h>
#include <linux/mm.h>
#include <linux/bio.h>
#include <linux/compat.h>
#include <linux/string.h>
#include <linux/errno.h>
#include <linux/cdrom.h>
#include <linux/interrupt.h>
#include <linux/init.h>
#include <linux/major.h>
#include <linux/blkdev.h>
#include <linux/blk-pm.h>
#include <linux/mutex.h>
#include <linux/slab.h>
#include <linux/pm_runtime.h>
#include <linux/uaccess.h>

#include <asm/unaligned.h>

#include <scsi/scsi.h>
#include <scsi/scsi_dbg.h>
#include <scsi/scsi_device.h>
#include <scsi/scsi_driver.h>
#include <scsi/scsi_cmnd.h>
#include <scsi/scsi_eh.h>
#include <scsi/scsi_host.h>
#include <scsi/scsi_ioctl.h>	/* For the door lock/unlock commands */

#include "scsi_logging.h"
#include "sr.h"


MODULE_DESCRIPTION("SCSI cdrom (sr) driver");
MODULE_LICENSE("GPL");
MODULE_ALIAS_BLOCKDEV_MAJOR(SCSI_CDROM_MAJOR);
MODULE_ALIAS_SCSI_DEVICE(TYPE_ROM);
MODULE_ALIAS_SCSI_DEVICE(TYPE_WORM);

#define SR_DISKS	256

#define SR_CAPABILITIES \
	(CDC_CLOSE_TRAY|CDC_OPEN_TRAY|CDC_LOCK|CDC_SELECT_SPEED| \
	 CDC_SELECT_DISC|CDC_MULTI_SESSION|CDC_MCN|CDC_MEDIA_CHANGED| \
	 CDC_PLAY_AUDIO|CDC_RESET|CDC_DRIVE_STATUS| \
	 CDC_CD_R|CDC_CD_RW|CDC_DVD|CDC_DVD_R|CDC_DVD_RAM|CDC_GENERIC_PACKET| \
	 CDC_MRW|CDC_MRW_W|CDC_RAM)

static int sr_probe(struct device *);
static int sr_remove(struct device *);
static blk_status_t sr_init_command(struct scsi_cmnd *SCpnt);
static int sr_done(struct scsi_cmnd *);
static int sr_runtime_suspend(struct device *dev);

static const struct dev_pm_ops sr_pm_ops = {
	.runtime_suspend	= sr_runtime_suspend,
};

static struct scsi_driver sr_template = {
	.gendrv = {
		.name   	= "sr",
		.owner		= THIS_MODULE,
		.probe		= sr_probe,
		.remove		= sr_remove,
		.pm		= &sr_pm_ops,
	},
	.init_command		= sr_init_command,
	.done			= sr_done,
};

static unsigned long sr_index_bits[SR_DISKS / BITS_PER_LONG];
static DEFINE_SPINLOCK(sr_index_lock);

static struct lock_class_key sr_bio_compl_lkclass;

/* This semaphore is used to mediate the 0->1 reference get in the
 * face of object destruction (i.e. we can't allow a get on an
 * object after last put) */
static DEFINE_MUTEX(sr_ref_mutex);

static int sr_open(struct cdrom_device_info *, int);
static void sr_release(struct cdrom_device_info *);

static void get_sectorsize(struct scsi_cd *);
static void get_capabilities(struct scsi_cd *);

static unsigned int sr_check_events(struct cdrom_device_info *cdi,
				    unsigned int clearing, int slot);
static int sr_packet(struct cdrom_device_info *, struct packet_command *);
static int sr_read_cdda_bpc(struct cdrom_device_info *cdi, void __user *ubuf,
		u32 lba, u32 nr, u8 *last_sense);

static const struct cdrom_device_ops sr_dops = {
	.open			= sr_open,
	.release	 	= sr_release,
	.drive_status	 	= sr_drive_status,
	.check_events		= sr_check_events,
	.tray_move		= sr_tray_move,
	.lock_door		= sr_lock_door,
	.select_speed		= sr_select_speed,
	.get_last_session	= sr_get_last_session,
	.get_mcn		= sr_get_mcn,
	.reset			= sr_reset,
	.audio_ioctl		= sr_audio_ioctl,
	.generic_packet		= sr_packet,
	.read_cdda_bpc		= sr_read_cdda_bpc,
	.capability		= SR_CAPABILITIES,
};

static void sr_kref_release(struct kref *kref);

static inline struct scsi_cd *scsi_cd(struct gendisk *disk)
{
	return container_of(disk->private_data, struct scsi_cd, driver);
}

static int sr_runtime_suspend(struct device *dev)
{
	struct scsi_cd *cd = dev_get_drvdata(dev);

	if (!cd)	/* E.g.: runtime suspend following sr_remove() */
		return 0;

	if (cd->media_present)
		return -EBUSY;
	else
		return 0;
}

/*
 * The get and put routines for the struct scsi_cd.  Note this entity
 * has a scsi_device pointer and owns a reference to this.
 */
static inline struct scsi_cd *scsi_cd_get(struct gendisk *disk)
{
	struct scsi_cd *cd = NULL;

	mutex_lock(&sr_ref_mutex);
	if (disk->private_data == NULL)
		goto out;
	cd = scsi_cd(disk);
	kref_get(&cd->kref);
	if (scsi_device_get(cd->device)) {
		kref_put(&cd->kref, sr_kref_release);
		cd = NULL;
	}
 out:
	mutex_unlock(&sr_ref_mutex);
	return cd;
}

static void scsi_cd_put(struct scsi_cd *cd)
{
	struct scsi_device *sdev = cd->device;

	mutex_lock(&sr_ref_mutex);
	kref_put(&cd->kref, sr_kref_release);
	scsi_device_put(sdev);
	mutex_unlock(&sr_ref_mutex);
}

static unsigned int sr_get_events(struct scsi_device *sdev)
{
	u8 buf[8];
	u8 cmd[] = { GET_EVENT_STATUS_NOTIFICATION,
		     1,			/* polled */
		     0, 0,		/* reserved */
		     1 << 4,		/* notification class: media */
		     0, 0,		/* reserved */
		     0, sizeof(buf),	/* allocation length */
		     0,			/* control */
	};
	struct event_header *eh = (void *)buf;
	struct media_event_desc *med = (void *)(buf + 4);
	struct scsi_sense_hdr sshdr;
	int result;

	result = scsi_execute_req(sdev, cmd, DMA_FROM_DEVICE, buf, sizeof(buf),
				  &sshdr, SR_TIMEOUT, MAX_RETRIES, NULL);
	if (scsi_sense_valid(&sshdr) && sshdr.sense_key == UNIT_ATTENTION)
		return DISK_EVENT_MEDIA_CHANGE;

	if (result || be16_to_cpu(eh->data_len) < sizeof(*med))
		return 0;

	if (eh->nea || eh->notification_class != 0x4)
		return 0;

	if (med->media_event_code == 1)
		return DISK_EVENT_EJECT_REQUEST;
	else if (med->media_event_code == 2)
		return DISK_EVENT_MEDIA_CHANGE;
	else if (med->media_event_code == 3)
		return DISK_EVENT_MEDIA_CHANGE;
	return 0;
}

/*
 * This function checks to see if the media has been changed or eject
 * button has been pressed.  It is possible that we have already
 * sensed a change, or the drive may have sensed one and not yet
 * reported it.  The past events are accumulated in sdev->changed and
 * returned together with the current state.
 */
static unsigned int sr_check_events(struct cdrom_device_info *cdi,
				    unsigned int clearing, int slot)
{
	struct scsi_cd *cd = cdi->handle;
	bool last_present;
	struct scsi_sense_hdr sshdr;
	unsigned int events;
	int ret;

	/* no changer support */
	if (CDSL_CURRENT != slot)
		return 0;

	events = sr_get_events(cd->device);
	cd->get_event_changed |= events & DISK_EVENT_MEDIA_CHANGE;

	/*
	 * If earlier GET_EVENT_STATUS_NOTIFICATION and TUR did not agree
	 * for several times in a row.  We rely on TUR only for this likely
	 * broken device, to prevent generating incorrect media changed
	 * events for every open().
	 */
	if (cd->ignore_get_event) {
		events &= ~DISK_EVENT_MEDIA_CHANGE;
		goto do_tur;
	}

	/*
	 * GET_EVENT_STATUS_NOTIFICATION is enough unless MEDIA_CHANGE
	 * is being cleared.  Note that there are devices which hang
	 * if asked to execute TUR repeatedly.
	 */
	if (cd->device->changed) {
		events |= DISK_EVENT_MEDIA_CHANGE;
		cd->device->changed = 0;
		cd->tur_changed = true;
	}

	if (!(clearing & DISK_EVENT_MEDIA_CHANGE))
		return events;
do_tur:
	/* let's see whether the media is there with TUR */
	last_present = cd->media_present;
	ret = scsi_test_unit_ready(cd->device, SR_TIMEOUT, MAX_RETRIES, &sshdr);

	/*
	 * Media is considered to be present if TUR succeeds or fails with
	 * sense data indicating something other than media-not-present
	 * (ASC 0x3a).
	 */
	cd->media_present = scsi_status_is_good(ret) ||
		(scsi_sense_valid(&sshdr) && sshdr.asc != 0x3a);

	if (last_present != cd->media_present)
		cd->device->changed = 1;

	if (cd->device->changed) {
		events |= DISK_EVENT_MEDIA_CHANGE;
		cd->device->changed = 0;
		cd->tur_changed = true;
	}

	if (cd->ignore_get_event)
		return events;

	/* check whether GET_EVENT is reporting spurious MEDIA_CHANGE */
	if (!cd->tur_changed) {
		if (cd->get_event_changed) {
			if (cd->tur_mismatch++ > 8) {
				sr_printk(KERN_WARNING, cd,
					  "GET_EVENT and TUR disagree continuously, suppress GET_EVENT events\n");
				cd->ignore_get_event = true;
			}
		} else {
			cd->tur_mismatch = 0;
		}
	}
	cd->tur_changed = false;
	cd->get_event_changed = false;

	return events;
}

/*
 * sr_done is the interrupt routine for the device driver.
 *
 * It will be notified on the end of a SCSI read / write, and will take one
 * of several actions based on success or failure.
 */
static int sr_done(struct scsi_cmnd *SCpnt)
{
	int result = SCpnt->result;
	int this_count = scsi_bufflen(SCpnt);
	int good_bytes = (result == 0 ? this_count : 0);
	int block_sectors = 0;
	long error_sector;
	struct request *rq = scsi_cmd_to_rq(SCpnt);
	struct scsi_cd *cd = scsi_cd(rq->rq_disk);

#ifdef DEBUG
	scmd_printk(KERN_INFO, SCpnt, "done: %x\n", result);
#endif

	/*
	 * Handle MEDIUM ERRORs or VOLUME OVERFLOWs that indicate partial
	 * success.  Since this is a relatively rare error condition, no
	 * care is taken to avoid unnecessary additional work such as
	 * memcpy's that could be avoided.
	 */
	if (scsi_status_is_check_condition(result) &&
	    (SCpnt->sense_buffer[0] & 0x7f) == 0x70) { /* Sense current */
		switch (SCpnt->sense_buffer[2]) {
		case MEDIUM_ERROR:
		case VOLUME_OVERFLOW:
		case ILLEGAL_REQUEST:
			if (!(SCpnt->sense_buffer[0] & 0x90))
				break;
			error_sector =
				get_unaligned_be32(&SCpnt->sense_buffer[3]);
			if (rq->bio != NULL)
				block_sectors = bio_sectors(rq->bio);
			if (block_sectors < 4)
				block_sectors = 4;
			if (cd->device->sector_size == 2048)
				error_sector <<= 2;
			error_sector &= ~(block_sectors - 1);
			good_bytes = (error_sector - blk_rq_pos(rq)) << 9;
			if (good_bytes < 0 || good_bytes >= this_count)
				good_bytes = 0;
			/*
			 * The SCSI specification allows for the value
			 * returned by READ CAPACITY to be up to 75 2K
			 * sectors past the last readable block.
			 * Therefore, if we hit a medium error within the
			 * last 75 2K sectors, we decrease the saved size
			 * value.
			 */
			if (error_sector < get_capacity(cd->disk) &&
			    cd->capacity - error_sector < 4 * 75)
				set_capacity(cd->disk, error_sector);
			break;

		case RECOVERED_ERROR:
			good_bytes = this_count;
			break;

		default:
			break;
		}
	}

	return good_bytes;
}

static blk_status_t sr_init_command(struct scsi_cmnd *SCpnt)
{
	int block = 0, this_count, s_size;
	struct scsi_cd *cd;
	struct request *rq = scsi_cmd_to_rq(SCpnt);
	blk_status_t ret;

	ret = scsi_alloc_sgtables(SCpnt);
	if (ret != BLK_STS_OK)
		return ret;
	cd = scsi_cd(rq->rq_disk);

	SCSI_LOG_HLQUEUE(1, scmd_printk(KERN_INFO, SCpnt,
		"Doing sr request, block = %d\n", block));

	if (!cd->device || !scsi_device_online(cd->device)) {
		SCSI_LOG_HLQUEUE(2, scmd_printk(KERN_INFO, SCpnt,
			"Finishing %u sectors\n", blk_rq_sectors(rq)));
		SCSI_LOG_HLQUEUE(2, scmd_printk(KERN_INFO, SCpnt,
			"Retry with 0x%p\n", SCpnt));
		goto out;
	}

	if (cd->device->changed) {
		/*
		 * quietly refuse to do anything to a changed disc until the
		 * changed bit has been reset
		 */
		goto out;
	}

	s_size = cd->device->sector_size;
	if (s_size != 512 && s_size != 1024 && s_size != 2048) {
		scmd_printk(KERN_ERR, SCpnt, "bad sector size %d\n", s_size);
		goto out;
	}

	switch (req_op(rq)) {
	case REQ_OP_WRITE:
		if (!cd->writeable)
			goto out;
		SCpnt->cmnd[0] = WRITE_10;
		cd->cdi.media_written = 1;
		break;
	case REQ_OP_READ:
		SCpnt->cmnd[0] = READ_10;
		break;
	default:
		blk_dump_rq_flags(rq, "Unknown sr command");
		goto out;
	}

	{
		struct scatterlist *sg;
		int i, size = 0, sg_count = scsi_sg_count(SCpnt);

		scsi_for_each_sg(SCpnt, sg, sg_count, i)
			size += sg->length;

		if (size != scsi_bufflen(SCpnt)) {
			scmd_printk(KERN_ERR, SCpnt,
				"mismatch count %d, bytes %d\n",
				size, scsi_bufflen(SCpnt));
			if (scsi_bufflen(SCpnt) > size)
				SCpnt->sdb.length = size;
		}
	}

	/*
	 * request doesn't start on hw block boundary, add scatter pads
	 */
	if (((unsigned int)blk_rq_pos(rq) % (s_size >> 9)) ||
	    (scsi_bufflen(SCpnt) % s_size)) {
		scmd_printk(KERN_NOTICE, SCpnt, "unaligned transfer\n");
		goto out;
	}

	this_count = (scsi_bufflen(SCpnt) >> 9) / (s_size >> 9);


	SCSI_LOG_HLQUEUE(2, scmd_printk(KERN_INFO, SCpnt,
					"%s %d/%u 512 byte blocks.\n",
					(rq_data_dir(rq) == WRITE) ?
					"writing" : "reading",
					this_count, blk_rq_sectors(rq)));

	SCpnt->cmnd[1] = 0;
	block = (unsigned int)blk_rq_pos(rq) / (s_size >> 9);

	if (this_count > 0xffff) {
		this_count = 0xffff;
		SCpnt->sdb.length = this_count * s_size;
	}

	put_unaligned_be32(block, &SCpnt->cmnd[2]);
	SCpnt->cmnd[6] = SCpnt->cmnd[9] = 0;
	put_unaligned_be16(this_count, &SCpnt->cmnd[7]);

	/*
	 * We shouldn't disconnect in the middle of a sector, so with a dumb
	 * host adapter, it's safe to assume that we can at least transfer
	 * this many bytes between each connect / disconnect.
	 */
	SCpnt->transfersize = cd->device->sector_size;
	SCpnt->underflow = this_count << 9;
	SCpnt->allowed = MAX_RETRIES;
	SCpnt->cmd_len = 10;

	/*
	 * This indicates that the command is ready from our end to be queued.
	 */
	return BLK_STS_OK;
 out:
	scsi_free_sgtables(SCpnt);
	return BLK_STS_IOERR;
}

static void sr_revalidate_disk(struct scsi_cd *cd)
{
	struct scsi_sense_hdr sshdr;

	/* if the unit is not ready, nothing more to do */
	if (scsi_test_unit_ready(cd->device, SR_TIMEOUT, MAX_RETRIES, &sshdr))
		return;
	sr_cd_check(&cd->cdi);
	get_sectorsize(cd);
}

static int sr_block_open(struct block_device *bdev, fmode_t mode)
{
	struct scsi_cd *cd;
	struct scsi_device *sdev;
	int ret = -ENXIO;

	cd = scsi_cd_get(bdev->bd_disk);
	if (!cd)
		goto out;

	sdev = cd->device;
	scsi_autopm_get_device(sdev);
	if (bdev_check_media_change(bdev))
		sr_revalidate_disk(cd);

	mutex_lock(&cd->lock);
	ret = cdrom_open(&cd->cdi, bdev, mode);
	mutex_unlock(&cd->lock);

	scsi_autopm_put_device(sdev);
	if (ret)
		scsi_cd_put(cd);

out:
	return ret;
}

static void sr_block_release(struct gendisk *disk, fmode_t mode)
{
	struct scsi_cd *cd = scsi_cd(disk);

	mutex_lock(&cd->lock);
	cdrom_release(&cd->cdi, mode);
	mutex_unlock(&cd->lock);

	scsi_cd_put(cd);
}

static int sr_block_ioctl(struct block_device *bdev, fmode_t mode, unsigned cmd,
			  unsigned long arg)
{
	struct gendisk *disk = bdev->bd_disk;
	struct scsi_cd *cd = scsi_cd(disk);
	struct scsi_device *sdev = cd->device;
	void __user *argp = (void __user *)arg;
	int ret;

	if (bdev_is_partition(bdev) && !capable(CAP_SYS_RAWIO))
		return -ENOIOCTLCMD;

	mutex_lock(&cd->lock);

	ret = scsi_ioctl_block_when_processing_errors(sdev, cmd,
			(mode & FMODE_NDELAY) != 0);
	if (ret)
		goto out;

	scsi_autopm_get_device(sdev);

	if (ret != CDROMCLOSETRAY && ret != CDROMEJECT) {
		ret = cdrom_ioctl(&cd->cdi, bdev, mode, cmd, arg);
		if (ret != -ENOSYS)
			goto put;
	}
	ret = scsi_ioctl(sdev, disk, mode, cmd, argp);

put:
	scsi_autopm_put_device(sdev);
out:
	mutex_unlock(&cd->lock);
	return ret;
}

static unsigned int sr_block_check_events(struct gendisk *disk,
					  unsigned int clearing)
{
	unsigned int ret = 0;
	struct scsi_cd *cd;

	cd = scsi_cd_get(disk);
	if (!cd)
		return 0;

	if (!atomic_read(&cd->device->disk_events_disable_depth))
		ret = cdrom_check_events(&cd->cdi, clearing);

	scsi_cd_put(cd);
	return ret;
}

static const struct block_device_operations sr_bdops =
{
	.owner		= THIS_MODULE,
	.open		= sr_block_open,
	.release	= sr_block_release,
	.ioctl		= sr_block_ioctl,
	.compat_ioctl	= blkdev_compat_ptr_ioctl,
	.check_events	= sr_block_check_events,
};

static int sr_open(struct cdrom_device_info *cdi, int purpose)
{
	struct scsi_cd *cd = cdi->handle;
	struct scsi_device *sdev = cd->device;
	int retval;

	/*
	 * If the device is in error recovery, wait until it is done.
	 * If the device is offline, then disallow any access to it.
	 */
	retval = -ENXIO;
	if (!scsi_block_when_processing_errors(sdev))
		goto error_out;

	return 0;

error_out:
	return retval;	
}

static void sr_release(struct cdrom_device_info *cdi)
{
}

static int sr_probe(struct device *dev)
{
	struct scsi_device *sdev = to_scsi_device(dev);
	struct gendisk *disk;
	struct scsi_cd *cd;
	int minor, error;

	scsi_autopm_get_device(sdev);
	error = -ENODEV;
	if (sdev->type != TYPE_ROM && sdev->type != TYPE_WORM)
		goto fail;

	error = -ENOMEM;
	cd = kzalloc(sizeof(*cd), GFP_KERNEL);
	if (!cd)
		goto fail;

	kref_init(&cd->kref);

	disk = __alloc_disk_node(sdev->request_queue, NUMA_NO_NODE,
				 &sr_bio_compl_lkclass);
	if (!disk)
		goto fail_free;
	mutex_init(&cd->lock);

	spin_lock(&sr_index_lock);
	minor = find_first_zero_bit(sr_index_bits, SR_DISKS);
	if (minor == SR_DISKS) {
		spin_unlock(&sr_index_lock);
		error = -EBUSY;
		goto fail_put;
	}
	__set_bit(minor, sr_index_bits);
	spin_unlock(&sr_index_lock);

	disk->major = SCSI_CDROM_MAJOR;
	disk->first_minor = minor;
	disk->minors = 1;
	sprintf(disk->disk_name, "sr%d", minor);
	disk->fops = &sr_bdops;
	disk->flags = GENHD_FL_CD | GENHD_FL_BLOCK_EVENTS_ON_EXCL_WRITE;
	disk->events = DISK_EVENT_MEDIA_CHANGE | DISK_EVENT_EJECT_REQUEST;
	disk->event_flags = DISK_EVENT_FLAG_POLL | DISK_EVENT_FLAG_UEVENT;

	blk_queue_rq_timeout(sdev->request_queue, SR_TIMEOUT);

	cd->device = sdev;
	cd->disk = disk;
	cd->driver = &sr_template;
	cd->capacity = 0x1fffff;
	cd->device->changed = 1;	/* force recheck CD type */
	cd->media_present = 1;
	cd->use = 1;
	cd->readcd_known = 0;
	cd->readcd_cdda = 0;

	cd->cdi.ops = &sr_dops;
	cd->cdi.handle = cd;
	cd->cdi.mask = 0;
	cd->cdi.capacity = 1;
	sprintf(cd->cdi.name, "sr%d", minor);

	sdev->sector_size = 2048;	/* A guess, just in case */

	/* FIXME: need to handle a get_capabilities failure properly ?? */
	get_capabilities(cd);
	sr_vendor_init(cd);

	set_capacity(disk, cd->capacity);
	disk->private_data = &cd->driver;

	if (register_cdrom(disk, &cd->cdi))
		goto fail_minor;

	/*
	 * Initialize block layer runtime PM stuffs before the
	 * periodic event checking request gets started in add_disk.
	 */
	blk_pm_runtime_init(sdev->request_queue, dev);

	dev_set_drvdata(dev, cd);
	disk->flags |= GENHD_FL_REMOVABLE;
	sr_revalidate_disk(cd);

	error = device_add_disk(&sdev->sdev_gendev, disk, NULL);
	if (error) {
		kref_put(&cd->kref, sr_kref_release);
		goto fail;
	}

	sdev_printk(KERN_DEBUG, sdev,
		    "Attached scsi CD-ROM %s\n", cd->cdi.name);
	scsi_autopm_put_device(cd->device);

	return 0;

fail_minor:
	spin_lock(&sr_index_lock);
	clear_bit(minor, sr_index_bits);
	spin_unlock(&sr_index_lock);
fail_put:
	put_disk(disk);
	mutex_destroy(&cd->lock);
fail_free:
	kfree(cd);
fail:
	scsi_autopm_put_device(sdev);
	return error;
}


static void get_sectorsize(struct scsi_cd *cd)
{
	unsigned char cmd[10];
	unsigned char buffer[8];
	int the_result, retries = 3;
	int sector_size;
	struct request_queue *queue;

	do {
		cmd[0] = READ_CAPACITY;
		memset((void *) &cmd[1], 0, 9);
		memset(buffer, 0, sizeof(buffer));

		/* Do the command and wait.. */
		the_result = scsi_execute_req(cd->device, cmd, DMA_FROM_DEVICE,
					      buffer, sizeof(buffer), NULL,
					      SR_TIMEOUT, MAX_RETRIES, NULL);

		retries--;

	} while (the_result && retries);


	if (the_result) {
		cd->capacity = 0x1fffff;
		sector_size = 2048;	/* A guess, just in case */
	} else {
		long last_written;

		cd->capacity = 1 + get_unaligned_be32(&buffer[0]);
		/*
		 * READ_CAPACITY doesn't return the correct size on
		 * certain UDF media.  If last_written is larger, use
		 * it instead.
		 *
		 * http://bugzilla.kernel.org/show_bug.cgi?id=9668
		 */
		if (!cdrom_get_last_written(&cd->cdi, &last_written))
			cd->capacity = max_t(long, cd->capacity, last_written);

		sector_size = get_unaligned_be32(&buffer[4]);
		switch (sector_size) {
			/*
			 * HP 4020i CD-Recorder reports 2340 byte sectors
			 * Philips CD-Writers report 2352 byte sectors
			 *
			 * Use 2k sectors for them..
			 */
		case 0:
		case 2340:
		case 2352:
			sector_size = 2048;
			fallthrough;
		case 2048:
			cd->capacity *= 4;
			fallthrough;
		case 512:
			break;
		default:
			sr_printk(KERN_INFO, cd,
				  "unsupported sector size %d.", sector_size);
			cd->capacity = 0;
		}

		cd->device->sector_size = sector_size;

		/*
		 * Add this so that we have the ability to correctly gauge
		 * what the device is capable of.
		 */
		set_capacity(cd->disk, cd->capacity);
	}

	queue = cd->device->request_queue;
	blk_queue_logical_block_size(queue, sector_size);

	return;
}

static void get_capabilities(struct scsi_cd *cd)
{
	unsigned char *buffer;
	struct scsi_mode_data data;
	struct scsi_sense_hdr sshdr;
	unsigned int ms_len = 128;
	int rc, n;

	static const char *loadmech[] =
	{
		"caddy",
		"tray",
		"pop-up",
		"",
		"changer",
		"cartridge changer",
		"",
		""
	};


	/* allocate transfer buffer */
	buffer = kmalloc(512, GFP_KERNEL | GFP_DMA);
	if (!buffer) {
		sr_printk(KERN_ERR, cd, "out of memory.\n");
		return;
	}

	/* eat unit attentions */
	scsi_test_unit_ready(cd->device, SR_TIMEOUT, MAX_RETRIES, &sshdr);

	/* ask for mode page 0x2a */
	rc = scsi_mode_sense(cd->device, 0, 0x2a, buffer, ms_len,
			     SR_TIMEOUT, 3, &data, NULL);

	if (rc < 0 || data.length > ms_len ||
	    data.header_length + data.block_descriptor_length > data.length) {
		/* failed, drive doesn't have capabilities mode page */
		cd->cdi.speed = 1;
		cd->cdi.mask |= (CDC_CD_R | CDC_CD_RW | CDC_DVD_R |
				 CDC_DVD | CDC_DVD_RAM |
				 CDC_SELECT_DISC | CDC_SELECT_SPEED |
				 CDC_MRW | CDC_MRW_W | CDC_RAM);
		kfree(buffer);
		sr_printk(KERN_INFO, cd, "scsi-1 drive");
		return;
	}

	n = data.header_length + data.block_descriptor_length;
	cd->cdi.speed = get_unaligned_be16(&buffer[n + 8]) / 176;
	cd->readcd_known = 1;
	cd->readcd_cdda = buffer[n + 5] & 0x01;
	/* print some capability bits */
	sr_printk(KERN_INFO, cd,
		  "scsi3-mmc drive: %dx/%dx %s%s%s%s%s%s\n",
		  get_unaligned_be16(&buffer[n + 14]) / 176,
		  cd->cdi.speed,
		  buffer[n + 3] & 0x01 ? "writer " : "", /* CD Writer */
		  buffer[n + 3] & 0x20 ? "dvd-ram " : "",
		  buffer[n + 2] & 0x02 ? "cd/rw " : "", /* can read rewriteable */
		  buffer[n + 4] & 0x20 ? "xa/form2 " : "",	/* can read xa/from2 */
		  buffer[n + 5] & 0x01 ? "cdda " : "", /* can read audio data */
		  loadmech[buffer[n + 6] >> 5]);
	if ((buffer[n + 6] >> 5) == 0)
		/* caddy drives can't close tray... */
		cd->cdi.mask |= CDC_CLOSE_TRAY;
	if ((buffer[n + 2] & 0x8) == 0)
		/* not a DVD drive */
		cd->cdi.mask |= CDC_DVD;
	if ((buffer[n + 3] & 0x20) == 0)
		/* can't write DVD-RAM media */
		cd->cdi.mask |= CDC_DVD_RAM;
	if ((buffer[n + 3] & 0x10) == 0)
		/* can't write DVD-R media */
		cd->cdi.mask |= CDC_DVD_R;
	if ((buffer[n + 3] & 0x2) == 0)
		/* can't write CD-RW media */
		cd->cdi.mask |= CDC_CD_RW;
	if ((buffer[n + 3] & 0x1) == 0)
		/* can't write CD-R media */
		cd->cdi.mask |= CDC_CD_R;
	if ((buffer[n + 6] & 0x8) == 0)
		/* can't eject */
		cd->cdi.mask |= CDC_OPEN_TRAY;

	if ((buffer[n + 6] >> 5) == mechtype_individual_changer ||
	    (buffer[n + 6] >> 5) == mechtype_cartridge_changer)
		cd->cdi.capacity =
		    cdrom_number_of_slots(&cd->cdi);
	if (cd->cdi.capacity <= 1)
		/* not a changer */
		cd->cdi.mask |= CDC_SELECT_DISC;
	/*else    I don't think it can close its tray
		cd->cdi.mask |= CDC_CLOSE_TRAY; */

	/*
	 * if DVD-RAM, MRW-W or CD-RW, we are randomly writable
	 */
	if ((cd->cdi.mask & (CDC_DVD_RAM | CDC_MRW_W | CDC_RAM | CDC_CD_RW)) !=
			(CDC_DVD_RAM | CDC_MRW_W | CDC_RAM | CDC_CD_RW)) {
		cd->writeable = 1;
	}

	kfree(buffer);
}

/*
 * sr_packet() is the entry point for the generic commands generated
 * by the Uniform CD-ROM layer.
 */
static int sr_packet(struct cdrom_device_info *cdi,
		struct packet_command *cgc)
{
	struct scsi_cd *cd = cdi->handle;
	struct scsi_device *sdev = cd->device;

	if (cgc->cmd[0] == GPCMD_READ_DISC_INFO && sdev->no_read_disc_info)
		return -EDRIVE_CANT_DO_THIS;

	if (cgc->timeout <= 0)
		cgc->timeout = IOCTL_TIMEOUT;

	sr_do_ioctl(cd, cgc);

	return cgc->stat;
}

static int sr_read_cdda_bpc(struct cdrom_device_info *cdi, void __user *ubuf,
		u32 lba, u32 nr, u8 *last_sense)
{
	struct gendisk *disk = cdi->disk;
	u32 len = nr * CD_FRAMESIZE_RAW;
	struct scsi_request *req;
	struct request *rq;
	struct bio *bio;
	int ret;

<<<<<<< HEAD
	rq = blk_get_request(disk->queue, REQ_OP_DRV_IN, 0);
=======
	rq = scsi_alloc_request(disk->queue, REQ_OP_DRV_IN, 0);
>>>>>>> df0cc57e
	if (IS_ERR(rq))
		return PTR_ERR(rq);
	req = scsi_req(rq);

	ret = blk_rq_map_user(disk->queue, rq, NULL, ubuf, len, GFP_KERNEL);
	if (ret)
		goto out_put_request;

	req->cmd[0] = GPCMD_READ_CD;
	req->cmd[1] = 1 << 2;
	req->cmd[2] = (lba >> 24) & 0xff;
	req->cmd[3] = (lba >> 16) & 0xff;
	req->cmd[4] = (lba >>  8) & 0xff;
	req->cmd[5] = lba & 0xff;
	req->cmd[6] = (nr >> 16) & 0xff;
	req->cmd[7] = (nr >>  8) & 0xff;
	req->cmd[8] = nr & 0xff;
	req->cmd[9] = 0xf8;
	req->cmd_len = 12;
	rq->timeout = 60 * HZ;
	bio = rq->bio;

	blk_execute_rq(disk, rq, 0);
	if (scsi_req(rq)->result) {
		struct scsi_sense_hdr sshdr;

		scsi_normalize_sense(req->sense, req->sense_len,
				     &sshdr);
		*last_sense = sshdr.sense_key;
		ret = -EIO;
	}

	if (blk_rq_unmap_user(bio))
		ret = -EFAULT;
out_put_request:
<<<<<<< HEAD
	blk_put_request(rq);
=======
	blk_mq_free_request(rq);
>>>>>>> df0cc57e
	return ret;
}


/**
 *	sr_kref_release - Called to free the scsi_cd structure
 *	@kref: pointer to embedded kref
 *
 *	sr_ref_mutex must be held entering this routine.  Because it is
 *	called on last put, you should always use the scsi_cd_get()
 *	scsi_cd_put() helpers which manipulate the semaphore directly
 *	and never do a direct kref_put().
 **/
static void sr_kref_release(struct kref *kref)
{
	struct scsi_cd *cd = container_of(kref, struct scsi_cd, kref);
	struct gendisk *disk = cd->disk;

	spin_lock(&sr_index_lock);
	clear_bit(MINOR(disk_devt(disk)), sr_index_bits);
	spin_unlock(&sr_index_lock);

	unregister_cdrom(&cd->cdi);

	disk->private_data = NULL;

	put_disk(disk);

	mutex_destroy(&cd->lock);

	kfree(cd);
}

static int sr_remove(struct device *dev)
{
	struct scsi_cd *cd = dev_get_drvdata(dev);

	scsi_autopm_get_device(cd->device);

	del_gendisk(cd->disk);
	dev_set_drvdata(dev, NULL);

	mutex_lock(&sr_ref_mutex);
	kref_put(&cd->kref, sr_kref_release);
	mutex_unlock(&sr_ref_mutex);

	return 0;
}

static int __init init_sr(void)
{
	int rc;

	rc = register_blkdev(SCSI_CDROM_MAJOR, "sr");
	if (rc)
		return rc;
	rc = scsi_register_driver(&sr_template.gendrv);
	if (rc)
		unregister_blkdev(SCSI_CDROM_MAJOR, "sr");

	return rc;
}

static void __exit exit_sr(void)
{
	scsi_unregister_driver(&sr_template.gendrv);
	unregister_blkdev(SCSI_CDROM_MAJOR, "sr");
}

module_init(init_sr);
module_exit(exit_sr);
MODULE_LICENSE("GPL");<|MERGE_RESOLUTION|>--- conflicted
+++ resolved
@@ -971,11 +971,7 @@
 	struct bio *bio;
 	int ret;
 
-<<<<<<< HEAD
-	rq = blk_get_request(disk->queue, REQ_OP_DRV_IN, 0);
-=======
 	rq = scsi_alloc_request(disk->queue, REQ_OP_DRV_IN, 0);
->>>>>>> df0cc57e
 	if (IS_ERR(rq))
 		return PTR_ERR(rq);
 	req = scsi_req(rq);
@@ -1011,11 +1007,7 @@
 	if (blk_rq_unmap_user(bio))
 		ret = -EFAULT;
 out_put_request:
-<<<<<<< HEAD
-	blk_put_request(rq);
-=======
 	blk_mq_free_request(rq);
->>>>>>> df0cc57e
 	return ret;
 }
 
