/*
 * Universal Flash Storage Host controller driver
 *
 * This code is based on drivers/scsi/ufs/ufshci.h
 * Copyright (C) 2011-2013 Samsung India Software Operations
 *
 * Authors:
 *	Santosh Yaraganavi <santosh.sy@samsung.com>
 *	Vinayak Holikatti <h.vinayak@samsung.com>
 *
 * This program is free software; you can redistribute it and/or
 * modify it under the terms of the GNU General Public License
 * as published by the Free Software Foundation; either version 2
 * of the License, or (at your option) any later version.
 * See the COPYING file in the top-level directory or visit
 * <http://www.gnu.org/licenses/gpl-2.0.html>
 *
 * This program is distributed in the hope that it will be useful,
 * but WITHOUT ANY WARRANTY; without even the implied warranty of
 * MERCHANTABILITY or FITNESS FOR A PARTICULAR PURPOSE.  See the
 * GNU General Public License for more details.
 *
 * This program is provided "AS IS" and "WITH ALL FAULTS" and
 * without warranty of any kind. You are solely responsible for
 * determining the appropriateness of using and distributing
 * the program and assume all risks associated with your exercise
 * of rights with respect to the program, including but not limited
 * to infringement of third party rights, the risks and costs of
 * program errors, damage to or loss of data, programs or equipment,
 * and unavailability or interruption of operations. Under no
 * circumstances will the contributor of this Program be liable for
 * any damages of any kind arising from your use or distribution of
 * this program.
 */

#ifndef _UFSHCI_H
#define _UFSHCI_H

enum {
	TASK_REQ_UPIU_SIZE_DWORDS	= 8,
	TASK_RSP_UPIU_SIZE_DWORDS	= 8,
	ALIGNED_UPIU_SIZE		= 512,
};

/* UFSHCI Registers */
enum {
	REG_CONTROLLER_CAPABILITIES		= 0x00,
	REG_UMA_CAP				= 0x04,
	REG_UFS_VERSION				= 0x08,
	REG_CONTROLLER_DEV_ID			= 0x10,
	REG_CONTROLLER_PROD_ID			= 0x14,
	REG_AUTO_HIBERNATE_IDLE_TIMER		= 0x18,
	REG_INTERRUPT_STATUS			= 0x20,
	REG_INTERRUPT_ENABLE			= 0x24,
	REG_CONTROLLER_STATUS			= 0x30,
	REG_CONTROLLER_ENABLE			= 0x34,
	REG_UIC_ERROR_CODE_PHY_ADAPTER_LAYER	= 0x38,
	REG_UIC_ERROR_CODE_DATA_LINK_LAYER	= 0x3C,
	REG_UIC_ERROR_CODE_NETWORK_LAYER	= 0x40,
	REG_UIC_ERROR_CODE_TRANSPORT_LAYER	= 0x44,
	REG_UIC_ERROR_CODE_DME			= 0x48,
	REG_UTP_TRANSFER_REQ_INT_AGG_CONTROL	= 0x4C,
	REG_UTP_TRANSFER_REQ_LIST_BASE_L	= 0x50,
	REG_UTP_TRANSFER_REQ_LIST_BASE_H	= 0x54,
	REG_UTP_TRANSFER_REQ_DOOR_BELL		= 0x58,
	REG_UTP_TRANSFER_REQ_LIST_CLEAR		= 0x5C,
	REG_UTP_TRANSFER_REQ_LIST_RUN_STOP	= 0x60,
	REG_UTP_TASK_REQ_LIST_BASE_L		= 0x70,
	REG_UTP_TASK_REQ_LIST_BASE_H		= 0x74,
	REG_UTP_TASK_REQ_DOOR_BELL		= 0x78,
	REG_UTP_TASK_REQ_LIST_CLEAR		= 0x7C,
	REG_UTP_TASK_REQ_LIST_RUN_STOP		= 0x80,
	REG_UIC_COMMAND				= 0x90,
	REG_UIC_COMMAND_ARG_1			= 0x94,
	REG_UIC_COMMAND_ARG_2			= 0x98,
	REG_UIC_COMMAND_ARG_3			= 0x9C,

	UFSHCI_REG_SPACE_SIZE			= 0xA0,

	REG_UMA_BASE_ADDR_L			= 0xB0,
	REG_UMA_BASE_ADDR_H			= 0xB4,
	REG_UMA_OFFSET_MAX			= 0xB8,
	REG_UMA_CONFIG				= 0xBC,

	UFSHCI_UMA_REG_SPACE_SIZE		= 0xC0,

	REG_UFS_CCAP				= 0x100,
	REG_UFS_CRYPTOCAP			= 0x104,

	UFSHCI_CRYPTO_REG_SPACE_SIZE		= 0x400,
};

/* Controller capability masks */
enum {
	MASK_TRANSFER_REQUESTS_SLOTS		= 0x0000001F,
	MASK_TASK_MANAGEMENT_REQUEST_SLOTS	= 0x00070000,
	MASK_AUTO_HIBERN8_SUPPORT		= 0x00800000,
	MASK_64_ADDRESSING_SUPPORT		= 0x01000000,
	MASK_OUT_OF_ORDER_DATA_DELIVERY_SUPPORT	= 0x02000000,
	MASK_UIC_DME_TEST_MODE_SUPPORT		= 0x04000000,
<<<<<<< HEAD
	MASK_DEVICE_BUS_MASTER_MODE_SUPPORT	= 0x08000000,
=======
	MASK_CRYPTO_SUPPORT			= 0x10000000,
>>>>>>> 46d2714a
};

#define UFS_MASK(mask, offset)		((mask) << (offset))

/* UFS Version 08h */
#define MINOR_VERSION_NUM_MASK		UFS_MASK(0xFFFF, 0)
#define MAJOR_VERSION_NUM_MASK		UFS_MASK(0xFFFF, 16)

/* Controller UFSHCI version */
enum {
	UFSHCI_VERSION_10 = 0x00010000, /* 1.0 */
	UFSHCI_VERSION_11 = 0x00010100, /* 1.1 */
	UFSHCI_VERSION_20 = 0x00000200, /* 2.0 */
	UFSHCI_VERSION_21 = 0x00000210, /* 2.1 */
};

/*
 * HCDDID - Host Controller Identification Descriptor
 *	  - Device ID and Device Class 10h
 */
#define DEVICE_CLASS	UFS_MASK(0xFFFF, 0)
#define DEVICE_ID	UFS_MASK(0xFF, 24)

/*
 * HCPMID - Host Controller Identification Descriptor
 *	  - Product/Manufacturer ID  14h
 */
#define MANUFACTURE_ID_MASK	UFS_MASK(0xFFFF, 0)
#define PRODUCT_ID_MASK		UFS_MASK(0xFFFF, 16)

/* AHIT - Auto-Hibernate Idle Timer */
#define UFSHCI_AHIBERN8_TIMER_MASK		GENMASK(9, 0)
#define UFSHCI_AHIBERN8_SCALE_MASK		GENMASK(12, 10)
#define UFSHCI_AHIBERN8_SCALE_FACTOR		10
#define UFSHCI_AHIBERN8_MAX			(1023 * 100000)

/*
 * IS - Interrupt Status - 20h
 */
#define UTP_TRANSFER_REQ_COMPL			0x1
#define UIC_DME_END_PT_RESET			0x2
#define UIC_ERROR				0x4
#define UIC_TEST_MODE				0x8
#define UIC_POWER_MODE				0x10
#define UIC_HIBERNATE_EXIT			0x20
#define UIC_HIBERNATE_ENTER			0x40
#define UIC_LINK_LOST				0x80
#define UIC_LINK_STARTUP			0x100
#define UTP_TASK_REQ_COMPL			0x200
#define UIC_COMMAND_COMPL			0x400
#define DEVICE_FATAL_ERROR			0x800
#define CONTROLLER_FATAL_ERROR			0x10000
#define SYSTEM_BUS_FATAL_ERROR			0x20000
#define CRYPTO_ENGINE_FATAL_ERROR		0x40000

#define UFSHCD_UIC_HIBERN8_MASK	(UIC_HIBERNATE_ENTER |\
				UIC_HIBERNATE_EXIT)

#define UFSHCD_UIC_PWR_MASK	(UFSHCD_UIC_HIBERN8_MASK |\
				UIC_POWER_MODE)

#define UFSHCD_UIC_MASK		(UIC_COMMAND_COMPL | UFSHCD_UIC_PWR_MASK)

#define UFSHCD_ERROR_MASK	(UIC_ERROR |\
				DEVICE_FATAL_ERROR |\
				CONTROLLER_FATAL_ERROR |\
				SYSTEM_BUS_FATAL_ERROR |\
				CRYPTO_ENGINE_FATAL_ERROR)

#define INT_FATAL_ERRORS	(DEVICE_FATAL_ERROR |\
				CONTROLLER_FATAL_ERROR |\
				SYSTEM_BUS_FATAL_ERROR |\
				CRYPTO_ENGINE_FATAL_ERROR)

/* HCS - Host Controller Status 30h */
#define DEVICE_PRESENT				0x1
#define UTP_TRANSFER_REQ_LIST_READY		0x2
#define UTP_TASK_REQ_LIST_READY			0x4
#define UIC_COMMAND_READY			0x8
#define HOST_ERROR_INDICATOR			0x10
#define DEVICE_ERROR_INDICATOR			0x20
#define UIC_POWER_MODE_CHANGE_REQ_STATUS_MASK	UFS_MASK(0x7, 8)

#define UFSHCD_STATUS_READY	(UTP_TRANSFER_REQ_LIST_READY |\
				UTP_TASK_REQ_LIST_READY |\
				UIC_COMMAND_READY)

enum {
	PWR_OK		= 0x0,
	PWR_LOCAL	= 0x01,
	PWR_REMOTE	= 0x02,
	PWR_BUSY	= 0x03,
	PWR_ERROR_CAP	= 0x04,
	PWR_FATAL_ERROR	= 0x05,
};

/* HCE - Host Controller Enable 34h */
#define CONTROLLER_ENABLE	0x1
#define CONTROLLER_DISABLE	0x0
#define CRYPTO_GENERAL_ENABLE	0x2

/* UECPA - Host UIC Error Code PHY Adapter Layer 38h */
#define UIC_PHY_ADAPTER_LAYER_ERROR			0x80000000
#define UIC_PHY_ADAPTER_LAYER_ERROR_CODE_MASK		0x1F
#define UIC_PHY_ADAPTER_LAYER_LANE_ERR_MASK		0xF

/* UECDL - Host UIC Error Code Data Link Layer 3Ch */
#define UIC_DATA_LINK_LAYER_ERROR		0x80000000
#define UIC_DATA_LINK_LAYER_ERROR_CODE_MASK	0x7FFF
#define UIC_DATA_LINK_LAYER_ERROR_TCX_REP_TIMER_EXP	0x2
#define UIC_DATA_LINK_LAYER_ERROR_AFCX_REQ_TIMER_EXP	0x4
#define UIC_DATA_LINK_LAYER_ERROR_FCX_PRO_TIMER_EXP	0x8
#define UIC_DATA_LINK_LAYER_ERROR_RX_BUF_OF	0x20
#define UIC_DATA_LINK_LAYER_ERROR_PA_INIT	0x2000
#define UIC_DATA_LINK_LAYER_ERROR_NAC_RECEIVED	0x0001
#define UIC_DATA_LINK_LAYER_ERROR_TCx_REPLAY_TIMEOUT 0x0002

/* UECN - Host UIC Error Code Network Layer 40h */
#define UIC_NETWORK_LAYER_ERROR			0x80000000
#define UIC_NETWORK_LAYER_ERROR_CODE_MASK	0x7
#define UIC_NETWORK_UNSUPPORTED_HEADER_TYPE	0x1
#define UIC_NETWORK_BAD_DEVICEID_ENC		0x2
#define UIC_NETWORK_LHDR_TRAP_PACKET_DROPPING	0x4

/* UECT - Host UIC Error Code Transport Layer 44h */
#define UIC_TRANSPORT_LAYER_ERROR		0x80000000
#define UIC_TRANSPORT_LAYER_ERROR_CODE_MASK	0x7F
#define UIC_TRANSPORT_UNSUPPORTED_HEADER_TYPE	0x1
#define UIC_TRANSPORT_UNKNOWN_CPORTID		0x2
#define UIC_TRANSPORT_NO_CONNECTION_RX		0x4
#define UIC_TRANSPORT_CONTROLLED_SEGMENT_DROPPING	0x8
#define UIC_TRANSPORT_BAD_TC			0x10
#define UIC_TRANSPORT_E2E_CREDIT_OVERFOW	0x20
#define UIC_TRANSPORT_SAFETY_VALUE_DROPPING	0x40

/* UECDME - Host UIC Error Code DME 48h */
#define UIC_DME_ERROR			0x80000000
#define UIC_DME_ERROR_CODE_MASK		0x1

/* UTRIACR - Interrupt Aggregation control register - 0x4Ch */
#define INT_AGGR_TIMEOUT_VAL_MASK		0xFF
#define INT_AGGR_COUNTER_THRESHOLD_MASK		UFS_MASK(0x1F, 8)
#define INT_AGGR_COUNTER_AND_TIMER_RESET	0x10000
#define INT_AGGR_STATUS_BIT			0x100000
#define INT_AGGR_PARAM_WRITE			0x1000000
#define INT_AGGR_ENABLE				0x80000000

/* UTRLRSR - UTP Transfer Request Run-Stop Register 60h */
#define UTP_TRANSFER_REQ_LIST_RUN_STOP_BIT	0x1

/* UTMRLRSR - UTP Task Management Request Run-Stop Register 80h */
#define UTP_TASK_REQ_LIST_RUN_STOP_BIT		0x1

/* UICCMD - UIC Command */
#define COMMAND_OPCODE_MASK		0xFF
#define GEN_SELECTOR_INDEX_MASK		0xFFFF

/* UMA - Unified Memory Area */
#define UFSHCI_UMA_MNOOUR		GENMASK(2, 0)
#define UFSHCI_UMA_ENABLE		0x1

#define MIB_ATTRIBUTE_MASK		UFS_MASK(0xFFFF, 16)
#define RESET_LEVEL			0xFF

#define ATTR_SET_TYPE_MASK		UFS_MASK(0xFF, 16)
#define CONFIG_RESULT_CODE_MASK		0xFF
#define GENERIC_ERROR_CODE_MASK		0xFF

/* GenSelectorIndex calculation macros for M-PHY attributes */
#define UIC_ARG_MPHY_TX_GEN_SEL_INDEX(lane) (lane)
#define UIC_ARG_MPHY_RX_GEN_SEL_INDEX(lane) (PA_MAXDATALANES + (lane))

#define UIC_ARG_MIB_SEL(attr, sel)	((((attr) & 0xFFFF) << 16) |\
					 ((sel) & 0xFFFF))
#define UIC_ARG_MIB(attr)		UIC_ARG_MIB_SEL(attr, 0)
#define UIC_ARG_ATTR_TYPE(t)		(((t) & 0xFF) << 16)
#define UIC_GET_ATTR_ID(v)		(((v) >> 16) & 0xFFFF)

/* Link Status*/
enum link_status {
	UFSHCD_LINK_IS_DOWN	= 1,
	UFSHCD_LINK_IS_UP	= 2,
};

/* UIC Commands */
enum uic_cmd_dme {
	UIC_CMD_DME_GET			= 0x01,
	UIC_CMD_DME_SET			= 0x02,
	UIC_CMD_DME_PEER_GET		= 0x03,
	UIC_CMD_DME_PEER_SET		= 0x04,
	UIC_CMD_DME_POWERON		= 0x10,
	UIC_CMD_DME_POWEROFF		= 0x11,
	UIC_CMD_DME_ENABLE		= 0x12,
	UIC_CMD_DME_RESET		= 0x14,
	UIC_CMD_DME_END_PT_RST		= 0x15,
	UIC_CMD_DME_LINK_STARTUP	= 0x16,
	UIC_CMD_DME_HIBER_ENTER		= 0x17,
	UIC_CMD_DME_HIBER_EXIT		= 0x18,
	UIC_CMD_DME_TEST_MODE		= 0x1A,
};

/* UIC Config result code / Generic error code */
enum {
	UIC_CMD_RESULT_SUCCESS			= 0x00,
	UIC_CMD_RESULT_INVALID_ATTR		= 0x01,
	UIC_CMD_RESULT_FAILURE			= 0x01,
	UIC_CMD_RESULT_INVALID_ATTR_VALUE	= 0x02,
	UIC_CMD_RESULT_READ_ONLY_ATTR		= 0x03,
	UIC_CMD_RESULT_WRITE_ONLY_ATTR		= 0x04,
	UIC_CMD_RESULT_BAD_INDEX		= 0x05,
	UIC_CMD_RESULT_LOCKED_ATTR		= 0x06,
	UIC_CMD_RESULT_BAD_TEST_FEATURE_INDEX	= 0x07,
	UIC_CMD_RESULT_PEER_COMM_FAILURE	= 0x08,
	UIC_CMD_RESULT_BUSY			= 0x09,
	UIC_CMD_RESULT_DME_FAILURE		= 0x0A,
};

#define MASK_UIC_COMMAND_RESULT			0xFF

#define INT_AGGR_COUNTER_THLD_VAL(c)	(((c) & 0x1F) << 8)
#define INT_AGGR_TIMEOUT_VAL(t)		(((t) & 0xFF) << 0)

/* Interrupt disable masks */
enum {
	/* Interrupt disable mask for UFSHCI v1.0 */
	INTERRUPT_MASK_ALL_VER_10	= 0x30FFF,
	INTERRUPT_MASK_RW_VER_10	= 0x30000,

	/* Interrupt disable mask for UFSHCI v1.1 */
	INTERRUPT_MASK_ALL_VER_11	= 0x31FFF,

	/* Interrupt disable mask for UFSHCI v2.1 */
	INTERRUPT_MASK_ALL_VER_21	= 0x71FFF,
};

/* CCAP - Crypto Capability 100h */
union ufs_crypto_capabilities {
	__le32 reg_val;
	struct {
		u8 num_crypto_cap;
		u8 config_count;
		u8 reserved;
		u8 config_array_ptr;
	};
};

enum ufs_crypto_key_size {
	UFS_CRYPTO_KEY_SIZE_INVALID	= 0x0,
	UFS_CRYPTO_KEY_SIZE_128		= 0x1,
	UFS_CRYPTO_KEY_SIZE_192		= 0x2,
	UFS_CRYPTO_KEY_SIZE_256		= 0x3,
	UFS_CRYPTO_KEY_SIZE_512		= 0x4,
};

enum ufs_crypto_alg {
	UFS_CRYPTO_ALG_AES_XTS			= 0x0,
	UFS_CRYPTO_ALG_BITLOCKER_AES_CBC	= 0x1,
	UFS_CRYPTO_ALG_AES_ECB			= 0x2,
	UFS_CRYPTO_ALG_ESSIV_AES_CBC		= 0x3,
};

/* x-CRYPTOCAP - Crypto Capability X */
union ufs_crypto_cap_entry {
	__le32 reg_val;
	struct {
		u8 algorithm_id;
		u8 sdus_mask; /* Supported data unit size mask */
		u8 key_size;
		u8 reserved;
	};
};

#define UFS_CRYPTO_CONFIGURATION_ENABLE (1 << 7)
#define UFS_CRYPTO_KEY_MAX_SIZE 64
/* x-CRYPTOCFG - Crypto Configuration X */
union ufs_crypto_cfg_entry {
	__le32 reg_val[32];
	struct {
		u8 crypto_key[UFS_CRYPTO_KEY_MAX_SIZE];
		u8 data_unit_size;
		u8 crypto_cap_idx;
		u8 reserved_1;
		u8 config_enable;
		u8 reserved_multi_host;
		u8 reserved_2;
		u8 vsb[2];
		u8 reserved_3[56];
	};
};

/*
 * Request Descriptor Definitions
 */

/* Transfer request command type */
enum {
	UTP_CMD_TYPE_SCSI		= 0x0,
	UTP_CMD_TYPE_UFS		= 0x1,
	UTP_CMD_TYPE_DEV_MANAGE		= 0x2,
};

/* To accommodate UFS2.0 required Command type */
enum {
	UTP_CMD_TYPE_UFS_STORAGE	= 0x1,
};

enum {
	UTP_SCSI_COMMAND		= 0x00000000,
	UTP_NATIVE_UFS_COMMAND		= 0x10000000,
	UTP_DEVICE_MANAGEMENT_FUNCTION	= 0x20000000,
	UTP_REQ_DESC_INT_CMD		= 0x01000000,
	UTP_REQ_DESC_CRYPTO_ENABLE_CMD	= 0x00800000,
};

/* UTP Transfer Request Data Direction (DD) */
enum {
	UTP_NO_DATA_TRANSFER	= 0x00000000,
	UTP_HOST_TO_DEVICE	= 0x02000000,
	UTP_DEVICE_TO_HOST	= 0x04000000,
};

/* Overall command status values */
enum {
	OCS_SUCCESS			= 0x0,
	OCS_INVALID_CMD_TABLE_ATTR	= 0x1,
	OCS_INVALID_PRDT_ATTR		= 0x2,
	OCS_MISMATCH_DATA_BUF_SIZE	= 0x3,
	OCS_MISMATCH_RESP_UPIU_SIZE	= 0x4,
	OCS_PEER_COMM_FAILURE		= 0x5,
	OCS_ABORTED			= 0x6,
	OCS_FATAL_ERROR			= 0x7,
	OCS_DEVICE_FATAL_ERROR		= 0x8,
	OCS_INVALID_CRYPTO_CONFIG	= 0x9,
	OCS_GENERAL_CRYPTO_ERROR	= 0xA,
	OCS_INVALID_COMMAND_STATUS	= 0x0F,
	MASK_OCS			= 0x0F,
};

/* The maximum length of the data byte count field in the PRDT is 256KB */
#define PRDT_DATA_BYTE_COUNT_MAX	(256 * 1024)
/* The granularity of the data byte count field in the PRDT is 32-bit */
#define PRDT_DATA_BYTE_COUNT_PAD	4

/**
 * struct ufshcd_sg_entry - UFSHCI PRD Entry
 * @base_addr: Lower 32bit physical address DW-0
 * @upper_addr: Upper 32bit physical address DW-1
 * @reserved: Reserved for future use DW-2
 * @size: size of physical segment DW-3
 */
struct ufshcd_sg_entry {
	__le32    base_addr;
	__le32    upper_addr;
	__le32    reserved;
	__le32    size;
};

/**
 * struct utp_transfer_cmd_desc - UFS Command Descriptor structure
 * @command_upiu: Command UPIU Frame address
 * @response_upiu: Response UPIU Frame address
 * @prd_table: Physical Region Descriptor
 */
struct utp_transfer_cmd_desc {
	u8 command_upiu[ALIGNED_UPIU_SIZE];
	u8 response_upiu[ALIGNED_UPIU_SIZE];
	struct ufshcd_sg_entry    prd_table[SG_ALL];
};

/**
 * struct request_desc_header - Descriptor Header common to both UTRD and UTMRD
 * @dword0: Descriptor Header DW0
 * @dword1: Descriptor Header DW1
 * @dword2: Descriptor Header DW2
 * @dword3: Descriptor Header DW3
 */
struct request_desc_header {
	__le32 dword_0;
	__le32 dword_1;
	__le32 dword_2;
	__le32 dword_3;
};

/**
 * struct utp_transfer_req_desc - UTRD structure
 * @header: UTRD header DW-0 to DW-3
 * @command_desc_base_addr_lo: UCD base address low DW-4
 * @command_desc_base_addr_hi: UCD base address high DW-5
 * @response_upiu_length: response UPIU length DW-6
 * @response_upiu_offset: response UPIU offset DW-6
 * @prd_table_length: Physical region descriptor length DW-7
 * @prd_table_offset: Physical region descriptor offset DW-7
 */
struct utp_transfer_req_desc {

	/* DW 0-3 */
	struct request_desc_header header;

	/* DW 4-5*/
	__le32  command_desc_base_addr_lo;
	__le32  command_desc_base_addr_hi;

	/* DW 6 */
	__le16  response_upiu_length;
	__le16  response_upiu_offset;

	/* DW 7 */
	__le16  prd_table_length;
	__le16  prd_table_offset;
};

/*
 * UTMRD structure.
 */
struct utp_task_req_desc {
	/* DW 0-3 */
	struct request_desc_header header;

	/* DW 4-11 - Task request UPIU structure */
	struct utp_upiu_header	req_header;
	__be32			input_param1;
	__be32			input_param2;
	__be32			input_param3;
	__be32			__reserved1[2];

	/* DW 12-19 - Task Management Response UPIU structure */
	struct utp_upiu_header	rsp_header;
	__be32			output_param1;
	__be32			output_param2;
	__be32			__reserved2[3];
};

#endif /* End of Header */<|MERGE_RESOLUTION|>--- conflicted
+++ resolved
@@ -98,11 +98,8 @@
 	MASK_64_ADDRESSING_SUPPORT		= 0x01000000,
 	MASK_OUT_OF_ORDER_DATA_DELIVERY_SUPPORT	= 0x02000000,
 	MASK_UIC_DME_TEST_MODE_SUPPORT		= 0x04000000,
-<<<<<<< HEAD
 	MASK_DEVICE_BUS_MASTER_MODE_SUPPORT	= 0x08000000,
-=======
 	MASK_CRYPTO_SUPPORT			= 0x10000000,
->>>>>>> 46d2714a
 };
 
 #define UFS_MASK(mask, offset)		((mask) << (offset))
