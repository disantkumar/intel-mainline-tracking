/*
 * QLogic Fibre Channel HBA Driver
 * Copyright (c)  2003-2017 QLogic Corporation
 *
 * See LICENSE.qla2xxx for copyright and licensing details.
 */
#include "qla_nvme.h"
#include <linux/scatterlist.h>
#include <linux/delay.h>
#include <linux/nvme.h>
#include <linux/nvme-fc.h>

static struct nvme_fc_port_template qla_nvme_fc_transport;

static void qla_nvme_unregister_remote_port(struct work_struct *);

int qla_nvme_register_remote(struct scsi_qla_host *vha, struct fc_port *fcport)
{
	struct qla_nvme_rport *rport;
	struct nvme_fc_port_info req;
	int ret;

	if (!IS_ENABLED(CONFIG_NVME_FC))
		return 0;

	if (!vha->flags.nvme_enabled) {
		ql_log(ql_log_info, vha, 0x2100,
		    "%s: Not registering target since Host NVME is not enabled\n",
		    __func__);
		return 0;
	}

	if (!vha->nvme_local_port && qla_nvme_register_hba(vha))
		return 0;

	if (!(fcport->nvme_prli_service_param &
	    (NVME_PRLI_SP_TARGET | NVME_PRLI_SP_DISCOVERY)) ||
		(fcport->nvme_flag & NVME_FLAG_REGISTERED))
		return 0;

	INIT_WORK(&fcport->nvme_del_work, qla_nvme_unregister_remote_port);
	fcport->nvme_flag &= ~NVME_FLAG_RESETTING;

	memset(&req, 0, sizeof(struct nvme_fc_port_info));
	req.port_name = wwn_to_u64(fcport->port_name);
	req.node_name = wwn_to_u64(fcport->node_name);
	req.port_role = 0;
	req.dev_loss_tmo = NVME_FC_DEV_LOSS_TMO;

	if (fcport->nvme_prli_service_param & NVME_PRLI_SP_INITIATOR)
		req.port_role = FC_PORT_ROLE_NVME_INITIATOR;

	if (fcport->nvme_prli_service_param & NVME_PRLI_SP_TARGET)
		req.port_role |= FC_PORT_ROLE_NVME_TARGET;

	if (fcport->nvme_prli_service_param & NVME_PRLI_SP_DISCOVERY)
		req.port_role |= FC_PORT_ROLE_NVME_DISCOVERY;

	req.port_id = fcport->d_id.b24;

	ql_log(ql_log_info, vha, 0x2102,
	    "%s: traddr=nn-0x%016llx:pn-0x%016llx PortID:%06x\n",
	    __func__, req.node_name, req.port_name,
	    req.port_id);

	ret = nvme_fc_register_remoteport(vha->nvme_local_port, &req,
	    &fcport->nvme_remote_port);
	if (ret) {
		ql_log(ql_log_warn, vha, 0x212e,
		    "Failed to register remote port. Transport returned %d\n",
		    ret);
		return ret;
	}

	rport = fcport->nvme_remote_port->private;
	rport->fcport = fcport;
	list_add_tail(&rport->list, &vha->nvme_rport_list);

	fcport->nvme_flag |= NVME_FLAG_REGISTERED;
	return 0;
}

/* Allocate a queue for NVMe traffic */
static int qla_nvme_alloc_queue(struct nvme_fc_local_port *lport,
    unsigned int qidx, u16 qsize, void **handle)
{
	struct scsi_qla_host *vha;
	struct qla_hw_data *ha;
	struct qla_qpair *qpair;

	if (!qidx)
		qidx++;

	vha = (struct scsi_qla_host *)lport->private;
	ha = vha->hw;

	ql_log(ql_log_info, vha, 0x2104,
	    "%s: handle %p, idx =%d, qsize %d\n",
	    __func__, handle, qidx, qsize);

	if (qidx > qla_nvme_fc_transport.max_hw_queues) {
		ql_log(ql_log_warn, vha, 0x212f,
		    "%s: Illegal qidx=%d. Max=%d\n",
		    __func__, qidx, qla_nvme_fc_transport.max_hw_queues);
		return -EINVAL;
	}

	if (ha->queue_pair_map[qidx]) {
		*handle = ha->queue_pair_map[qidx];
		ql_log(ql_log_info, vha, 0x2121,
		    "Returning existing qpair of %p for idx=%x\n",
		    *handle, qidx);
		return 0;
	}

	qpair = qla2xxx_create_qpair(vha, 5, vha->vp_idx, true);
	if (qpair == NULL) {
		ql_log(ql_log_warn, vha, 0x2122,
		    "Failed to allocate qpair\n");
		return -EINVAL;
	}
	*handle = qpair;

	return 0;
}

static void qla_nvme_sp_ls_done(void *ptr, int res)
{
	srb_t *sp = ptr;
	struct srb_iocb *nvme;
	struct nvmefc_ls_req   *fd;
	struct nvme_private *priv;

	if (WARN_ON_ONCE(atomic_read(&sp->ref_count) == 0))
		return;

	atomic_dec(&sp->ref_count);

	if (res)
		res = -EINVAL;

	nvme = &sp->u.iocb_cmd;
	fd = nvme->u.nvme.desc;
	priv = fd->private;
	priv->comp_status = res;
	schedule_work(&priv->ls_work);
	/* work schedule doesn't need the sp */
	qla2x00_rel_sp(sp);
}

static void qla_nvme_sp_done(void *ptr, int res)
{
	srb_t *sp = ptr;
	struct srb_iocb *nvme;
	struct nvmefc_fcp_req *fd;

	nvme = &sp->u.iocb_cmd;
	fd = nvme->u.nvme.desc;

	if (WARN_ON_ONCE(atomic_read(&sp->ref_count) == 0))
		return;

	atomic_dec(&sp->ref_count);

	if (res == QLA_SUCCESS) {
		fd->rcv_rsplen = nvme->u.nvme.rsp_pyld_len;
	} else {
		fd->rcv_rsplen = 0;
		fd->transferred_length = 0;
	}
	fd->status = 0;
	fd->done(fd);
	qla2xxx_rel_qpair_sp(sp->qpair, sp);

	return;
}

static void qla_nvme_abort_work(struct work_struct *work)
{
	struct nvme_private *priv =
		container_of(work, struct nvme_private, abort_work);
	srb_t *sp = priv->sp;
	fc_port_t *fcport = sp->fcport;
	struct qla_hw_data *ha = fcport->vha->hw;
	int rval;

<<<<<<< HEAD
	if (fcport)
		ql_dbg(ql_dbg_io, fcport->vha, 0xffff,
		    "%s called for sp=%p, hndl=%x on fcport=%p deleted=%d\n",
		    __func__, sp, sp->handle, fcport, fcport->deleted);
=======
	ql_dbg(ql_dbg_io, fcport->vha, 0xffff,
	       "%s called for sp=%p, hndl=%x on fcport=%p deleted=%d\n",
	       __func__, sp, sp->handle, fcport, fcport->deleted);
>>>>>>> 0ecfebd2

	if (!ha->flags.fw_started && (fcport && fcport->deleted))
		return;

<<<<<<< HEAD
=======
	if (ha->flags.host_shutting_down) {
		ql_log(ql_log_info, sp->fcport->vha, 0xffff,
		    "%s Calling done on sp: %p, type: 0x%x, sp->ref_count: 0x%x\n",
		    __func__, sp, sp->type, atomic_read(&sp->ref_count));
		sp->done(sp, 0);
		return;
	}

	if (WARN_ON_ONCE(atomic_read(&sp->ref_count) == 0))
		return;

>>>>>>> 0ecfebd2
	rval = ha->isp_ops->abort_command(sp);

	ql_dbg(ql_dbg_io, fcport->vha, 0x212b,
	    "%s: %s command for sp=%p, handle=%x on fcport=%p rval=%x\n",
	    __func__, (rval != QLA_SUCCESS) ? "Failed to abort" : "Aborted",
	    sp, sp->handle, fcport, rval);
}

static void qla_nvme_ls_abort(struct nvme_fc_local_port *lport,
    struct nvme_fc_remote_port *rport, struct nvmefc_ls_req *fd)
{
	struct nvme_private *priv = fd->private;

	INIT_WORK(&priv->abort_work, qla_nvme_abort_work);
	schedule_work(&priv->abort_work);
}

static void qla_nvme_ls_complete(struct work_struct *work)
{
	struct nvme_private *priv =
	    container_of(work, struct nvme_private, ls_work);
	struct nvmefc_ls_req *fd = priv->fd;

	fd->done(fd, priv->comp_status);
}

static int qla_nvme_ls_req(struct nvme_fc_local_port *lport,
    struct nvme_fc_remote_port *rport, struct nvmefc_ls_req *fd)
{
	struct qla_nvme_rport *qla_rport = rport->private;
	fc_port_t *fcport = qla_rport->fcport;
	struct srb_iocb   *nvme;
	struct nvme_private *priv = fd->private;
	struct scsi_qla_host *vha;
	int     rval = QLA_FUNCTION_FAILED;
	struct qla_hw_data *ha;
	srb_t           *sp;

	vha = fcport->vha;
	ha = vha->hw;
	/* Alloc SRB structure */
	sp = qla2x00_get_sp(vha, fcport, GFP_ATOMIC);
	if (!sp)
		return rval;

	sp->type = SRB_NVME_LS;
	sp->name = "nvme_ls";
	sp->done = qla_nvme_sp_ls_done;
	atomic_set(&sp->ref_count, 1);
	nvme = &sp->u.iocb_cmd;
	priv->sp = sp;
	priv->fd = fd;
	INIT_WORK(&priv->ls_work, qla_nvme_ls_complete);
	nvme->u.nvme.desc = fd;
	nvme->u.nvme.dir = 0;
	nvme->u.nvme.dl = 0;
	nvme->u.nvme.cmd_len = fd->rqstlen;
	nvme->u.nvme.rsp_len = fd->rsplen;
	nvme->u.nvme.rsp_dma = fd->rspdma;
	nvme->u.nvme.timeout_sec = fd->timeout;
	nvme->u.nvme.cmd_dma = dma_map_single(&ha->pdev->dev, fd->rqstaddr,
	    fd->rqstlen, DMA_TO_DEVICE);
	dma_sync_single_for_device(&ha->pdev->dev, nvme->u.nvme.cmd_dma,
	    fd->rqstlen, DMA_TO_DEVICE);

	rval = qla2x00_start_sp(sp);
	if (rval != QLA_SUCCESS) {
		ql_log(ql_log_warn, vha, 0x700e,
		    "qla2x00_start_sp failed = %d\n", rval);
		atomic_dec(&sp->ref_count);
		wake_up(&sp->nvme_ls_waitq);
		return rval;
	}

	return rval;
}

static void qla_nvme_fcp_abort(struct nvme_fc_local_port *lport,
    struct nvme_fc_remote_port *rport, void *hw_queue_handle,
    struct nvmefc_fcp_req *fd)
{
	struct nvme_private *priv = fd->private;

	INIT_WORK(&priv->abort_work, qla_nvme_abort_work);
	schedule_work(&priv->abort_work);
}

static inline int qla2x00_start_nvme_mq(srb_t *sp)
{
	unsigned long   flags;
	uint32_t        *clr_ptr;
	uint32_t        index;
	uint32_t        handle;
	struct cmd_nvme *cmd_pkt;
	uint16_t        cnt, i;
	uint16_t        req_cnt;
	uint16_t        tot_dsds;
	uint16_t	avail_dsds;
	struct dsd64	*cur_dsd;
	struct req_que *req = NULL;
	struct scsi_qla_host *vha = sp->fcport->vha;
	struct qla_hw_data *ha = vha->hw;
	struct qla_qpair *qpair = sp->qpair;
	struct srb_iocb *nvme = &sp->u.iocb_cmd;
	struct scatterlist *sgl, *sg;
	struct nvmefc_fcp_req *fd = nvme->u.nvme.desc;
	uint32_t        rval = QLA_SUCCESS;

	/* Setup qpair pointers */
	req = qpair->req;
	tot_dsds = fd->sg_cnt;

	/* Acquire qpair specific lock */
	spin_lock_irqsave(&qpair->qp_lock, flags);

	/* Check for room in outstanding command list. */
	handle = req->current_outstanding_cmd;
	for (index = 1; index < req->num_outstanding_cmds; index++) {
		handle++;
		if (handle == req->num_outstanding_cmds)
			handle = 1;
		if (!req->outstanding_cmds[handle])
			break;
	}

	if (index == req->num_outstanding_cmds) {
		rval = -EBUSY;
		goto queuing_error;
	}
	req_cnt = qla24xx_calc_iocbs(vha, tot_dsds);
	if (req->cnt < (req_cnt + 2)) {
		cnt = IS_SHADOW_REG_CAPABLE(ha) ? *req->out_ptr :
		    RD_REG_DWORD_RELAXED(req->req_q_out);

		if (req->ring_index < cnt)
			req->cnt = cnt - req->ring_index;
		else
			req->cnt = req->length - (req->ring_index - cnt);

		if (req->cnt < (req_cnt + 2)){
			rval = -EBUSY;
			goto queuing_error;
		}
	}

	if (unlikely(!fd->sqid)) {
		struct nvme_fc_cmd_iu *cmd = fd->cmdaddr;

		if (cmd->sqe.common.opcode == nvme_admin_async_event) {
			nvme->u.nvme.aen_op = 1;
			atomic_inc(&ha->nvme_active_aen_cnt);
		}
	}

	/* Build command packet. */
	req->current_outstanding_cmd = handle;
	req->outstanding_cmds[handle] = sp;
	sp->handle = handle;
	req->cnt -= req_cnt;

	cmd_pkt = (struct cmd_nvme *)req->ring_ptr;
	cmd_pkt->handle = MAKE_HANDLE(req->id, handle);

	/* Zero out remaining portion of packet. */
	clr_ptr = (uint32_t *)cmd_pkt + 2;
	memset(clr_ptr, 0, REQUEST_ENTRY_SIZE - 8);

	cmd_pkt->entry_status = 0;

	/* Update entry type to indicate Command NVME IOCB */
	cmd_pkt->entry_type = COMMAND_NVME;

	/* No data transfer how do we check buffer len == 0?? */
	if (fd->io_dir == NVMEFC_FCP_READ) {
		cmd_pkt->control_flags = CF_READ_DATA;
		vha->qla_stats.input_bytes += fd->payload_length;
		vha->qla_stats.input_requests++;
	} else if (fd->io_dir == NVMEFC_FCP_WRITE) {
		cmd_pkt->control_flags = CF_WRITE_DATA;
		if ((vha->flags.nvme_first_burst) &&
		    (sp->fcport->nvme_prli_service_param &
			NVME_PRLI_SP_FIRST_BURST)) {
			if ((fd->payload_length <=
			    sp->fcport->nvme_first_burst_size) ||
				(sp->fcport->nvme_first_burst_size == 0))
				cmd_pkt->control_flags |=
				    CF_NVME_FIRST_BURST_ENABLE;
		}
		vha->qla_stats.output_bytes += fd->payload_length;
		vha->qla_stats.output_requests++;
	} else if (fd->io_dir == 0) {
		cmd_pkt->control_flags = 0;
	}

	/* Set NPORT-ID */
	cmd_pkt->nport_handle = cpu_to_le16(sp->fcport->loop_id);
	cmd_pkt->port_id[0] = sp->fcport->d_id.b.al_pa;
	cmd_pkt->port_id[1] = sp->fcport->d_id.b.area;
	cmd_pkt->port_id[2] = sp->fcport->d_id.b.domain;
	cmd_pkt->vp_index = sp->fcport->vha->vp_idx;

	/* NVME RSP IU */
	cmd_pkt->nvme_rsp_dsd_len = cpu_to_le16(fd->rsplen);
	put_unaligned_le64(fd->rspdma, &cmd_pkt->nvme_rsp_dseg_address);

	/* NVME CNMD IU */
	cmd_pkt->nvme_cmnd_dseg_len = cpu_to_le16(fd->cmdlen);
	cmd_pkt->nvme_cmnd_dseg_address = cpu_to_le64(fd->cmddma);

	cmd_pkt->dseg_count = cpu_to_le16(tot_dsds);
	cmd_pkt->byte_count = cpu_to_le32(fd->payload_length);

	/* One DSD is available in the Command Type NVME IOCB */
	avail_dsds = 1;
	cur_dsd = &cmd_pkt->nvme_dsd;
	sgl = fd->first_sgl;

	/* Load data segments */
	for_each_sg(sgl, sg, tot_dsds, i) {
		cont_a64_entry_t *cont_pkt;

		/* Allocate additional continuation packets? */
		if (avail_dsds == 0) {
			/*
			 * Five DSDs are available in the Continuation
			 * Type 1 IOCB.
			 */

			/* Adjust ring index */
			req->ring_index++;
			if (req->ring_index == req->length) {
				req->ring_index = 0;
				req->ring_ptr = req->ring;
			} else {
				req->ring_ptr++;
			}
			cont_pkt = (cont_a64_entry_t *)req->ring_ptr;
			put_unaligned_le32(CONTINUE_A64_TYPE,
					   &cont_pkt->entry_type);

			cur_dsd = cont_pkt->dsd;
			avail_dsds = ARRAY_SIZE(cont_pkt->dsd);
		}

		append_dsd64(&cur_dsd, sg);
		avail_dsds--;
	}

	/* Set total entry count. */
	cmd_pkt->entry_count = (uint8_t)req_cnt;
	wmb();

	/* Adjust ring index. */
	req->ring_index++;
	if (req->ring_index == req->length) {
		req->ring_index = 0;
		req->ring_ptr = req->ring;
	} else {
		req->ring_ptr++;
	}

	/* Set chip new ring index. */
	WRT_REG_DWORD(req->req_q_in, req->ring_index);

queuing_error:
	spin_unlock_irqrestore(&qpair->qp_lock, flags);
	return rval;
}

/* Post a command */
static int qla_nvme_post_cmd(struct nvme_fc_local_port *lport,
    struct nvme_fc_remote_port *rport, void *hw_queue_handle,
    struct nvmefc_fcp_req *fd)
{
	fc_port_t *fcport;
	struct srb_iocb *nvme;
	struct scsi_qla_host *vha;
	int rval = -ENODEV;
	srb_t *sp;
	struct qla_qpair *qpair = hw_queue_handle;
	struct nvme_private *priv = fd->private;
	struct qla_nvme_rport *qla_rport = rport->private;

	fcport = qla_rport->fcport;

	vha = fcport->vha;

	if (test_bit(ABORT_ISP_ACTIVE, &vha->dpc_flags))
		return rval;

	/*
	 * If we know the dev is going away while the transport is still sending
	 * IO's return busy back to stall the IO Q.  This happens when the
	 * link goes away and fw hasn't notified us yet, but IO's are being
	 * returned. If the dev comes back quickly we won't exhaust the IO
	 * retry count at the core.
	 */
	if (fcport->nvme_flag & NVME_FLAG_RESETTING)
		return -EBUSY;

	/* Alloc SRB structure */
	sp = qla2xxx_get_qpair_sp(vha, qpair, fcport, GFP_ATOMIC);
	if (!sp)
		return -EBUSY;

	atomic_set(&sp->ref_count, 1);
	init_waitqueue_head(&sp->nvme_ls_waitq);
	priv->sp = sp;
	sp->type = SRB_NVME_CMD;
	sp->name = "nvme_cmd";
	sp->done = qla_nvme_sp_done;
	sp->qpair = qpair;
	sp->vha = vha;
	nvme = &sp->u.iocb_cmd;
	nvme->u.nvme.desc = fd;

	rval = qla2x00_start_nvme_mq(sp);
	if (rval != QLA_SUCCESS) {
		ql_log(ql_log_warn, vha, 0x212d,
		    "qla2x00_start_nvme_mq failed = %d\n", rval);
		atomic_dec(&sp->ref_count);
		wake_up(&sp->nvme_ls_waitq);
	}

	return rval;
}

static void qla_nvme_localport_delete(struct nvme_fc_local_port *lport)
{
	struct scsi_qla_host *vha = lport->private;

	ql_log(ql_log_info, vha, 0x210f,
	    "localport delete of %p completed.\n", vha->nvme_local_port);
	vha->nvme_local_port = NULL;
	complete(&vha->nvme_del_done);
}

static void qla_nvme_remoteport_delete(struct nvme_fc_remote_port *rport)
{
	fc_port_t *fcport;
	struct qla_nvme_rport *qla_rport = rport->private, *trport;

	fcport = qla_rport->fcport;
	fcport->nvme_remote_port = NULL;
	fcport->nvme_flag &= ~NVME_FLAG_REGISTERED;

	list_for_each_entry_safe(qla_rport, trport,
	    &fcport->vha->nvme_rport_list, list) {
		if (qla_rport->fcport == fcport) {
			list_del(&qla_rport->list);
			break;
		}
	}
	complete(&fcport->nvme_del_done);

	if (!test_bit(UNLOADING, &fcport->vha->dpc_flags)) {
		INIT_WORK(&fcport->free_work, qlt_free_session_done);
		schedule_work(&fcport->free_work);
	}

	fcport->nvme_flag &= ~NVME_FLAG_DELETING;
	ql_log(ql_log_info, fcport->vha, 0x2110,
	    "remoteport_delete of %p completed.\n", fcport);
}

static struct nvme_fc_port_template qla_nvme_fc_transport = {
	.localport_delete = qla_nvme_localport_delete,
	.remoteport_delete = qla_nvme_remoteport_delete,
	.create_queue   = qla_nvme_alloc_queue,
	.delete_queue 	= NULL,
	.ls_req		= qla_nvme_ls_req,
	.ls_abort	= qla_nvme_ls_abort,
	.fcp_io		= qla_nvme_post_cmd,
	.fcp_abort	= qla_nvme_fcp_abort,
	.max_hw_queues  = 8,
	.max_sgl_segments = 1024,
	.max_dif_sgl_segments = 64,
	.dma_boundary = 0xFFFFFFFF,
	.local_priv_sz  = 8,
	.remote_priv_sz = sizeof(struct qla_nvme_rport),
	.lsrqst_priv_sz = sizeof(struct nvme_private),
	.fcprqst_priv_sz = sizeof(struct nvme_private),
};

static void qla_nvme_unregister_remote_port(struct work_struct *work)
{
	struct fc_port *fcport = container_of(work, struct fc_port,
	    nvme_del_work);
	struct qla_nvme_rport *qla_rport, *trport;
	scsi_qla_host_t *base_vha;

	if (!IS_ENABLED(CONFIG_NVME_FC))
		return;

	ql_log(ql_log_warn, NULL, 0x2112,
	    "%s: unregister remoteport on %p\n",__func__, fcport);

	base_vha = pci_get_drvdata(fcport->vha->hw->pdev);
	if (test_bit(PFLG_DRIVER_REMOVING, &base_vha->pci_flags)) {
		ql_dbg(ql_dbg_disc, fcport->vha, 0x2114,
		    "%s: Notify FC-NVMe transport, set devloss=0\n",
		    __func__);

		nvme_fc_set_remoteport_devloss(fcport->nvme_remote_port, 0);
	}

	list_for_each_entry_safe(qla_rport, trport,
	    &fcport->vha->nvme_rport_list, list) {
		if (qla_rport->fcport == fcport) {
			ql_log(ql_log_info, fcport->vha, 0x2113,
			    "%s: fcport=%p\n", __func__, fcport);
			nvme_fc_set_remoteport_devloss
				(fcport->nvme_remote_port, 0);
			init_completion(&fcport->nvme_del_done);
			if (nvme_fc_unregister_remoteport
			    (fcport->nvme_remote_port))
				ql_log(ql_log_info, fcport->vha, 0x2114,
				    "%s: Failed to unregister nvme_remote_port\n",
				    __func__);
			wait_for_completion(&fcport->nvme_del_done);
			break;
		}
	}
}

void qla_nvme_delete(struct scsi_qla_host *vha)
{
	int nv_ret;

	if (!IS_ENABLED(CONFIG_NVME_FC))
		return;

	if (vha->nvme_local_port) {
		init_completion(&vha->nvme_del_done);
		ql_log(ql_log_info, vha, 0x2116,
			"unregister localport=%p\n",
			vha->nvme_local_port);
		nv_ret = nvme_fc_unregister_localport(vha->nvme_local_port);
		if (nv_ret)
			ql_log(ql_log_info, vha, 0x2115,
			    "Unregister of localport failed\n");
		else
			wait_for_completion(&vha->nvme_del_done);
	}
}

int qla_nvme_register_hba(struct scsi_qla_host *vha)
{
	struct nvme_fc_port_template *tmpl;
	struct qla_hw_data *ha;
	struct nvme_fc_port_info pinfo;
	int ret = EINVAL;

	if (!IS_ENABLED(CONFIG_NVME_FC))
		return ret;

	ha = vha->hw;
	tmpl = &qla_nvme_fc_transport;

	WARN_ON(vha->nvme_local_port);
	WARN_ON(ha->max_req_queues < 3);

	qla_nvme_fc_transport.max_hw_queues =
	    min((uint8_t)(qla_nvme_fc_transport.max_hw_queues),
		(uint8_t)(ha->max_req_queues - 2));

	pinfo.node_name = wwn_to_u64(vha->node_name);
	pinfo.port_name = wwn_to_u64(vha->port_name);
	pinfo.port_role = FC_PORT_ROLE_NVME_INITIATOR;
	pinfo.port_id = vha->d_id.b24;

	ql_log(ql_log_info, vha, 0xffff,
	    "register_localport: host-traddr=nn-0x%llx:pn-0x%llx on portID:%x\n",
	    pinfo.node_name, pinfo.port_name, pinfo.port_id);
	qla_nvme_fc_transport.dma_boundary = vha->host->dma_boundary;

	ret = nvme_fc_register_localport(&pinfo, tmpl,
	    get_device(&ha->pdev->dev), &vha->nvme_local_port);
	if (ret) {
		ql_log(ql_log_warn, vha, 0xffff,
		    "register_localport failed: ret=%x\n", ret);
	} else {
		vha->nvme_local_port->private = vha;
	}

	return ret;
}<|MERGE_RESOLUTION|>--- conflicted
+++ resolved
@@ -184,22 +184,13 @@
 	struct qla_hw_data *ha = fcport->vha->hw;
 	int rval;
 
-<<<<<<< HEAD
-	if (fcport)
-		ql_dbg(ql_dbg_io, fcport->vha, 0xffff,
-		    "%s called for sp=%p, hndl=%x on fcport=%p deleted=%d\n",
-		    __func__, sp, sp->handle, fcport, fcport->deleted);
-=======
 	ql_dbg(ql_dbg_io, fcport->vha, 0xffff,
 	       "%s called for sp=%p, hndl=%x on fcport=%p deleted=%d\n",
 	       __func__, sp, sp->handle, fcport, fcport->deleted);
->>>>>>> 0ecfebd2
 
 	if (!ha->flags.fw_started && (fcport && fcport->deleted))
 		return;
 
-<<<<<<< HEAD
-=======
 	if (ha->flags.host_shutting_down) {
 		ql_log(ql_log_info, sp->fcport->vha, 0xffff,
 		    "%s Calling done on sp: %p, type: 0x%x, sp->ref_count: 0x%x\n",
@@ -211,7 +202,6 @@
 	if (WARN_ON_ONCE(atomic_read(&sp->ref_count) == 0))
 		return;
 
->>>>>>> 0ecfebd2
 	rval = ha->isp_ops->abort_command(sp);
 
 	ql_dbg(ql_dbg_io, fcport->vha, 0x212b,
@@ -601,22 +591,12 @@
 	struct fc_port *fcport = container_of(work, struct fc_port,
 	    nvme_del_work);
 	struct qla_nvme_rport *qla_rport, *trport;
-	scsi_qla_host_t *base_vha;
 
 	if (!IS_ENABLED(CONFIG_NVME_FC))
 		return;
 
 	ql_log(ql_log_warn, NULL, 0x2112,
 	    "%s: unregister remoteport on %p\n",__func__, fcport);
-
-	base_vha = pci_get_drvdata(fcport->vha->hw->pdev);
-	if (test_bit(PFLG_DRIVER_REMOVING, &base_vha->pci_flags)) {
-		ql_dbg(ql_dbg_disc, fcport->vha, 0x2114,
-		    "%s: Notify FC-NVMe transport, set devloss=0\n",
-		    __func__);
-
-		nvme_fc_set_remoteport_devloss(fcport->nvme_remote_port, 0);
-	}
 
 	list_for_each_entry_safe(qla_rport, trport,
 	    &fcport->vha->nvme_rport_list, list) {
