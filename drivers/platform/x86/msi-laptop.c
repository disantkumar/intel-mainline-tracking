--- conflicted
+++ resolved
@@ -85,13 +85,9 @@
 #define MSI_STANDARD_EC_TOUCHPAD_ADDRESS	0xe4
 #define MSI_STANDARD_EC_TOUCHPAD_MASK		(1 << 4)
 
-<<<<<<< HEAD
-static int msi_laptop_resume(struct device *device);
-=======
 #ifdef CONFIG_PM_SLEEP
 static int msi_laptop_resume(struct device *device);
 #endif
->>>>>>> 985b11fa
 static SIMPLE_DEV_PM_OPS(msi_laptop_pm, NULL, msi_laptop_resume);
 
 #define MSI_STANDARD_EC_DEVICES_EXISTS_ADDRESS	0x2f
@@ -759,10 +755,7 @@
 	return retval;
 }
 
-<<<<<<< HEAD
-=======
 #ifdef CONFIG_PM_SLEEP
->>>>>>> 985b11fa
 static int msi_laptop_resume(struct device *device)
 {
 	u8 data;
