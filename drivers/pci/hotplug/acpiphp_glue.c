--- conflicted
+++ resolved
@@ -596,193 +596,6 @@
 					   handle_hotplug_event_bridge);
 }
 
-<<<<<<< HEAD
-static struct pci_dev * get_apic_pci_info(acpi_handle handle)
-{
-	struct pci_dev *dev;
-
-	dev = acpi_get_pci_dev(handle);
-	if (!dev)
-		return NULL;
-
-	if ((dev->class != PCI_CLASS_SYSTEM_PIC_IOAPIC) &&
-	    (dev->class != PCI_CLASS_SYSTEM_PIC_IOXAPIC))
-	{
-		pci_dev_put(dev);
-		return NULL;
-	}
-
-	return dev;
-}
-
-static int get_gsi_base(acpi_handle handle, u32 *gsi_base)
-{
-	acpi_status status;
-	int result = -1;
-	unsigned long long gsb;
-	struct acpi_buffer buffer = {ACPI_ALLOCATE_BUFFER, NULL};
-	union acpi_object *obj;
-	void *table;
-
-	status = acpi_evaluate_integer(handle, "_GSB", NULL, &gsb);
-	if (ACPI_SUCCESS(status)) {
-		*gsi_base = (u32)gsb;
-		return 0;
-	}
-
-	status = acpi_evaluate_object(handle, "_MAT", NULL, &buffer);
-	if (ACPI_FAILURE(status) || !buffer.length || !buffer.pointer)
-		return -1;
-
-	obj = buffer.pointer;
-	if (obj->type != ACPI_TYPE_BUFFER)
-		goto out;
-
-	table = obj->buffer.pointer;
-	switch (((struct acpi_subtable_header *)table)->type) {
-	case ACPI_MADT_TYPE_IO_SAPIC:
-		*gsi_base = ((struct acpi_madt_io_sapic *)table)->global_irq_base;
-		result = 0;
-		break;
-	case ACPI_MADT_TYPE_IO_APIC:
-		*gsi_base = ((struct acpi_madt_io_apic *)table)->global_irq_base;
-		result = 0;
-		break;
-	default:
-		break;
-	}
- out:
-	kfree(buffer.pointer);
-	return result;
-}
-
-static acpi_status
-ioapic_add(acpi_handle handle, u32 lvl, void *context, void **rv)
-{
-	acpi_status status;
-	unsigned long long sta;
-	acpi_handle tmp;
-	struct pci_dev *pdev;
-	u32 gsi_base;
-	u64 phys_addr;
-	struct acpiphp_ioapic *ioapic;
-
-	/* Evaluate _STA if present */
-	status = acpi_evaluate_integer(handle, "_STA", NULL, &sta);
-	if (ACPI_SUCCESS(status) && sta != ACPI_STA_ALL)
-		return AE_CTRL_DEPTH;
-
-	/* Scan only PCI bus scope */
-	status = acpi_get_handle(handle, "_HID", &tmp);
-	if (ACPI_SUCCESS(status))
-		return AE_CTRL_DEPTH;
-
-	if (get_gsi_base(handle, &gsi_base))
-		return AE_OK;
-
-	ioapic = kmalloc(sizeof(*ioapic), GFP_KERNEL);
-	if (!ioapic)
-		return AE_NO_MEMORY;
-
-	pdev = get_apic_pci_info(handle);
-	if (!pdev)
-		goto exit_kfree;
-
-	if (pci_enable_device(pdev))
-		goto exit_pci_dev_put;
-
-	pci_set_master(pdev);
-
-	if (pci_request_region(pdev, 0, "I/O APIC(acpiphp)"))
-		goto exit_pci_disable_device;
-
-	phys_addr = pci_resource_start(pdev, 0);
-	if (acpi_register_ioapic(handle, phys_addr, gsi_base))
-		goto exit_pci_release_region;
-
-	ioapic->gsi_base = gsi_base;
-	ioapic->dev = pdev;
-	spin_lock(&ioapic_list_lock);
-	list_add_tail(&ioapic->list, &ioapic_list);
-	spin_unlock(&ioapic_list_lock);
-
-	return AE_OK;
-
- exit_pci_release_region:
-	pci_release_region(pdev, 0);
- exit_pci_disable_device:
-	pci_disable_device(pdev);
- exit_pci_dev_put:
-	pci_dev_put(pdev);
- exit_kfree:
-	kfree(ioapic);
-
-	return AE_OK;
-}
-
-static acpi_status
-ioapic_remove(acpi_handle handle, u32 lvl, void *context, void **rv)
-{
-	acpi_status status;
-	unsigned long long sta;
-	acpi_handle tmp;
-	u32 gsi_base;
-	struct acpiphp_ioapic *pos, *n, *ioapic = NULL;
-
-	/* Evaluate _STA if present */
-	status = acpi_evaluate_integer(handle, "_STA", NULL, &sta);
-	if (ACPI_SUCCESS(status) && sta != ACPI_STA_ALL)
-		return AE_CTRL_DEPTH;
-
-	/* Scan only PCI bus scope */
-	status = acpi_get_handle(handle, "_HID", &tmp);
-	if (ACPI_SUCCESS(status))
-		return AE_CTRL_DEPTH;
-
-	if (get_gsi_base(handle, &gsi_base))
-		return AE_OK;
-
-	acpi_unregister_ioapic(handle, gsi_base);
-
-	spin_lock(&ioapic_list_lock);
-	list_for_each_entry_safe(pos, n, &ioapic_list, list) {
-		if (pos->gsi_base != gsi_base)
-			continue;
-		ioapic = pos;
-		list_del(&ioapic->list);
-		break;
-	}
-	spin_unlock(&ioapic_list_lock);
-
-	if (!ioapic)
-		return AE_OK;
-
-	pci_release_region(ioapic->dev, 0);
-	pci_disable_device(ioapic->dev);
-	pci_dev_put(ioapic->dev);
-	kfree(ioapic);
-
-	return AE_OK;
-}
-
-static int acpiphp_configure_ioapics(acpi_handle handle)
-{
-	ioapic_add(handle, 0, NULL, NULL);
-	acpi_walk_namespace(ACPI_TYPE_DEVICE, handle,
-			    ACPI_UINT32_MAX, ioapic_add, NULL, NULL, NULL);
-	return 0;
-}
-
-static int acpiphp_unconfigure_ioapics(acpi_handle handle)
-{
-	ioapic_remove(handle, 0, NULL, NULL);
-	acpi_walk_namespace(ACPI_TYPE_DEVICE, handle,
-			    ACPI_UINT32_MAX, ioapic_remove, NULL, NULL, NULL);
-	return 0;
-}
-
-=======
->>>>>>> 9e0b5b2c
 static int power_on_slot(struct acpiphp_slot *slot)
 {
 	acpi_status status;
