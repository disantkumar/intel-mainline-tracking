/*
 *
 * Intel Management Engine Interface (Intel MEI) Linux driver
 * Copyright (c) 2003-2018, Intel Corporation.
 *
 * This program is free software; you can redistribute it and/or modify it
 * under the terms and conditions of the GNU General Public License,
 * version 2, as published by the Free Software Foundation.
 *
 * This program is distributed in the hope it will be useful, but WITHOUT
 * ANY WARRANTY; without even the implied warranty of MERCHANTABILITY or
 * FITNESS FOR A PARTICULAR PURPOSE.  See the GNU General Public License for
 * more details.
 *
 */

#ifndef _MEI_DEV_H_
#define _MEI_DEV_H_

#include <linux/types.h>
#include <linux/cdev.h>
#include <linux/poll.h>
#include <linux/mei.h>
#include <linux/mei_cl_bus.h>

#include "hw.h"
#include "hbm.h"

#define MEI_SLOT_SIZE             sizeof(u32)
#define MEI_RD_MSG_BUF_SIZE       (128 * MEI_SLOT_SIZE)

/*
 * Number of Maximum MEI Clients
 */
#define MEI_CLIENTS_MAX 256

/*
 * maximum number of consecutive resets
 */
#define MEI_MAX_CONSEC_RESET  3

/*
 * Number of File descriptors/handles
 * that can be opened to the driver.
 *
 * Limit to 255: 256 Total Clients
 * minus internal client for MEI Bus Messages
 */
#define  MEI_MAX_OPEN_HANDLE_COUNT (MEI_CLIENTS_MAX - 1)

/* File state */
enum file_state {
	MEI_FILE_UNINITIALIZED = 0,
	MEI_FILE_INITIALIZING,
	MEI_FILE_CONNECTING,
	MEI_FILE_CONNECTED,
	MEI_FILE_DISCONNECTING,
	MEI_FILE_DISCONNECT_REPLY,
	MEI_FILE_DISCONNECT_REQUIRED,
	MEI_FILE_DISCONNECTED,
};

/* MEI device states */
enum mei_dev_state {
	MEI_DEV_INITIALIZING = 0,
	MEI_DEV_INIT_CLIENTS,
	MEI_DEV_ENABLED,
	MEI_DEV_RESETTING,
	MEI_DEV_DISABLED,
	MEI_DEV_POWER_DOWN,
	MEI_DEV_POWER_UP
};

const char *mei_dev_state_str(int state);

enum mei_file_transaction_states {
	MEI_IDLE,
	MEI_WRITING,
	MEI_WRITE_COMPLETE,
};

/**
 * enum mei_cb_file_ops  - file operation associated with the callback
 * @MEI_FOP_READ:       read
 * @MEI_FOP_WRITE:      write
 * @MEI_FOP_CONNECT:    connect
 * @MEI_FOP_DISCONNECT: disconnect
 * @MEI_FOP_DISCONNECT_RSP: disconnect response
 * @MEI_FOP_NOTIFY_START:   start notification
 * @MEI_FOP_NOTIFY_STOP:    stop notification
 */
enum mei_cb_file_ops {
	MEI_FOP_READ = 0,
	MEI_FOP_WRITE,
	MEI_FOP_CONNECT,
	MEI_FOP_DISCONNECT,
	MEI_FOP_DISCONNECT_RSP,
	MEI_FOP_NOTIFY_START,
	MEI_FOP_NOTIFY_STOP,
};

/**
 * enum mei_cl_io_mode - io mode between driver and fw
 *
 * @MEI_CL_IO_TX_BLOCKING: send is blocking
 * @MEI_CL_IO_TX_INTERNAL: internal communication between driver and FW
 *
 * @MEI_CL_IO_RX_NONBLOCK: recv is non-blocking
 */
enum mei_cl_io_mode {
	MEI_CL_IO_TX_BLOCKING = BIT(0),
	MEI_CL_IO_TX_INTERNAL = BIT(1),

	MEI_CL_IO_RX_NONBLOCK = BIT(2),
};

/*
 * Intel MEI message data struct
 */
struct mei_msg_data {
	size_t size;
	unsigned char *data;
};

/**
 * struct mei_dma_dscr - dma address descriptor
 *
 * @vaddr: dma buffer virtual address
 * @daddr: dma buffer physical address
 * @size : dma buffer size
 */
struct mei_dma_dscr {
	void *vaddr;
	dma_addr_t daddr;
	size_t size;
};

/* Maximum number of processed FW status registers */
#define MEI_FW_STATUS_MAX 6
/* Minimal  buffer for FW status string (8 bytes in dw + space or '\0') */
#define MEI_FW_STATUS_STR_SZ (MEI_FW_STATUS_MAX * (8 + 1))


/*
 * struct mei_fw_status - storage of FW status data
 *
 * @count: number of actually available elements in array
 * @status: FW status registers
 */
struct mei_fw_status {
	int count;
	u32 status[MEI_FW_STATUS_MAX];
};

/**
 * struct mei_me_client - representation of me (fw) client
 *
 * @list: link in me client list
 * @refcnt: struct reference count
 * @props: client properties
 * @client_id: me client id
 * @tx_flow_ctrl_creds: flow control credits
 * @connect_count: number connections to this client
 * @bus_added: added to bus
 */
struct mei_me_client {
	struct list_head list;
	struct kref refcnt;
	struct mei_client_properties props;
	u8 client_id;
	u8 tx_flow_ctrl_creds;
	u8 connect_count;
	u8 bus_added;
};


struct mei_cl;

/**
 * struct mei_cl_cb - file operation callback structure
 *
 * @list: link in callback queue
 * @cl: file client who is running this operation
 * @fop_type: file operation type
 * @buf: buffer for data associated with the callback
 * @buf_idx: last read index
 * @vtag: vm tag
 * @fp: pointer to file structure
 * @status: io status of the cb
 * @internal: communication between driver and FW flag
 * @blocking: transmission blocking mode
 */
struct mei_cl_cb {
	struct list_head list;
	struct mei_cl *cl;
	enum mei_cb_file_ops fop_type;
	struct mei_msg_data buf;
	size_t buf_idx;
	u8 vtag;
	const struct file *fp;
	int status;
	u32 internal:1;
	u32 blocking:1;
};

struct mei_cl_vtag {
	struct list_head list;
	const struct file *fp;
	u8 vtag;
	u8 pending_read:1;
};

/**
 * struct mei_cl - me client host representation
 *    carried in file->private_data
 *
 * @link: link in the clients list
 * @dev: mei parent device
 * @state: file operation state
 * @tx_wait: wait queue for tx completion
 * @rx_wait: wait queue for rx completion
 * @wait:  wait queue for management operation
 * @ev_wait: notification wait queue
 * @ev_async: event async notification
 * @status: connection status
 * @me_cl: fw client connected
 * @fp: file associated with client
 * @host_client_id: host id
 * @vtag_map: vm tag map
 * @tx_flow_ctrl_creds: transmit flow credentials
 * @rx_flow_ctrl_creds: receive flow credentials
 * @timer_count:  watchdog timer for operation completion
 * @notify_en: notification - enabled/disabled
 * @notify_ev: pending notification event
 * @tx_cb_queued: number of tx callbacks in queue
 * @writing_state: state of the tx
 * @rd_pending: pending read credits
 * @rd_completed_lock: protects rd_completed queue
 * @rd_completed: completed read
 *
 * @cldev: device on the mei client bus
 */
struct mei_cl {
	struct list_head link;
	struct mei_device *dev;
	enum file_state state;
	wait_queue_head_t tx_wait;
	wait_queue_head_t rx_wait;
	wait_queue_head_t wait;
	wait_queue_head_t ev_wait;
	struct fasync_struct *ev_async;
	int status;
	struct mei_me_client *me_cl;
	const struct file *fp;
	u8 host_client_id;
	struct list_head vtag_map;
	u8 tx_flow_ctrl_creds;
	u8 rx_flow_ctrl_creds;
	u8 timer_count;
	u8 notify_en;
	u8 notify_ev;
	u8 tx_cb_queued;
	enum mei_file_transaction_states writing_state;
	struct list_head rd_pending;
	spinlock_t rd_completed_lock; /* protects rd_completed queue */
	struct list_head rd_completed;

	struct mei_cl_device *cldev;
};

#define MEI_TX_QUEUE_LIMIT_DEFAULT 50
#define MEI_TX_QUEUE_LIMIT_MAX 255
#define MEI_TX_QUEUE_LIMIT_MIN 30

/**
 * struct mei_hw_ops - hw specific ops
 *
 * @host_is_ready    : query for host readiness
 *
 * @hw_is_ready      : query if hw is ready
 * @hw_reset         : reset hw
 * @hw_start         : start hw after reset
 * @hw_config        : configure hw
 *
 * @fw_status        : get fw status registers
 * @pg_state         : power gating state of the device
 * @pg_in_transition : is device now in pg transition
 * @pg_is_enabled    : is power gating enabled
 *
 * @intr_clear       : clear pending interrupts
 * @intr_enable      : enable interrupts
 * @intr_disable     : disable interrupts
 * @synchronize_irq  : synchronize irqs
 *
 * @hbuf_free_slots  : query for write buffer empty slots
 * @hbuf_is_ready    : query if write buffer is empty
 * @hbuf_depth       : query for write buffer depth
 *
 * @write            : write a message to FW
 *
 * @rdbuf_full_slots : query how many slots are filled
 *
 * @read_hdr         : get first 4 bytes (header)
 * @read             : read a buffer from the FW
 */
struct mei_hw_ops {

	bool (*host_is_ready)(struct mei_device *dev);

	bool (*hw_is_ready)(struct mei_device *dev);
	int (*hw_reset)(struct mei_device *dev, bool enable);
	int (*hw_start)(struct mei_device *dev);
	void (*hw_config)(struct mei_device *dev);

	int (*fw_status)(struct mei_device *dev, struct mei_fw_status *fw_sts);
	enum mei_pg_state (*pg_state)(struct mei_device *dev);
	bool (*pg_in_transition)(struct mei_device *dev);
	bool (*pg_is_enabled)(struct mei_device *dev);

	void (*intr_clear)(struct mei_device *dev);
	void (*intr_enable)(struct mei_device *dev);
	void (*intr_disable)(struct mei_device *dev);
	void (*synchronize_irq)(struct mei_device *dev);

	int (*hbuf_free_slots)(struct mei_device *dev);
	bool (*hbuf_is_ready)(struct mei_device *dev);
	u32 (*hbuf_depth)(const struct mei_device *dev);
	int (*write)(struct mei_device *dev,
		     const void *hdr, size_t hdr_len,
		     const void *data, size_t data_len);

	int (*rdbuf_full_slots)(struct mei_device *dev);

	u32 (*read_hdr)(const struct mei_device *dev);
	int (*read)(struct mei_device *dev,
		     unsigned char *buf, unsigned long len);
};

/* MEI bus API*/
void mei_cl_bus_rescan_work(struct work_struct *work);
void mei_cl_bus_dev_fixup(struct mei_cl_device *dev);
ssize_t __mei_cl_send(struct mei_cl *cl, u8 *buf, size_t length,
		      unsigned int mode);
ssize_t __mei_cl_recv(struct mei_cl *cl, u8 *buf, size_t length,
		      unsigned int mode, unsigned long timeout);
bool mei_cl_bus_rx_event(struct mei_cl *cl);
bool mei_cl_bus_notify_event(struct mei_cl *cl);
void mei_cl_bus_remove_devices(struct mei_device *bus);
int mei_cl_bus_init(void);
void mei_cl_bus_exit(void);

/**
 * enum mei_pg_event - power gating transition events
 *
 * @MEI_PG_EVENT_IDLE: the driver is not in power gating transition
 * @MEI_PG_EVENT_WAIT: the driver is waiting for a pg event to complete
 * @MEI_PG_EVENT_RECEIVED: the driver received pg event
 * @MEI_PG_EVENT_INTR_WAIT: the driver is waiting for a pg event interrupt
 * @MEI_PG_EVENT_INTR_RECEIVED: the driver received pg event interrupt
 */
enum mei_pg_event {
	MEI_PG_EVENT_IDLE,
	MEI_PG_EVENT_WAIT,
	MEI_PG_EVENT_RECEIVED,
	MEI_PG_EVENT_INTR_WAIT,
	MEI_PG_EVENT_INTR_RECEIVED,
};

/**
 * enum mei_pg_state - device internal power gating state
 *
 * @MEI_PG_OFF: device is not power gated - it is active
 * @MEI_PG_ON:  device is power gated - it is in lower power state
 */
enum mei_pg_state {
	MEI_PG_OFF = 0,
	MEI_PG_ON =  1,
};

const char *mei_pg_state_str(enum mei_pg_state state);

/**
 * struct mei_fw_version - MEI FW version struct
 *
 * @platform: platform identifier
 * @major: major version field
 * @minor: minor version field
 * @buildno: build number version field
 * @hotfix: hotfix number version field
 */
struct mei_fw_version {
	u8 platform;
	u8 major;
	u16 minor;
	u16 buildno;
	u16 hotfix;
};

#define MEI_MAX_FW_VER_BLOCKS 3

/**
 * struct mei_device -  MEI private device struct
 *
 * @dev         : device on a bus
 * @cdev        : character device
 * @minor       : minor number allocated for device
 *
 * @write_list  : write pending list
 * @write_waiting_list : write completion list
 * @ctrl_wr_list : pending control write list
 * @ctrl_rd_list : pending control read list
 * @tx_queue_limit: tx queues per client linit
 *
 * @file_list   : list of opened handles
 * @open_handle_count: number of opened handles
 *
 * @device_lock : big device lock
 * @timer_work  : MEI timer delayed work (timeouts)
 *
 * @recvd_hw_ready : hw ready message received flag
 *
 * @wait_hw_ready : wait queue for receive HW ready message form FW
 * @wait_pg     : wait queue for receive PG message from FW
 * @wait_hbm_start : wait queue for receive HBM start message from FW
 *
 * @reset_count : number of consecutive resets
 * @dev_state   : device state
 * @hbm_state   : state of host bus message protocol
 * @init_clients_timer : HBM init handshake timeout
 *
 * @pg_event    : power gating event
 * @pg_domain   : runtime PM domain
 *
 * @rd_msg_buf  : control messages buffer
 * @rd_msg_hdr  : read message header storage
 *
 * @hbuf_is_ready : query if the host host/write buffer is ready
 * @dr_dscr: DMA ring descriptors: TX, RX, and CTRL
 *
 * @version     : HBM protocol version in use
 * @hbm_f_pg_supported  : hbm feature pgi protocol
 * @hbm_f_dc_supported  : hbm feature dynamic clients
 * @hbm_f_dot_supported : hbm feature disconnect on timeout
 * @hbm_f_ev_supported  : hbm feature event notification
 * @hbm_f_fa_supported  : hbm feature fixed address client
 * @hbm_f_ie_supported  : hbm feature immediate reply to enum request
 * @hbm_f_os_supported  : hbm feature support OS ver message
 * @hbm_f_dr_supported  : hbm feature dma ring supported
 * @hbm_f_vm_supported  : hbm feature vm tag supported
 * @hbm_f_cap_supported : hbm feature capabilities message supported
 *
 * @fw_ver : FW versions
 *
 * @me_clients_rwsem: rw lock over me_clients list
 * @me_clients  : list of FW clients
 * @me_clients_map : FW clients bit map
 * @host_clients_map : host clients id pool
 *
 * @allow_fixed_address: allow user space to connect a fixed client
 * @override_fixed_address: force allow fixed address behavior
 *
 * @reset_work  : work item for the device reset
 * @bus_rescan_work : work item for the bus rescan
 *
 * @device_list : mei client bus list
 * @cl_bus_lock : client bus list lock
 *
 * @dbgfs_dir   : debugfs mei root directory
 *
 * @sysfs_state : sysfs state object
 *
 * @ops:        : hw specific operations
 * @hw          : hw specific data
 */
struct mei_device {
	struct device *dev;
	struct cdev cdev;
	int minor;

	struct list_head write_list;
	struct list_head write_waiting_list;
	struct list_head ctrl_wr_list;
	struct list_head ctrl_rd_list;
	u8 tx_queue_limit;

	struct list_head file_list;
	long open_handle_count;

	struct mutex device_lock;
	struct delayed_work timer_work;

	bool recvd_hw_ready;
	/*
	 * waiting queue for receive message from FW
	 */
	wait_queue_head_t wait_hw_ready;
	wait_queue_head_t wait_pg;
	wait_queue_head_t wait_hbm_start;

	/*
	 * mei device  states
	 */
	unsigned long reset_count;
	enum mei_dev_state dev_state;
	enum mei_hbm_state hbm_state;
	u16 init_clients_timer;

	/*
	 * Power Gating support
	 */
	enum mei_pg_event pg_event;
#ifdef CONFIG_PM
	struct dev_pm_domain pg_domain;
#endif /* CONFIG_PM */

	unsigned char rd_msg_buf[MEI_RD_MSG_BUF_SIZE];
	u32 rd_msg_hdr[MEI_MSG_HDR_MAX];

	/* write buffer */
	bool hbuf_is_ready;

	struct mei_dma_dscr dr_dscr[DMA_DSCR_NUM];

	struct hbm_version version;
	unsigned int hbm_f_pg_supported:1;
	unsigned int hbm_f_dc_supported:1;
	unsigned int hbm_f_dot_supported:1;
	unsigned int hbm_f_ev_supported:1;
	unsigned int hbm_f_fa_supported:1;
	unsigned int hbm_f_ie_supported:1;
	unsigned int hbm_f_os_supported:1;
	unsigned int hbm_f_dr_supported:1;
	unsigned int hbm_f_vm_supported:1;
	unsigned int hbm_f_cap_supported:1;

	struct mei_fw_version fw_ver[MEI_MAX_FW_VER_BLOCKS];

	struct rw_semaphore me_clients_rwsem;
	struct list_head me_clients;
	DECLARE_BITMAP(me_clients_map, MEI_CLIENTS_MAX);
	DECLARE_BITMAP(host_clients_map, MEI_CLIENTS_MAX);

	bool allow_fixed_address;
	bool override_fixed_address;

	struct work_struct reset_work;
	struct work_struct bus_rescan_work;

	/* List of bus devices */
	struct list_head device_list;
	struct mutex cl_bus_lock;

#if IS_ENABLED(CONFIG_DEBUG_FS)
	struct dentry *dbgfs_dir;
#endif /* CONFIG_DEBUG_FS */

	struct kernfs_node *sysfs_state;

	const struct mei_hw_ops *ops;
	char hw[0] __aligned(sizeof(void *));
};

static inline unsigned long mei_secs_to_jiffies(unsigned long sec)
{
	return msecs_to_jiffies(sec * MSEC_PER_SEC);
}

/**
 * mei_data2slots - get slots number from a message length
 *
 * @length: size of the messages in bytes
 *
 * Return: number of slots
 */
static inline u32 mei_data2slots(size_t length)
{
	return DIV_ROUND_UP(length, MEI_SLOT_SIZE);
}

/**
 * mei_hbm2slots - get slots number from a hbm message length
 *                 length + size of the mei message header
 *
 * @length: size of the messages in bytes
 *
 * Return: number of slots
 */
static inline u32 mei_hbm2slots(size_t length)
{
	return DIV_ROUND_UP(sizeof(struct mei_msg_hdr) + length, MEI_SLOT_SIZE);
}

/**
 * mei_slots2data - get data in slots - bytes from slots
 *
 * @slots: number of available slots
 *
 * Return: number of bytes in slots
 */
static inline u32 mei_slots2data(int slots)
{
	return slots * MEI_SLOT_SIZE;
}

/*
 * mei init function prototypes
 */
void mei_device_init(struct mei_device *dev,
		     struct device *device,
		     const struct mei_hw_ops *hw_ops);
int mei_reset(struct mei_device *dev);
int mei_start(struct mei_device *dev);
int mei_restart(struct mei_device *dev);
void mei_stop(struct mei_device *dev);
void mei_cancel_work(struct mei_device *dev);

<<<<<<< HEAD
=======
static inline void mei_set_devstate(struct mei_device *dev,
				    enum mei_dev_state state)
{
	dev->dev_state = state;
	if (dev->sysfs_state)
		sysfs_notify_dirent(dev->sysfs_state);
}

>>>>>>> 432b8e62
int mei_dmam_ring_alloc(struct mei_device *dev);
void mei_dmam_ring_free(struct mei_device *dev);
bool mei_dma_ring_is_allocated(struct mei_device *dev);
void mei_dma_ring_reset(struct mei_device *dev);
void mei_dma_ring_read(struct mei_device *dev, unsigned char *buf, u32 len);
void mei_dma_ring_write(struct mei_device *dev, unsigned char *buf, u32 len);
u32 mei_dma_ring_empty_slots(struct mei_device *dev);

/*
 *  MEI interrupt functions prototype
 */

void mei_timer(struct work_struct *work);
void mei_schedule_stall_timer(struct mei_device *dev);
int mei_irq_read_handler(struct mei_device *dev,
			 struct list_head *cmpl_list, s32 *slots);

int mei_irq_write_handler(struct mei_device *dev, struct list_head *cmpl_list);
void mei_irq_compl_handler(struct mei_device *dev, struct list_head *cmpl_list);

/*
 * Register Access Function
 */


static inline void mei_hw_config(struct mei_device *dev)
{
	dev->ops->hw_config(dev);
}

static inline enum mei_pg_state mei_pg_state(struct mei_device *dev)
{
	return dev->ops->pg_state(dev);
}

static inline bool mei_pg_in_transition(struct mei_device *dev)
{
	return dev->ops->pg_in_transition(dev);
}

static inline bool mei_pg_is_enabled(struct mei_device *dev)
{
	return dev->ops->pg_is_enabled(dev);
}

static inline int mei_hw_reset(struct mei_device *dev, bool enable)
{
	return dev->ops->hw_reset(dev, enable);
}

static inline int mei_hw_start(struct mei_device *dev)
{
	return dev->ops->hw_start(dev);
}

static inline void mei_clear_interrupts(struct mei_device *dev)
{
	dev->ops->intr_clear(dev);
}

static inline void mei_enable_interrupts(struct mei_device *dev)
{
	dev->ops->intr_enable(dev);
}

static inline void mei_disable_interrupts(struct mei_device *dev)
{
	dev->ops->intr_disable(dev);
}

static inline void mei_synchronize_irq(struct mei_device *dev)
{
	dev->ops->synchronize_irq(dev);
}

static inline bool mei_host_is_ready(struct mei_device *dev)
{
	return dev->ops->host_is_ready(dev);
}
static inline bool mei_hw_is_ready(struct mei_device *dev)
{
	return dev->ops->hw_is_ready(dev);
}

static inline bool mei_hbuf_is_ready(struct mei_device *dev)
{
	return dev->ops->hbuf_is_ready(dev);
}

static inline int mei_hbuf_empty_slots(struct mei_device *dev)
{
	return dev->ops->hbuf_free_slots(dev);
}

static inline u32 mei_hbuf_depth(const struct mei_device *dev)
{
	return dev->ops->hbuf_depth(dev);
}

static inline int mei_write_message(struct mei_device *dev,
				    const void *hdr, size_t hdr_len,
				    const void *data, size_t data_len)
{
	return dev->ops->write(dev, hdr, hdr_len, data, data_len);
}

static inline u32 mei_read_hdr(const struct mei_device *dev)
{
	return dev->ops->read_hdr(dev);
}

static inline void mei_read_slots(struct mei_device *dev,
		     unsigned char *buf, unsigned long len)
{
	dev->ops->read(dev, buf, len);
}

static inline int mei_count_full_read_slots(struct mei_device *dev)
{
	return dev->ops->rdbuf_full_slots(dev);
}

static inline int mei_fw_status(struct mei_device *dev,
				struct mei_fw_status *fw_status)
{
	return dev->ops->fw_status(dev, fw_status);
}

bool mei_hbuf_acquire(struct mei_device *dev);

bool mei_write_is_idle(struct mei_device *dev);

#if IS_ENABLED(CONFIG_DEBUG_FS)
int mei_dbgfs_register(struct mei_device *dev, const char *name);
void mei_dbgfs_deregister(struct mei_device *dev);
#else
static inline int mei_dbgfs_register(struct mei_device *dev, const char *name)
{
	return 0;
}
static inline void mei_dbgfs_deregister(struct mei_device *dev) {}
#endif /* CONFIG_DEBUG_FS */

int mei_register(struct mei_device *dev, struct device *parent);
void mei_deregister(struct mei_device *dev);

#define MEI_HDR_FMT "hdr:host=%02d me=%02d len=%d dma=%1d ext=%1d internal=%1d comp=%1d"
#define MEI_HDR_PRM(hdr)                  \
	(hdr)->host_addr, (hdr)->me_addr, \
	(hdr)->length, (hdr)->dma_ring, (hdr)->extended, \
	(hdr)->internal, (hdr)->msg_complete

ssize_t mei_fw_status2str(struct mei_fw_status *fw_sts, char *buf, size_t len);
/**
 * mei_fw_status_str - fetch and convert fw status registers to printable string
 *
 * @dev: the device structure
 * @buf: string buffer at minimal size MEI_FW_STATUS_STR_SZ
 * @len: buffer len must be >= MEI_FW_STATUS_STR_SZ
 *
 * Return: number of bytes written or < 0 on failure
 */
static inline ssize_t mei_fw_status_str(struct mei_device *dev,
					char *buf, size_t len)
{
	struct mei_fw_status fw_status;
	int ret;

	buf[0] = '\0';

	ret = mei_fw_status(dev, &fw_status);
	if (ret)
		return ret;

	ret = mei_fw_status2str(&fw_status, buf, MEI_FW_STATUS_STR_SZ);

	return ret;
}


#endif<|MERGE_RESOLUTION|>--- conflicted
+++ resolved
@@ -614,8 +614,6 @@
 void mei_stop(struct mei_device *dev);
 void mei_cancel_work(struct mei_device *dev);
 
-<<<<<<< HEAD
-=======
 static inline void mei_set_devstate(struct mei_device *dev,
 				    enum mei_dev_state state)
 {
@@ -624,7 +622,6 @@
 		sysfs_notify_dirent(dev->sysfs_state);
 }
 
->>>>>>> 432b8e62
 int mei_dmam_ring_alloc(struct mei_device *dev);
 void mei_dmam_ring_free(struct mei_device *dev);
 bool mei_dma_ring_is_allocated(struct mei_device *dev);
