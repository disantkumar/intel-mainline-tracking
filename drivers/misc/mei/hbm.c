/*
 *
 * Intel Management Engine Interface (Intel MEI) Linux driver
 * Copyright (c) 2003-2012, Intel Corporation.
 *
 * This program is free software; you can redistribute it and/or modify it
 * under the terms and conditions of the GNU General Public License,
 * version 2, as published by the Free Software Foundation.
 *
 * This program is distributed in the hope it will be useful, but WITHOUT
 * ANY WARRANTY; without even the implied warranty of MERCHANTABILITY or
 * FITNESS FOR A PARTICULAR PURPOSE.  See the GNU General Public License for
 * more details.
 *
 */

#include <linux/export.h>
#include <linux/sched.h>
#include <linux/wait.h>
#include <linux/pm_runtime.h>
#include <linux/slab.h>

#include <linux/mei.h>

#include "mei_dev.h"
#include "hbm.h"
#include "client.h"

static const char *mei_hbm_status_str(enum mei_hbm_status status)
{
#define MEI_HBM_STATUS(status) case MEI_HBMS_##status: return #status
	switch (status) {
	MEI_HBM_STATUS(SUCCESS);
	MEI_HBM_STATUS(CLIENT_NOT_FOUND);
	MEI_HBM_STATUS(ALREADY_EXISTS);
	MEI_HBM_STATUS(REJECTED);
	MEI_HBM_STATUS(INVALID_PARAMETER);
	MEI_HBM_STATUS(NOT_ALLOWED);
	MEI_HBM_STATUS(ALREADY_STARTED);
	MEI_HBM_STATUS(NOT_STARTED);
	default: return "unknown";
	}
#undef MEI_HBM_STATUS
};

static const char *mei_cl_conn_status_str(enum mei_cl_connect_status status)
{
#define MEI_CL_CS(status) case MEI_CL_CONN_##status: return #status
	switch (status) {
	MEI_CL_CS(SUCCESS);
	MEI_CL_CS(NOT_FOUND);
	MEI_CL_CS(ALREADY_STARTED);
	MEI_CL_CS(OUT_OF_RESOURCES);
	MEI_CL_CS(MESSAGE_SMALL);
	MEI_CL_CS(NOT_ALLOWED);
	default: return "unknown";
	}
#undef MEI_CL_CCS
}

const char *mei_hbm_state_str(enum mei_hbm_state state)
{
#define MEI_HBM_STATE(state) case MEI_HBM_##state: return #state
	switch (state) {
	MEI_HBM_STATE(IDLE);
	MEI_HBM_STATE(STARTING);
	MEI_HBM_STATE(STARTED);
	MEI_HBM_STATE(DR_SETUP);
	MEI_HBM_STATE(ENUM_CLIENTS);
	MEI_HBM_STATE(CLIENT_PROPERTIES);
	MEI_HBM_STATE(STOPPED);
	default:
		return "unknown";
	}
#undef MEI_HBM_STATE
}

/**
 * mei_cl_conn_status_to_errno - convert client connect response
 * status to error code
 *
 * @status: client connect response status
 *
 * Return: corresponding error code
 */
static int mei_cl_conn_status_to_errno(enum mei_cl_connect_status status)
{
	switch (status) {
	case MEI_CL_CONN_SUCCESS:          return 0;
	case MEI_CL_CONN_NOT_FOUND:        return -ENOTTY;
	case MEI_CL_CONN_ALREADY_STARTED:  return -EBUSY;
	case MEI_CL_CONN_OUT_OF_RESOURCES: return -EBUSY;
	case MEI_CL_CONN_MESSAGE_SMALL:    return -EINVAL;
	case MEI_CL_CONN_NOT_ALLOWED:      return -EBUSY;
	default:                           return -EINVAL;
	}
}

/**
 * mei_hbm_write_message - wrapper for sending hbm messages.
 *
 * @dev: mei device
 * @hdr: mei header
 * @data: payload
 */
static inline int mei_hbm_write_message(struct mei_device *dev,
					struct mei_msg_hdr *hdr,
					const void *data)
{
	return mei_write_message(dev, hdr, sizeof(*hdr), data, hdr->length);
}

/**
 * mei_hbm_idle - set hbm to idle state
 *
 * @dev: the device structure
 */
void mei_hbm_idle(struct mei_device *dev)
{
	dev->init_clients_timer = 0;
	dev->hbm_state = MEI_HBM_IDLE;
}

/**
 * mei_hbm_reset - reset hbm counters and book keeping data structurs
 *
 * @dev: the device structure
 */
void mei_hbm_reset(struct mei_device *dev)
{
	mei_me_cl_rm_all(dev);

	mei_hbm_idle(dev);
}

/**
 * mei_hbm_hdr - construct hbm header
 *
 * @mei_hdr: hbm header
 * @length: payload length
 */

static inline void mei_hbm_hdr(struct mei_msg_hdr *mei_hdr, size_t length)
{
	memset(mei_hdr, 0, sizeof(*mei_hdr));
	mei_hdr->length = length;
	mei_hdr->msg_complete = 1;
}

/**
 * mei_hbm_cl_hdr - construct client hbm header
 *
 * @cl: client
 * @hbm_cmd: host bus message command
 * @buf: buffer for cl header
 * @len: buffer length
 */
static inline
void mei_hbm_cl_hdr(struct mei_cl *cl, u8 hbm_cmd, void *buf, size_t len)
{
	struct mei_hbm_cl_cmd *cmd = buf;

	memset(cmd, 0, len);

	cmd->hbm_cmd = hbm_cmd;
	cmd->host_addr = mei_cl_host_addr(cl);
	cmd->me_addr = mei_cl_me_id(cl);
}

/**
 * mei_hbm_cl_write - write simple hbm client message
 *
 * @dev: the device structure
 * @cl: client
 * @hbm_cmd: host bus message command
 * @buf: message buffer
 * @len: buffer length
 *
 * Return: 0 on success, <0 on failure.
 */
static inline int mei_hbm_cl_write(struct mei_device *dev, struct mei_cl *cl,
				   u8 hbm_cmd, void *buf, size_t len)
{
	struct mei_msg_hdr mei_hdr;

	mei_hbm_hdr(&mei_hdr, len);
	mei_hbm_cl_hdr(cl, hbm_cmd, buf, len);

	return mei_hbm_write_message(dev, &mei_hdr, buf);
}

/**
 * mei_hbm_cl_addr_equal - check if the client's and
 *	the message address match
 *
 * @cl: client
 * @cmd: hbm client message
 *
 * Return: true if addresses are the same
 */
static inline
bool mei_hbm_cl_addr_equal(struct mei_cl *cl, struct mei_hbm_cl_cmd *cmd)
{
	return  mei_cl_host_addr(cl) == cmd->host_addr &&
		mei_cl_me_id(cl) == cmd->me_addr;
}

/**
 * mei_hbm_cl_find_by_cmd - find recipient client
 *
 * @dev: the device structure
 * @buf: a buffer with hbm cl command
 *
 * Return: the recipient client or NULL if not found
 */
static inline
struct mei_cl *mei_hbm_cl_find_by_cmd(struct mei_device *dev, void *buf)
{
	struct mei_hbm_cl_cmd *cmd = (struct mei_hbm_cl_cmd *)buf;
	struct mei_cl *cl;

	list_for_each_entry(cl, &dev->file_list, link)
		if (mei_hbm_cl_addr_equal(cl, cmd))
			return cl;
	return NULL;
}


/**
 * mei_hbm_start_wait - wait for start response message.
 *
 * @dev: the device structure
 *
 * Return: 0 on success and < 0 on failure
 */
int mei_hbm_start_wait(struct mei_device *dev)
{
	int ret;

	if (dev->hbm_state > MEI_HBM_STARTING)
		return 0;

	mutex_unlock(&dev->device_lock);
	ret = wait_event_timeout(dev->wait_hbm_start,
			dev->hbm_state != MEI_HBM_STARTING,
			mei_secs_to_jiffies(MEI_HBM_TIMEOUT));
	mutex_lock(&dev->device_lock);

	if (ret == 0 && (dev->hbm_state <= MEI_HBM_STARTING)) {
		dev->hbm_state = MEI_HBM_IDLE;
		dev_err(dev->dev, "waiting for mei start failed\n");
		return -ETIME;
	}
	return 0;
}

/**
 * mei_hbm_start_req - sends start request message.
 *
 * @dev: the device structure
 *
 * Return: 0 on success and < 0 on failure
 */
int mei_hbm_start_req(struct mei_device *dev)
{
	struct mei_msg_hdr mei_hdr;
	struct hbm_host_version_request start_req;
	const size_t len = sizeof(struct hbm_host_version_request);
	int ret;

	mei_hbm_reset(dev);

	mei_hbm_hdr(&mei_hdr, len);

	/* host start message */
	memset(&start_req, 0, len);
	start_req.hbm_cmd = HOST_START_REQ_CMD;
	start_req.host_version.major_version = HBM_MAJOR_VERSION;
	start_req.host_version.minor_version = HBM_MINOR_VERSION;

	dev->hbm_state = MEI_HBM_IDLE;
	ret = mei_hbm_write_message(dev, &mei_hdr, &start_req);
	if (ret) {
		dev_err(dev->dev, "version message write failed: ret = %d\n",
			ret);
		return ret;
	}

	dev->hbm_state = MEI_HBM_STARTING;
	dev->init_clients_timer = MEI_CLIENTS_INIT_TIMEOUT;
	mei_schedule_stall_timer(dev);
	return 0;
}

/**
<<<<<<< HEAD
 * mei_hbm_dma_setup_req() - setup DMA request
=======
 * mei_hbm_dma_setup_req - setup DMA request
 *
>>>>>>> 432b8e62
 * @dev: the device structure
 *
 * Return: 0 on success and < 0 on failure
 */
static int mei_hbm_dma_setup_req(struct mei_device *dev)
{
	struct mei_msg_hdr mei_hdr;
	struct hbm_dma_setup_request req;
	const size_t len = sizeof(struct hbm_dma_setup_request);
	unsigned int i;
	int ret;

	mei_hbm_hdr(&mei_hdr, len);

	memset(&req, 0, len);
	req.hbm_cmd = MEI_HBM_DMA_SETUP_REQ_CMD;
	for (i = 0; i < DMA_DSCR_NUM; i++) {
		phys_addr_t paddr;

		paddr = dev->dr_dscr[i].daddr;
		req.dma_dscr[i].addr_hi = upper_32_bits(paddr);
		req.dma_dscr[i].addr_lo = lower_32_bits(paddr);
		req.dma_dscr[i].size = dev->dr_dscr[i].size;
	}

	mei_dma_ring_reset(dev);

	ret = mei_hbm_write_message(dev, &mei_hdr, &req);
	if (ret) {
		dev_err(dev->dev, "dma setup request write failed: ret = %d.\n",
			ret);
		return ret;
	}

	dev->hbm_state = MEI_HBM_DR_SETUP;
	dev->init_clients_timer = MEI_CLIENTS_INIT_TIMEOUT;
	mei_schedule_stall_timer(dev);
	return 0;
}

/**
<<<<<<< HEAD
=======
 * mei_hbm_capabilities_req - request capabilities
 *
 * @dev: the device structure
 *
 * Return: 0 on success and < 0 on failure
 */
static int mei_hbm_capabilities_req(struct mei_device *dev)
{
	struct mei_msg_hdr mei_hdr;
	struct hbm_capability_request req;
	int ret;

	mei_hbm_hdr(&mei_hdr, sizeof(req));

	memset(&req, 0, sizeof(req));
	req.hbm_cmd = MEI_HBM_CAPABILITIES_REQ_CMD;
	if (dev->hbm_f_vm_supported)
		req.capability_requested[0] = HBM_CAP_VM;

	ret = mei_hbm_write_message(dev, &mei_hdr, &req);
	if (ret) {
		dev_err(dev->dev,
			"capabilities request write failed: ret = %d.\n", ret);
		return ret;
	}

	dev->hbm_state = MEI_HBM_CAP_SETUP;
	dev->init_clients_timer = MEI_CLIENTS_INIT_TIMEOUT;
	mei_schedule_stall_timer(dev);
	return 0;
}

/**
>>>>>>> 432b8e62
 * mei_hbm_enum_clients_req - sends enumeration client request message.
 *
 * @dev: the device structure
 *
 * Return: 0 on success and < 0 on failure
 */
static int mei_hbm_enum_clients_req(struct mei_device *dev)
{
	struct mei_msg_hdr mei_hdr;
	struct hbm_host_enum_request enum_req;
	const size_t len = sizeof(struct hbm_host_enum_request);
	int ret;

	/* enumerate clients */
	mei_hbm_hdr(&mei_hdr, len);

	memset(&enum_req, 0, len);
	enum_req.hbm_cmd = HOST_ENUM_REQ_CMD;
	enum_req.flags |= dev->hbm_f_dc_supported ?
			  MEI_HBM_ENUM_F_ALLOW_ADD : 0;
	enum_req.flags |= dev->hbm_f_ie_supported ?
			  MEI_HBM_ENUM_F_IMMEDIATE_ENUM : 0;

	ret = mei_hbm_write_message(dev, &mei_hdr, &enum_req);
	if (ret) {
		dev_err(dev->dev, "enumeration request write failed: ret = %d.\n",
			ret);
		return ret;
	}
	dev->hbm_state = MEI_HBM_ENUM_CLIENTS;
	dev->init_clients_timer = MEI_CLIENTS_INIT_TIMEOUT;
	mei_schedule_stall_timer(dev);
	return 0;
}

/**
 * mei_hbm_me_cl_add - add new me client to the list
 *
 * @dev: the device structure
 * @res: hbm property response
 *
 * Return: 0 on success and -ENOMEM on allocation failure
 */

static int mei_hbm_me_cl_add(struct mei_device *dev,
			     struct hbm_props_response *res)
{
	struct mei_me_client *me_cl;
	const uuid_le *uuid = &res->client_properties.protocol_name;

	mei_me_cl_rm_by_uuid(dev, uuid);

	me_cl = kzalloc(sizeof(struct mei_me_client), GFP_KERNEL);
	if (!me_cl)
		return -ENOMEM;

	mei_me_cl_init(me_cl);

	me_cl->props = res->client_properties;
	me_cl->client_id = res->me_addr;
	me_cl->tx_flow_ctrl_creds = 0;

	mei_me_cl_add(dev, me_cl);

	return 0;
}

/**
 * mei_hbm_add_cl_resp - send response to fw on client add request
 *
 * @dev: the device structure
 * @addr: me address
 * @status: response status
 *
 * Return: 0 on success and < 0 on failure
 */
static int mei_hbm_add_cl_resp(struct mei_device *dev, u8 addr, u8 status)
{
	struct mei_msg_hdr mei_hdr;
	struct hbm_add_client_response resp;
	const size_t len = sizeof(struct hbm_add_client_response);
	int ret;

	dev_dbg(dev->dev, "adding client response\n");

	mei_hbm_hdr(&mei_hdr, len);

	memset(&resp, 0, sizeof(struct hbm_add_client_response));
	resp.hbm_cmd = MEI_HBM_ADD_CLIENT_RES_CMD;
	resp.me_addr = addr;
	resp.status  = status;

	ret = mei_hbm_write_message(dev, &mei_hdr, &resp);
	if (ret)
		dev_err(dev->dev, "add client response write failed: ret = %d\n",
			ret);
	return ret;
}

/**
 * mei_hbm_fw_add_cl_req - request from the fw to add a client
 *
 * @dev: the device structure
 * @req: add client request
 *
 * Return: 0 on success and < 0 on failure
 */
static int mei_hbm_fw_add_cl_req(struct mei_device *dev,
			      struct hbm_add_client_request *req)
{
	int ret;
	u8 status = MEI_HBMS_SUCCESS;

	BUILD_BUG_ON(sizeof(struct hbm_add_client_request) !=
			sizeof(struct hbm_props_response));

	ret = mei_hbm_me_cl_add(dev, (struct hbm_props_response *)req);
	if (ret)
		status = !MEI_HBMS_SUCCESS;

	if (dev->dev_state == MEI_DEV_ENABLED)
		schedule_work(&dev->bus_rescan_work);

	return mei_hbm_add_cl_resp(dev, req->me_addr, status);
}

/**
 * mei_hbm_cl_notify_req - send notification request
 *
 * @dev: the device structure
 * @cl: a client to disconnect from
 * @start: true for start false for stop
 *
 * Return: 0 on success and -EIO on write failure
 */
int mei_hbm_cl_notify_req(struct mei_device *dev,
			  struct mei_cl *cl, u8 start)
{

	struct mei_msg_hdr mei_hdr;
	struct hbm_notification_request req;
	const size_t len = sizeof(struct hbm_notification_request);
	int ret;

	mei_hbm_hdr(&mei_hdr, len);
	mei_hbm_cl_hdr(cl, MEI_HBM_NOTIFY_REQ_CMD, &req, len);

	req.start = start;

	ret = mei_hbm_write_message(dev, &mei_hdr, &req);
	if (ret)
		dev_err(dev->dev, "notify request failed: ret = %d\n", ret);

	return ret;
}

/**
 *  notify_res_to_fop - convert notification response to the proper
 *      notification FOP
 *
 * @cmd: client notification start response command
 *
 * Return:  MEI_FOP_NOTIFY_START or MEI_FOP_NOTIFY_STOP;
 */
static inline enum mei_cb_file_ops notify_res_to_fop(struct mei_hbm_cl_cmd *cmd)
{
	struct hbm_notification_response *rs =
		(struct hbm_notification_response *)cmd;

	return mei_cl_notify_req2fop(rs->start);
}

/**
 * mei_hbm_cl_notify_start_res - update the client state according
 *       notify start response
 *
 * @dev: the device structure
 * @cl: mei host client
 * @cmd: client notification start response command
 */
static void mei_hbm_cl_notify_start_res(struct mei_device *dev,
					struct mei_cl *cl,
					struct mei_hbm_cl_cmd *cmd)
{
	struct hbm_notification_response *rs =
		(struct hbm_notification_response *)cmd;

	cl_dbg(dev, cl, "hbm: notify start response status=%d\n", rs->status);

	if (rs->status == MEI_HBMS_SUCCESS ||
	    rs->status == MEI_HBMS_ALREADY_STARTED) {
		cl->notify_en = true;
		cl->status = 0;
	} else {
		cl->status = -EINVAL;
	}
}

/**
 * mei_hbm_cl_notify_stop_res - update the client state according
 *       notify stop response
 *
 * @dev: the device structure
 * @cl: mei host client
 * @cmd: client notification stop response command
 */
static void mei_hbm_cl_notify_stop_res(struct mei_device *dev,
				       struct mei_cl *cl,
				       struct mei_hbm_cl_cmd *cmd)
{
	struct hbm_notification_response *rs =
		(struct hbm_notification_response *)cmd;

	cl_dbg(dev, cl, "hbm: notify stop response status=%d\n", rs->status);

	if (rs->status == MEI_HBMS_SUCCESS ||
	    rs->status == MEI_HBMS_NOT_STARTED) {
		cl->notify_en = false;
		cl->status = 0;
	} else {
		/* TODO: spec is not clear yet about other possible issues */
		cl->status = -EINVAL;
	}
}

/**
 * mei_hbm_cl_notify - signal notification event
 *
 * @dev: the device structure
 * @cmd: notification client message
 */
static void mei_hbm_cl_notify(struct mei_device *dev,
			      struct mei_hbm_cl_cmd *cmd)
{
	struct mei_cl *cl;

	cl = mei_hbm_cl_find_by_cmd(dev, cmd);
	if (cl)
		mei_cl_notify(cl);
}

/**
 * mei_hbm_prop_req - request property for a single client
 *
 * @dev: the device structure
 * @start_idx: client index to start search
 *
 * Return: 0 on success and < 0 on failure
 */
static int mei_hbm_prop_req(struct mei_device *dev, unsigned long start_idx)
{
	struct mei_msg_hdr mei_hdr;
	struct hbm_props_request prop_req;
	const size_t len = sizeof(struct hbm_props_request);
	unsigned long addr;
	int ret;

	addr = find_next_bit(dev->me_clients_map, MEI_CLIENTS_MAX, start_idx);

	/* We got all client properties */
	if (addr == MEI_CLIENTS_MAX) {
		dev->hbm_state = MEI_HBM_STARTED;
		mei_host_client_init(dev);

		return 0;
	}

	mei_hbm_hdr(&mei_hdr, len);

	memset(&prop_req, 0, sizeof(struct hbm_props_request));

	prop_req.hbm_cmd = HOST_CLIENT_PROPERTIES_REQ_CMD;
	prop_req.me_addr = addr;

	ret = mei_hbm_write_message(dev, &mei_hdr, &prop_req);
	if (ret) {
		dev_err(dev->dev, "properties request write failed: ret = %d\n",
			ret);
		return ret;
	}

	dev->init_clients_timer = MEI_CLIENTS_INIT_TIMEOUT;
	mei_schedule_stall_timer(dev);

	return 0;
}

/**
 * mei_hbm_pg - sends pg command
 *
 * @dev: the device structure
 * @pg_cmd: the pg command code
 *
 * Return: -EIO on write failure
 *         -EOPNOTSUPP if the operation is not supported by the protocol
 */
int mei_hbm_pg(struct mei_device *dev, u8 pg_cmd)
{
	struct mei_msg_hdr mei_hdr;
	struct hbm_power_gate req;
	const size_t len = sizeof(struct hbm_power_gate);
	int ret;

	if (!dev->hbm_f_pg_supported)
		return -EOPNOTSUPP;

	mei_hbm_hdr(&mei_hdr, len);

	memset(&req, 0, len);
	req.hbm_cmd = pg_cmd;

	ret = mei_hbm_write_message(dev, &mei_hdr, &req);
	if (ret)
		dev_err(dev->dev, "power gate command write failed.\n");
	return ret;
}
EXPORT_SYMBOL_GPL(mei_hbm_pg);

/**
 * mei_hbm_stop_req - send stop request message
 *
 * @dev: mei device
 *
 * Return: -EIO on write failure
 */
static int mei_hbm_stop_req(struct mei_device *dev)
{
	struct mei_msg_hdr mei_hdr;
	struct hbm_host_stop_request req;
	const size_t len = sizeof(struct hbm_host_stop_request);

	mei_hbm_hdr(&mei_hdr, len);

	memset(&req, 0, len);
	req.hbm_cmd = HOST_STOP_REQ_CMD;
	req.reason = DRIVER_STOP_REQUEST;

	return mei_hbm_write_message(dev, &mei_hdr, &req);
}

/**
 * mei_hbm_cl_flow_control_req - sends flow control request.
 *
 * @dev: the device structure
 * @cl: client info
 *
 * Return: -EIO on write failure
 */
int mei_hbm_cl_flow_control_req(struct mei_device *dev, struct mei_cl *cl)
{
	struct hbm_flow_control req;

	cl_dbg(dev, cl, "sending flow control\n");
	return mei_hbm_cl_write(dev, cl, MEI_FLOW_CONTROL_CMD,
				&req, sizeof(req));
}

/**
 * mei_hbm_add_single_tx_flow_ctrl_creds - adds single buffer credentials.
 *
 * @dev: the device structure
 * @fctrl: flow control response bus message
 *
 * Return: 0 on success, < 0 otherwise
 */
static int mei_hbm_add_single_tx_flow_ctrl_creds(struct mei_device *dev,
						 struct hbm_flow_control *fctrl)
{
	struct mei_me_client *me_cl;
	int rets;

	me_cl = mei_me_cl_by_id(dev, fctrl->me_addr);
	if (!me_cl) {
		dev_err(dev->dev, "no such me client %d\n", fctrl->me_addr);
		return -ENOENT;
	}

	if (WARN_ON(me_cl->props.single_recv_buf == 0)) {
		rets = -EINVAL;
		goto out;
	}

	me_cl->tx_flow_ctrl_creds++;
	dev_dbg(dev->dev, "recv flow ctrl msg ME %d (single) creds = %d.\n",
		fctrl->me_addr, me_cl->tx_flow_ctrl_creds);

	rets = 0;
out:
	mei_me_cl_put(me_cl);
	return rets;
}

/**
 * mei_hbm_cl_flow_control_res - flow control response from me
 *
 * @dev: the device structure
 * @fctrl: flow control response bus message
 */
static void mei_hbm_cl_tx_flow_ctrl_creds_res(struct mei_device *dev,
					       struct hbm_flow_control *fctrl)
{
	struct mei_cl *cl;

	if (!fctrl->host_addr) {
		/* single receive buffer */
		mei_hbm_add_single_tx_flow_ctrl_creds(dev, fctrl);
		return;
	}

	cl = mei_hbm_cl_find_by_cmd(dev, fctrl);
	if (cl) {
		cl->tx_flow_ctrl_creds++;
		cl_dbg(dev, cl, "flow control creds = %d.\n",
				cl->tx_flow_ctrl_creds);
	}
}


/**
 * mei_hbm_cl_disconnect_req - sends disconnect message to fw.
 *
 * @dev: the device structure
 * @cl: a client to disconnect from
 *
 * Return: -EIO on write failure
 */
int mei_hbm_cl_disconnect_req(struct mei_device *dev, struct mei_cl *cl)
{
	struct hbm_client_connect_request req;

	return mei_hbm_cl_write(dev, cl, CLIENT_DISCONNECT_REQ_CMD,
				&req, sizeof(req));
}

/**
 * mei_hbm_cl_disconnect_rsp - sends disconnect respose to the FW
 *
 * @dev: the device structure
 * @cl: a client to disconnect from
 *
 * Return: -EIO on write failure
 */
int mei_hbm_cl_disconnect_rsp(struct mei_device *dev, struct mei_cl *cl)
{
	struct hbm_client_connect_response resp;

	return mei_hbm_cl_write(dev, cl, CLIENT_DISCONNECT_RES_CMD,
				&resp, sizeof(resp));
}

/**
 * mei_hbm_cl_disconnect_res - update the client state according
 *       disconnect response
 *
 * @dev: the device structure
 * @cl: mei host client
 * @cmd: disconnect client response host bus message
 */
static void mei_hbm_cl_disconnect_res(struct mei_device *dev, struct mei_cl *cl,
				      struct mei_hbm_cl_cmd *cmd)
{
	struct hbm_client_connect_response *rs =
		(struct hbm_client_connect_response *)cmd;

	cl_dbg(dev, cl, "hbm: disconnect response status=%d\n", rs->status);

	if (rs->status == MEI_CL_DISCONN_SUCCESS)
		cl->state = MEI_FILE_DISCONNECT_REPLY;
	cl->status = 0;
}

/**
 * mei_hbm_cl_connect_req - send connection request to specific me client
 *
 * @dev: the device structure
 * @cl: a client to connect to
 *
 * Return: -EIO on write failure
 */
int mei_hbm_cl_connect_req(struct mei_device *dev, struct mei_cl *cl)
{
	struct hbm_client_connect_request req;

	return mei_hbm_cl_write(dev, cl, CLIENT_CONNECT_REQ_CMD,
				&req, sizeof(req));
}

/**
 * mei_hbm_cl_connect_res - update the client state according
 *        connection response
 *
 * @dev: the device structure
 * @cl: mei host client
 * @cmd: connect client response host bus message
 */
static void mei_hbm_cl_connect_res(struct mei_device *dev, struct mei_cl *cl,
				   struct mei_hbm_cl_cmd *cmd)
{
	struct hbm_client_connect_response *rs =
		(struct hbm_client_connect_response *)cmd;

	cl_dbg(dev, cl, "hbm: connect response status=%s\n",
			mei_cl_conn_status_str(rs->status));

	if (rs->status == MEI_CL_CONN_SUCCESS)
		cl->state = MEI_FILE_CONNECTED;
	else {
		cl->state = MEI_FILE_DISCONNECT_REPLY;
		if (rs->status == MEI_CL_CONN_NOT_FOUND) {
			mei_me_cl_del(dev, cl->me_cl);
			if (dev->dev_state == MEI_DEV_ENABLED)
				schedule_work(&dev->bus_rescan_work);
		}
	}
	cl->status = mei_cl_conn_status_to_errno(rs->status);
}

/**
 * mei_hbm_cl_res - process hbm response received on behalf
 *         an client
 *
 * @dev: the device structure
 * @rs:  hbm client message
 * @fop_type: file operation type
 */
static void mei_hbm_cl_res(struct mei_device *dev,
			   struct mei_hbm_cl_cmd *rs,
			   enum mei_cb_file_ops fop_type)
{
	struct mei_cl *cl;
	struct mei_cl_cb *cb, *next;

	cl = NULL;
	list_for_each_entry_safe(cb, next, &dev->ctrl_rd_list, list) {

		cl = cb->cl;

		if (cb->fop_type != fop_type)
			continue;

		if (mei_hbm_cl_addr_equal(cl, rs)) {
			list_del_init(&cb->list);
			break;
		}
	}

	if (!cl)
		return;

	switch (fop_type) {
	case MEI_FOP_CONNECT:
		mei_hbm_cl_connect_res(dev, cl, rs);
		break;
	case MEI_FOP_DISCONNECT:
		mei_hbm_cl_disconnect_res(dev, cl, rs);
		break;
	case MEI_FOP_NOTIFY_START:
		mei_hbm_cl_notify_start_res(dev, cl, rs);
		break;
	case MEI_FOP_NOTIFY_STOP:
		mei_hbm_cl_notify_stop_res(dev, cl, rs);
		break;
	default:
		return;
	}

	cl->timer_count = 0;
	wake_up(&cl->wait);
}


/**
 * mei_hbm_fw_disconnect_req - disconnect request initiated by ME firmware
 *  host sends disconnect response
 *
 * @dev: the device structure.
 * @disconnect_req: disconnect request bus message from the me
 *
 * Return: -ENOMEM on allocation failure
 */
static int mei_hbm_fw_disconnect_req(struct mei_device *dev,
		struct hbm_client_connect_request *disconnect_req)
{
	struct mei_cl *cl;
	struct mei_cl_cb *cb;

	cl = mei_hbm_cl_find_by_cmd(dev, disconnect_req);
	if (cl) {
		cl_warn(dev, cl, "fw disconnect request received\n");
		cl->state = MEI_FILE_DISCONNECTING;
		cl->timer_count = 0;

		cb = mei_cl_enqueue_ctrl_wr_cb(cl, 0, MEI_FOP_DISCONNECT_RSP,
					       NULL);
		if (!cb)
			return -ENOMEM;
	}
	return 0;
}

/**
 * mei_hbm_pg_enter_res - PG enter response received
 *
 * @dev: the device structure.
 *
 * Return: 0 on success, -EPROTO on state mismatch
 */
static int mei_hbm_pg_enter_res(struct mei_device *dev)
{
	if (mei_pg_state(dev) != MEI_PG_OFF ||
	    dev->pg_event != MEI_PG_EVENT_WAIT) {
		dev_err(dev->dev, "hbm: pg entry response: state mismatch [%s, %d]\n",
			mei_pg_state_str(mei_pg_state(dev)), dev->pg_event);
		return -EPROTO;
	}

	dev->pg_event = MEI_PG_EVENT_RECEIVED;
	wake_up(&dev->wait_pg);

	return 0;
}

/**
 * mei_hbm_pg_resume - process with PG resume
 *
 * @dev: the device structure.
 */
void mei_hbm_pg_resume(struct mei_device *dev)
{
	pm_request_resume(dev->dev);
}
EXPORT_SYMBOL_GPL(mei_hbm_pg_resume);

/**
 * mei_hbm_pg_exit_res - PG exit response received
 *
 * @dev: the device structure.
 *
 * Return: 0 on success, -EPROTO on state mismatch
 */
static int mei_hbm_pg_exit_res(struct mei_device *dev)
{
	if (mei_pg_state(dev) != MEI_PG_ON ||
	    (dev->pg_event != MEI_PG_EVENT_WAIT &&
	     dev->pg_event != MEI_PG_EVENT_IDLE)) {
		dev_err(dev->dev, "hbm: pg exit response: state mismatch [%s, %d]\n",
			mei_pg_state_str(mei_pg_state(dev)), dev->pg_event);
		return -EPROTO;
	}

	switch (dev->pg_event) {
	case MEI_PG_EVENT_WAIT:
		dev->pg_event = MEI_PG_EVENT_RECEIVED;
		wake_up(&dev->wait_pg);
		break;
	case MEI_PG_EVENT_IDLE:
		/*
		* If the driver is not waiting on this then
		* this is HW initiated exit from PG.
		* Start runtime pm resume sequence to exit from PG.
		*/
		dev->pg_event = MEI_PG_EVENT_RECEIVED;
		mei_hbm_pg_resume(dev);
		break;
	default:
		WARN(1, "hbm: pg exit response: unexpected pg event = %d\n",
		     dev->pg_event);
		return -EPROTO;
	}

	return 0;
}

/**
 * mei_hbm_config_features - check what hbm features and commands
 *        are supported by the fw
 *
 * @dev: the device structure
 */
static void mei_hbm_config_features(struct mei_device *dev)
{
	/* Power Gating Isolation Support */
	dev->hbm_f_pg_supported = 0;
	if (dev->version.major_version > HBM_MAJOR_VERSION_PGI)
		dev->hbm_f_pg_supported = 1;

	if (dev->version.major_version == HBM_MAJOR_VERSION_PGI &&
	    dev->version.minor_version >= HBM_MINOR_VERSION_PGI)
		dev->hbm_f_pg_supported = 1;

	if (dev->version.major_version >= HBM_MAJOR_VERSION_DC)
		dev->hbm_f_dc_supported = 1;

	if (dev->version.major_version >= HBM_MAJOR_VERSION_IE)
		dev->hbm_f_ie_supported = 1;

	/* disconnect on connect timeout instead of link reset */
	if (dev->version.major_version >= HBM_MAJOR_VERSION_DOT)
		dev->hbm_f_dot_supported = 1;

	/* Notification Event Support */
	if (dev->version.major_version >= HBM_MAJOR_VERSION_EV)
		dev->hbm_f_ev_supported = 1;

	/* Fixed Address Client Support */
	if (dev->version.major_version >= HBM_MAJOR_VERSION_FA)
		dev->hbm_f_fa_supported = 1;

	/* OS ver message Support */
	if (dev->version.major_version >= HBM_MAJOR_VERSION_OS)
		dev->hbm_f_os_supported = 1;

	/* DMA Ring Support */
	if (dev->version.major_version > HBM_MAJOR_VERSION_DR ||
	    (dev->version.major_version == HBM_MAJOR_VERSION_DR &&
	     dev->version.minor_version >= HBM_MINOR_VERSION_DR))
		dev->hbm_f_dr_supported = 1;

	/* VM Tag Support */
	if (dev->version.major_version > HBM_MAJOR_VERSION_VM ||
	    (dev->version.major_version == HBM_MAJOR_VERSION_VM &&
	     dev->version.minor_version >= HBM_MINOR_VERSION_VM))
		dev->hbm_f_vm_supported = 1;

	/* Capability message Support */
	if (dev->version.major_version > HBM_MAJOR_VERSION_CAP ||
	    (dev->version.major_version == HBM_MAJOR_VERSION_CAP &&
	     dev->version.minor_version >= HBM_MINOR_VERSION_CAP))
		dev->hbm_f_cap_supported = 1;
}

/**
 * mei_hbm_version_is_supported - checks whether the driver can
 *     support the hbm version of the device
 *
 * @dev: the device structure
 * Return: true if driver can support hbm version of the device
 */
bool mei_hbm_version_is_supported(struct mei_device *dev)
{
	return	(dev->version.major_version < HBM_MAJOR_VERSION) ||
		(dev->version.major_version == HBM_MAJOR_VERSION &&
		 dev->version.minor_version <= HBM_MINOR_VERSION);
}

/**
 * mei_hbm_dispatch - bottom half read routine after ISR to
 * handle the read bus message cmd processing.
 *
 * @dev: the device structure
 * @hdr: header of bus message
 *
 * Return: 0 on success and < 0 on failure
 */
int mei_hbm_dispatch(struct mei_device *dev, struct mei_msg_hdr *hdr)
{
	struct mei_bus_message *mei_msg;
	struct hbm_host_version_response *version_res;
	struct hbm_props_response *props_res;
	struct hbm_host_enum_response *enum_res;
	struct hbm_dma_setup_response *dma_setup_res;
	struct hbm_add_client_request *add_cl_req;
	struct hbm_capability_response *capability_res;
	int ret;

	struct mei_hbm_cl_cmd *cl_cmd;
	struct hbm_client_connect_request *disconnect_req;
	struct hbm_flow_control *fctrl;

	/* read the message to our buffer */
	BUG_ON(hdr->length >= sizeof(dev->rd_msg_buf));
	mei_read_slots(dev, dev->rd_msg_buf, hdr->length);
	mei_msg = (struct mei_bus_message *)dev->rd_msg_buf;
	cl_cmd  = (struct mei_hbm_cl_cmd *)mei_msg;

	/* ignore spurious message and prevent reset nesting
	 * hbm is put to idle during system reset
	 */
	if (dev->hbm_state == MEI_HBM_IDLE) {
		dev_dbg(dev->dev, "hbm: state is idle ignore spurious messages\n");
		return 0;
	}

	switch (mei_msg->hbm_cmd) {
	case HOST_START_RES_CMD:
		dev_dbg(dev->dev, "hbm: start: response message received.\n");

		dev->init_clients_timer = 0;

		version_res = (struct hbm_host_version_response *)mei_msg;

		dev_dbg(dev->dev, "HBM VERSION: DRIVER=%02d:%02d DEVICE=%02d:%02d\n",
				HBM_MAJOR_VERSION, HBM_MINOR_VERSION,
				version_res->me_max_version.major_version,
				version_res->me_max_version.minor_version);

		if (version_res->host_version_supported) {
			dev->version.major_version = HBM_MAJOR_VERSION;
			dev->version.minor_version = HBM_MINOR_VERSION;
		} else {
			dev->version.major_version =
				version_res->me_max_version.major_version;
			dev->version.minor_version =
				version_res->me_max_version.minor_version;
		}

		if (!mei_hbm_version_is_supported(dev)) {
			dev_warn(dev->dev, "hbm: start: version mismatch - stopping the driver.\n");

			dev->hbm_state = MEI_HBM_STOPPED;
			if (mei_hbm_stop_req(dev)) {
				dev_err(dev->dev, "hbm: start: failed to send stop request\n");
				return -EIO;
			}
			break;
		}

		mei_hbm_config_features(dev);

		if (dev->dev_state != MEI_DEV_INIT_CLIENTS ||
		    dev->hbm_state != MEI_HBM_STARTING) {
			dev_err(dev->dev, "hbm: start: state mismatch, [%d, %d]\n",
				dev->dev_state, dev->hbm_state);
			return -EPROTO;
		}

<<<<<<< HEAD
=======
		if (dev->hbm_f_cap_supported) {
			if (mei_hbm_capabilities_req(dev))
				return -EIO;
			wake_up(&dev->wait_hbm_start);
			break;
		}

>>>>>>> 432b8e62
		if (dev->hbm_f_dr_supported) {
			if (mei_dmam_ring_alloc(dev))
				dev_info(dev->dev, "running w/o dma ring\n");
			if (mei_dma_ring_is_allocated(dev)) {
				if (mei_hbm_dma_setup_req(dev))
					return -EIO;

				wake_up(&dev->wait_hbm_start);
				break;
			}
		}

		dev->hbm_f_dr_supported = 0;
		mei_dmam_ring_free(dev);

		if (mei_hbm_enum_clients_req(dev))
			return -EIO;

		wake_up(&dev->wait_hbm_start);
		break;

<<<<<<< HEAD
=======
	case MEI_HBM_CAPABILITIES_RES_CMD:
		dev_dbg(dev->dev, "hbm: capabilities response: message received.\n");

		dev->init_clients_timer = 0;

		if (dev->hbm_state != MEI_HBM_CAP_SETUP) {
			dev_err(dev->dev, "hbm: capabilities response: state mismatch, [%d, %d]\n",
				dev->dev_state, dev->hbm_state);
			return -EPROTO;
		}

		capability_res = (struct hbm_capability_response *)mei_msg;
		if (!(capability_res->capability_granted[0] & HBM_CAP_VM))
			dev->hbm_f_vm_supported = 0;

		if (dev->hbm_f_dr_supported) {
			if (mei_dmam_ring_alloc(dev))
				dev_info(dev->dev, "running w/o dma ring\n");
			if (mei_dma_ring_is_allocated(dev)) {
				if (mei_hbm_dma_setup_req(dev))
					return -EIO;
				break;
			}
		}

		dev->hbm_f_dr_supported = 0;
		mei_dmam_ring_free(dev);

		if (mei_hbm_enum_clients_req(dev))
			return -EIO;
		break;

>>>>>>> 432b8e62
	case MEI_HBM_DMA_SETUP_RES_CMD:
		dev_dbg(dev->dev, "hbm: dma setup response: message received.\n");

		dev->init_clients_timer = 0;

		if (dev->hbm_state != MEI_HBM_DR_SETUP) {
			dev_err(dev->dev, "hbm: dma setup response: state mismatch, [%d, %d]\n",
				dev->dev_state, dev->hbm_state);
			return -EPROTO;
		}

		dma_setup_res = (struct hbm_dma_setup_response *)mei_msg;

		if (dma_setup_res->status) {
<<<<<<< HEAD
			u8 status = dma_setup_res->status;

			if (status == MEI_HBMS_NOT_ALLOWED) {
				dev_dbg(dev->dev, "hbm: dma setup not allowed\n");
			} else {
				dev_info(dev->dev, "hbm: dma setup response: failure = %d %s\n",
					 status,
					 mei_hbm_status_str(status));
			}
=======
			dev_info(dev->dev, "hbm: dma setup response: failure = %d %s\n",
				 dma_setup_res->status,
				 mei_hbm_status_str(dma_setup_res->status));
>>>>>>> 432b8e62
			dev->hbm_f_dr_supported = 0;
			mei_dmam_ring_free(dev);
		}

		if (mei_hbm_enum_clients_req(dev))
			return -EIO;
		break;

	case CLIENT_CONNECT_RES_CMD:
		dev_dbg(dev->dev, "hbm: client connect response: message received.\n");
		mei_hbm_cl_res(dev, cl_cmd, MEI_FOP_CONNECT);
		break;

	case CLIENT_DISCONNECT_RES_CMD:
		dev_dbg(dev->dev, "hbm: client disconnect response: message received.\n");
		mei_hbm_cl_res(dev, cl_cmd, MEI_FOP_DISCONNECT);
		break;

	case MEI_FLOW_CONTROL_CMD:
		dev_dbg(dev->dev, "hbm: client flow control response: message received.\n");

		fctrl = (struct hbm_flow_control *)mei_msg;
		mei_hbm_cl_tx_flow_ctrl_creds_res(dev, fctrl);
		break;

	case MEI_PG_ISOLATION_ENTRY_RES_CMD:
		dev_dbg(dev->dev, "hbm: power gate isolation entry response received\n");
		ret = mei_hbm_pg_enter_res(dev);
		if (ret)
			return ret;
		break;

	case MEI_PG_ISOLATION_EXIT_REQ_CMD:
		dev_dbg(dev->dev, "hbm: power gate isolation exit request received\n");
		ret = mei_hbm_pg_exit_res(dev);
		if (ret)
			return ret;
		break;

	case HOST_CLIENT_PROPERTIES_RES_CMD:
		dev_dbg(dev->dev, "hbm: properties response: message received.\n");

		dev->init_clients_timer = 0;

		if (dev->dev_state != MEI_DEV_INIT_CLIENTS ||
		    dev->hbm_state != MEI_HBM_CLIENT_PROPERTIES) {
			dev_err(dev->dev, "hbm: properties response: state mismatch, [%d, %d]\n",
				dev->dev_state, dev->hbm_state);
			return -EPROTO;
		}

		props_res = (struct hbm_props_response *)mei_msg;

		if (props_res->status == MEI_HBMS_CLIENT_NOT_FOUND) {
			dev_dbg(dev->dev, "hbm: properties response: %d CLIENT_NOT_FOUND\n",
				props_res->me_addr);
		} else if (props_res->status) {
			dev_err(dev->dev, "hbm: properties response: wrong status = %d %s\n",
				props_res->status,
				mei_hbm_status_str(props_res->status));
			return -EPROTO;
		} else {
			mei_hbm_me_cl_add(dev, props_res);
		}

		/* request property for the next client */
		if (mei_hbm_prop_req(dev, props_res->me_addr + 1))
			return -EIO;

		break;

	case HOST_ENUM_RES_CMD:
		dev_dbg(dev->dev, "hbm: enumeration response: message received\n");

		dev->init_clients_timer = 0;

		enum_res = (struct hbm_host_enum_response *) mei_msg;
		BUILD_BUG_ON(sizeof(dev->me_clients_map)
				< sizeof(enum_res->valid_addresses));
		memcpy(dev->me_clients_map, enum_res->valid_addresses,
				sizeof(enum_res->valid_addresses));

		if (dev->dev_state != MEI_DEV_INIT_CLIENTS ||
		    dev->hbm_state != MEI_HBM_ENUM_CLIENTS) {
			dev_err(dev->dev, "hbm: enumeration response: state mismatch, [%d, %d]\n",
				dev->dev_state, dev->hbm_state);
			return -EPROTO;
		}

		dev->hbm_state = MEI_HBM_CLIENT_PROPERTIES;

		/* first property request */
		if (mei_hbm_prop_req(dev, 0))
			return -EIO;

		break;

	case HOST_STOP_RES_CMD:
		dev_dbg(dev->dev, "hbm: stop response: message received\n");

		dev->init_clients_timer = 0;

		if (dev->hbm_state != MEI_HBM_STOPPED) {
			dev_err(dev->dev, "hbm: stop response: state mismatch, [%d, %d]\n",
				dev->dev_state, dev->hbm_state);
			return -EPROTO;
		}

		dev->dev_state = MEI_DEV_POWER_DOWN;
		dev_info(dev->dev, "hbm: stop response: resetting.\n");
		/* force the reset */
		return -EPROTO;
		break;

	case CLIENT_DISCONNECT_REQ_CMD:
		dev_dbg(dev->dev, "hbm: disconnect request: message received\n");

		disconnect_req = (struct hbm_client_connect_request *)mei_msg;
		mei_hbm_fw_disconnect_req(dev, disconnect_req);
		break;

	case ME_STOP_REQ_CMD:
		dev_dbg(dev->dev, "hbm: stop request: message received\n");
		dev->hbm_state = MEI_HBM_STOPPED;
		if (mei_hbm_stop_req(dev)) {
			dev_err(dev->dev, "hbm: stop request: failed to send stop request\n");
			return -EIO;
		}
		break;

	case MEI_HBM_ADD_CLIENT_REQ_CMD:
		dev_dbg(dev->dev, "hbm: add client request received\n");
		/*
		 * after the host receives the enum_resp
		 * message clients may be added or removed
		 */
		if (dev->hbm_state <= MEI_HBM_ENUM_CLIENTS ||
		    dev->hbm_state >= MEI_HBM_STOPPED) {
			dev_err(dev->dev, "hbm: add client: state mismatch, [%d, %d]\n",
				dev->dev_state, dev->hbm_state);
			return -EPROTO;
		}
		add_cl_req = (struct hbm_add_client_request *)mei_msg;
		ret = mei_hbm_fw_add_cl_req(dev, add_cl_req);
		if (ret) {
			dev_err(dev->dev, "hbm: add client: failed to send response %d\n",
				ret);
			return -EIO;
		}
		dev_dbg(dev->dev, "hbm: add client request processed\n");
		break;

	case MEI_HBM_NOTIFY_RES_CMD:
		dev_dbg(dev->dev, "hbm: notify response received\n");
		mei_hbm_cl_res(dev, cl_cmd, notify_res_to_fop(cl_cmd));
		break;

	case MEI_HBM_NOTIFICATION_CMD:
		dev_dbg(dev->dev, "hbm: notification\n");
		mei_hbm_cl_notify(dev, cl_cmd);
		break;

	default:
		WARN(1, "hbm: wrong command %d\n", mei_msg->hbm_cmd);
		return -EPROTO;

	}
	return 0;
}
<|MERGE_RESOLUTION|>--- conflicted
+++ resolved
@@ -293,12 +293,8 @@
 }
 
 /**
-<<<<<<< HEAD
- * mei_hbm_dma_setup_req() - setup DMA request
-=======
  * mei_hbm_dma_setup_req - setup DMA request
  *
->>>>>>> 432b8e62
  * @dev: the device structure
  *
  * Return: 0 on success and < 0 on failure
@@ -340,8 +336,6 @@
 }
 
 /**
-<<<<<<< HEAD
-=======
  * mei_hbm_capabilities_req - request capabilities
  *
  * @dev: the device structure
@@ -375,7 +369,6 @@
 }
 
 /**
->>>>>>> 432b8e62
  * mei_hbm_enum_clients_req - sends enumeration client request message.
  *
  * @dev: the device structure
@@ -1202,8 +1195,6 @@
 			return -EPROTO;
 		}
 
-<<<<<<< HEAD
-=======
 		if (dev->hbm_f_cap_supported) {
 			if (mei_hbm_capabilities_req(dev))
 				return -EIO;
@@ -1211,7 +1202,6 @@
 			break;
 		}
 
->>>>>>> 432b8e62
 		if (dev->hbm_f_dr_supported) {
 			if (mei_dmam_ring_alloc(dev))
 				dev_info(dev->dev, "running w/o dma ring\n");
@@ -1233,8 +1223,6 @@
 		wake_up(&dev->wait_hbm_start);
 		break;
 
-<<<<<<< HEAD
-=======
 	case MEI_HBM_CAPABILITIES_RES_CMD:
 		dev_dbg(dev->dev, "hbm: capabilities response: message received.\n");
 
@@ -1267,7 +1255,6 @@
 			return -EIO;
 		break;
 
->>>>>>> 432b8e62
 	case MEI_HBM_DMA_SETUP_RES_CMD:
 		dev_dbg(dev->dev, "hbm: dma setup response: message received.\n");
 
@@ -1282,21 +1269,9 @@
 		dma_setup_res = (struct hbm_dma_setup_response *)mei_msg;
 
 		if (dma_setup_res->status) {
-<<<<<<< HEAD
-			u8 status = dma_setup_res->status;
-
-			if (status == MEI_HBMS_NOT_ALLOWED) {
-				dev_dbg(dev->dev, "hbm: dma setup not allowed\n");
-			} else {
-				dev_info(dev->dev, "hbm: dma setup response: failure = %d %s\n",
-					 status,
-					 mei_hbm_status_str(status));
-			}
-=======
 			dev_info(dev->dev, "hbm: dma setup response: failure = %d %s\n",
 				 dma_setup_res->status,
 				 mei_hbm_status_str(dma_setup_res->status));
->>>>>>> 432b8e62
 			dev->hbm_f_dr_supported = 0;
 			mei_dmam_ring_free(dev);
 		}
